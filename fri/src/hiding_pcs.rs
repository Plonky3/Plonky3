--- conflicted
+++ resolved
@@ -5,11 +5,7 @@
 
 use itertools::Itertools;
 use p3_challenger::{CanObserve, FieldChallenger, GrindingChallenger};
-<<<<<<< HEAD
-use p3_commit::{Mmcs, OpenedValues, Pcs, PolynomialSpace, TwoAdicMultiplicativeCoset};
-=======
-use p3_commit::{Mmcs, OpenedValues, Pcs};
->>>>>>> 6364190a
+use p3_commit::{Mmcs, OpenedValues, Pcs, PolynomialSpace};
 use p3_dft::TwoAdicSubgroupDft;
 use p3_field::coset::TwoAdicMultiplicativeCoset;
 use p3_field::{ExtensionField, Field, TwoAdicField};
@@ -162,7 +158,7 @@
             .enumerate()
             .map(|(i, (domain, evals))| {
                 assert_eq!(domain.size(), evals.height());
-                let shift = Val::GENERATOR / domain.shift;
+                let shift = Val::GENERATOR / domain.shift();
                 let random_values = &all_random_values[i * h * w..(i + 1) * h * w];
 
                 // Commit to the bit-reversed LDE.

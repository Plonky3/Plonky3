//! The FRI PCS protocol over two-adic fields.
//!
//! The following implements a slight variant of the usual FRI protocol. As usual we start
//! with a polynomial `F(x)` of degree `n` given as evaluations over the coset `gH` with `|H| = 2^n`.
//!
//! Now consider the polynomial `G(x) = F(gx)`. Note that `G(x)` has the same degree as `F(x)` and
//! the evaluations of `F(x)` over `gH` are identical to the evaluations of `G(x)` over `H`.
//!
//! Hence we can reinterpret our vector of evaluations as evaluations of `G(x)` over `H` and apply
//! the standard FRI protocol to this evaluation vector. This makes it easier to apply FRI to a collection
//! of polynomials defined over different cosets as we don't need to keep track of the coset shifts. We
//! can just assume that every polynomial is defined over the subgroup of the relevant size.
//!
//! If we changed our domain construction (e.g., using multiple cosets), we would need to carefully reconsider these assumptions.

use alloc::vec;
use alloc::vec::Vec;
use core::fmt::Debug;
use core::marker::PhantomData;

use itertools::{Itertools, izip};
use p3_challenger::{CanObserve, FieldChallenger, GrindingChallenger};
use p3_commit::{BatchOpening, Mmcs, OpenedValues, Pcs};
use p3_dft::TwoAdicSubgroupDft;
use p3_field::coset::TwoAdicMultiplicativeCoset;
use p3_field::{
    ExtensionField, PackedFieldExtension, TwoAdicField, batch_multiplicative_inverse, dot_product,
};
use p3_interpolation::interpolate_coset_with_precomputation;
use p3_matrix::Matrix;
use p3_matrix::bitrev::{BitReversedMatrixView, BitReversibleMatrix};
use p3_matrix::dense::{RowMajorMatrix, RowMajorMatrixView};
use p3_maybe_rayon::prelude::*;
use p3_util::linear_map::LinearMap;
use p3_util::{log2_strict_usize, reverse_bits_len, reverse_slice_index_bits};
use tracing::{info_span, instrument};

use crate::verifier::{self, FriError};
use crate::{FriFoldingStrategy, FriParameters, FriProof, prover};

/// A polynomial commitment scheme using FRI to generate opening proofs.
///
/// We commit to a polynomial `f` via its evaluation vectors over a coset
/// `gH` where `|H| >= 2 * deg(f)`. A value `f(z)` is opened by using a FRI
/// proof to show that the evaluations of `(f(x) - f(z))/(x - z)` over
/// `gH` are low degree.
#[derive(Debug)]
pub struct TwoAdicFriPcs<Val, Dft, InputMmcs, FriMmcs> {
    pub(crate) dft: Dft,
    pub(crate) mmcs: InputMmcs,
    pub(crate) fri: FriParameters<FriMmcs>,
    _phantom: PhantomData<Val>,
}

impl<Val, Dft, InputMmcs, FriMmcs> TwoAdicFriPcs<Val, Dft, InputMmcs, FriMmcs> {
    pub const fn new(dft: Dft, mmcs: InputMmcs, fri: FriParameters<FriMmcs>) -> Self {
        Self {
            dft,
            mmcs,
            fri,
            _phantom: PhantomData,
        }
    }
}

/// The Prover Data associated to a commitment to a collection of matrices
/// and a list of points to open each matrix at.
pub type ProverDataWithOpeningPoints<'a, EF, ProverData> = (
    // The matrices and auxiliary prover data
    &'a ProverData,
    // for each matrix,
    Vec<
        // points to open
        Vec<EF>,
    >,
);

/// A joint commitment to a collection of matrices and their opening at
/// a collection of points.
pub type CommitmentWithOpeningPoints<Challenge, Commitment, Domain> = (
    Commitment,
    // For each matrix in the commitment:
    Vec<(
        // The domain of the matrix
        Domain,
        // A vector of (point, claimed_evaluation) pairs
        Vec<(Challenge, Vec<Challenge>)>,
    )>,
);

pub struct TwoAdicFriFolding<InputProof, InputError>(pub PhantomData<(InputProof, InputError)>);

pub type TwoAdicFriFoldingForMmcs<F, M> =
    TwoAdicFriFolding<Vec<BatchOpening<F, M>>, <M as Mmcs<F>>::Error>;

impl<F: TwoAdicField, InputProof, InputError: Debug, EF: ExtensionField<F>>
    FriFoldingStrategy<F, EF> for TwoAdicFriFolding<InputProof, InputError>
{
    type InputProof = InputProof;
    type InputError = InputError;

    fn extra_query_index_bits(&self) -> usize {
        0
    }

    fn fold_row(
        &self,
        index: usize,
        log_height: usize,
        beta: EF,
        evals: impl Iterator<Item = EF>,
    ) -> EF {
        let arity = 2;
        let log_arity = 1;
        let (e0, e1) = evals
            .collect_tuple()
            .expect("TwoAdicFriFolder only supports arity=2");
        // If performance critical, make this API stateful to avoid this
        // This is a bit more math than is necessary, but leaving it here
        // in case we want higher arity in the future.
        let subgroup_start = F::two_adic_generator(log_height + log_arity)
            .exp_u64(reverse_bits_len(index, log_height) as u64);
        let mut xs = F::two_adic_generator(log_arity)
            .shifted_powers(subgroup_start)
            .collect_n(arity);
        reverse_slice_index_bits(&mut xs);
        assert_eq!(log_arity, 1, "can only interpolate two points for now");
        // interpolate and evaluate at beta
        e0 + (beta - xs[0]) * (e1 - e0) * (xs[1] - xs[0]).inverse()
        // Currently Algebra<F> does not include division so we do it manually.
        // Note we do not want to do an EF division as that is far more expensive.
    }

    fn fold_matrix<M: Matrix<EF>>(&self, beta: EF, m: M) -> Vec<EF> {
        // We use the fact that
        //     p_e(x^2) = (p(x) + p(-x)) / 2
        //     p_o(x^2) = (p(x) - p(-x)) / (2 x)
        // that is,
        //     p_e(g^(2i)) = (p(g^i) + p(g^(n/2 + i))) / 2
        //     p_o(g^(2i)) = (p(g^i) - p(g^(n/2 + i))) / (2 g^i)
        // so
        //     result(g^(2i)) = p_e(g^(2i)) + beta p_o(g^(2i))
        //
        // As p_e, p_o will be in the extension field we want to find ways to avoid extension multiplications.
        // We should only need a single one (namely multiplication by beta).
        let g_inv = F::two_adic_generator(log2_strict_usize(m.height()) + 1).inverse();

        // TODO: vectorize this (after we have packed extension fields)

        // As beta is in the extension field, we want to avoid multiplying by it
        // for as long as possible. Here we precompute the powers  `g_inv^i / 2` in the base field.
        let mut halve_inv_powers = g_inv.shifted_powers(F::ONE.halve()).collect_n(m.height());
        reverse_slice_index_bits(&mut halve_inv_powers);

        m.par_rows()
            .zip(halve_inv_powers)
            .map(|(mut row, halve_inv_power)| {
                let (lo, hi) = row.next_tuple().unwrap();
                (lo + hi).halve() + (lo - hi) * beta * halve_inv_power
            })
            .collect()
    }
}

impl<Val, Dft, InputMmcs, FriMmcs, Challenge, Challenger> Pcs<Challenge, Challenger>
    for TwoAdicFriPcs<Val, Dft, InputMmcs, FriMmcs>
where
    Val: TwoAdicField,
    Dft: TwoAdicSubgroupDft<Val>,
    InputMmcs: Mmcs<Val>,
    FriMmcs: Mmcs<Challenge>,
    Challenge: ExtensionField<Val>,
    Challenger:
        FieldChallenger<Val> + CanObserve<FriMmcs::Commitment> + GrindingChallenger<Witness = Val>,
{
    type Domain = TwoAdicMultiplicativeCoset<Val>;
    type Commitment = InputMmcs::Commitment;
    type ProverData = InputMmcs::ProverData<RowMajorMatrix<Val>>;
    type EvaluationsOnDomain<'a> = BitReversedMatrixView<RowMajorMatrixView<'a, Val>>;
    type Proof = FriProof<Challenge, FriMmcs, Val, Vec<BatchOpening<Val, InputMmcs>>>;
    type Error = FriError<FriMmcs::Error, InputMmcs::Error>;
    const ZK: bool = false;

    /// Get the unique subgroup `H` of size `|H| = degree`.
    ///
    /// # Panics:
    /// This function will panic if `degree` is not a power of 2 or `degree > (1 << Val::TWO_ADICITY)`.
    fn natural_domain_for_degree(&self, degree: usize) -> Self::Domain {
        TwoAdicMultiplicativeCoset::new(Val::ONE, log2_strict_usize(degree)).unwrap()
    }

    /// Commit to a collection of evaluation matrices.
    ///
    /// Each element of `evaluations` contains a coset `shift * H` and a matrix `mat` with `mat.height() = |H|`.
    /// Interpreting each column of `mat` as the evaluations of a polynomial `p_i(x)` over `shift * H`,
    /// this computes the evaluations of `p_i` over `gK` where `g` is the chosen generator of the multiplicative group
    /// of `Val` and `K` is the unique subgroup of order `|H| << self.fri.log_blowup`.
    ///
    /// This then outputs a Merkle commitment to these evaluations.
    fn commit(
        &self,
        evaluations: impl IntoIterator<Item = (Self::Domain, RowMajorMatrix<Val>)>,
    ) -> (Self::Commitment, Self::ProverData) {
        let ldes: Vec<_> = evaluations
            .into_iter()
            .map(|(domain, evals)| {
                assert_eq!(domain.size(), evals.height());
                // coset_lde_batch converts from evaluations over `xH` to evaluations over `shift * x * K`.
                // Hence, letting `shift = g/x` the output will be evaluations over `gK` as desired.
                // When `x = g`, we could just use the standard LDE but currently this doesn't seem
                // to give a meaningful performance boost.
                let shift = Val::GENERATOR / domain.shift();
                // Compute the LDE with blowup factor fri.log_blowup.
                // We bit reverse as this is required by our implementation of the FRI protocol.
                self.dft
                    .coset_lde_batch(evals, self.fri.log_blowup, shift)
                    .bit_reverse_rows()
                    .to_row_major_matrix()
            })
            .collect();

        // Commit to the bit-reversed LDEs.
        self.mmcs.commit(ldes)
    }

    fn get_quotient_ldes(
        &self,
        evaluations: impl IntoIterator<Item = (Self::Domain, RowMajorMatrix<Val>)>,
        _num_chunks: usize,
    ) -> Vec<RowMajorMatrix<Val>> {
        evaluations
            .into_iter()
            .map(|(domain, evals)| {
                assert_eq!(domain.size(), evals.height());
                // coset_lde_batch converts from evaluations over `xH` to evaluations over `shift * x * K`.
                // Hence, letting `shift = g/x` the output will be evaluations over `gK` as desired.
                // When `x = g`, we could just use the standard LDE but currently this doesn't seem
                // to give a meaningful performance boost.
                let shift = Val::GENERATOR / domain.shift();
                // Compute the LDE with blowup factor fri.log_blowup.
                // We bit reverse as this is required by our implementation of the FRI protocol.
                self.dft
                    .coset_lde_batch(evals, self.fri.log_blowup, shift)
                    .bit_reverse_rows()
                    .to_row_major_matrix()
            })
            .collect()
    }

    fn commit_ldes(&self, ldes: Vec<RowMajorMatrix<Val>>) -> (Self::Commitment, Self::ProverData) {
        self.mmcs.commit(ldes)
    }

    /// Given the evaluations on a domain `gH`, return the evaluations on a different domain `g'K`.
    ///
    /// Arguments:
    /// - `prover_data`: The prover data containing all committed evaluation matrices.
    /// - `idx`: The index of the matrix containing the evaluations we want. These evaluations
    ///   are assumed to be over the coset `gH` where `g = Val::GENERATOR`.
    /// - `domain`: The domain `g'K` on which to get evaluations on. Currently, this assumes that
    ///   `g' = g` and `K` is a subgroup of `H` and panics if this is not the case.
    fn get_evaluations_on_domain<'a>(
        &self,
        prover_data: &'a Self::ProverData,
        idx: usize,
        domain: Self::Domain,
    ) -> Self::EvaluationsOnDomain<'a> {
        // todo: handle extrapolation for LDEs we don't have
        assert_eq!(domain.shift(), Val::GENERATOR);
        let lde = self.mmcs.get_matrices(prover_data)[idx];
        assert!(lde.height() >= domain.size());
        lde.split_rows(domain.size()).0.bit_reverse_rows()
    }

    /// Open a batch of matrices at a collection of points.
    ///
    /// Returns the opened values along with a proof.
    ///
    /// This function assumes that all matrices correspond to evaluations over the
    /// coset `gH` where `g = Val::GENERATOR` and `H` is a subgroup of appropriate size depending on the
    /// matrix.
    fn open(
        &self,
        // For each multi-matrix commitment,
        commitment_data_with_opening_points: Vec<(
            // The matrices and auxiliary prover data
            &Self::ProverData,
            // for each matrix,
            Vec<
                // points to open
                Vec<Challenge>,
            >,
        )>,
        challenger: &mut Challenger,
        _preprocessed_idx: Option<usize>,
    ) -> (OpenedValues<Challenge>, Self::Proof) {
        /*

        A quick rundown of the optimizations in this function:
        We are trying to compute sum_i alpha^i * (p(X) - y)/(X - z),
        for each z an opening point, y = p(z). Each p(X) is given as evaluations in bit-reversed order
        in the columns of the matrices. y is computed by barycentric interpolation.
        X and p(X) are in the base field; alpha, y and z are in the extension.
        The primary goal is to minimize extension multiplications.

        - Instead of computing all alpha^i, we just compute alpha^i for i up to the largest width
        of a matrix, then multiply by an "alpha offset" when accumulating.
              a^0 x0 + a^1 x1 + a^2 x2 + a^3 x3 + ...
            = ( a^0 x0 + a^1 x1 ) + a^2 ( a^0 x2 + a^1 x3 ) + ...
            (see `alpha_pows`, `alpha_pow_offset`, `num_reduced`)

        - For each unique point z, we precompute 1/(X-z) for the largest subgroup opened at this point.
        Since we compute it in bit-reversed order, smaller subgroups can simply truncate the vector.
            (see `inv_denoms`)

        - Then, for each matrix (with columns p_i) and opening point z, we want:
            for each row (corresponding to subgroup element X):
                reduced[X] += alpha_offset * sum_i [ alpha^i * inv_denom[X] * (p_i[X] - y[i]) ]

            We can factor out inv_denom, and expand what's left:
                reduced[X] += alpha_offset * inv_denom[X] * sum_i [ alpha^i * p_i[X] - alpha^i * y[i] ]

            And separate the sum:
                reduced[X] += alpha_offset * inv_denom[X] * [ sum_i [ alpha^i * p_i[X] ] - sum_i [ alpha^i * y[i] ] ]

            And now the last sum doesn't depend on X, so we can precompute that for the matrix, too.
            So the hot loop (that depends on both X and i) is just:
                sum_i [ alpha^i * p_i[X] ]

            with alpha^i an extension, p_i[X] a base

        */

        // Contained in each `Self::ProverData` is a list of matrices which have been committed to.
        // We extract those matrices to be able to refer to them directly.
        let commitment_data_with_opening_pts = commitment_data_with_opening_points
            .iter()
            .map(|(data, points)| (*data, points.clone()))
            .collect::<Vec<_>>();
        let mats_and_points = commitment_data_with_opening_pts
            .iter()
            .map(|(data, points)| {
                let mats = self
                    .mmcs
                    .get_matrices(data)
                    .into_iter()
                    .map(|m| m.as_view())
                    .collect_vec();
                debug_assert_eq!(
                    mats.len(),
                    points.len(),
                    "each matrix should have a corresponding set of evaluation points"
                );
                (mats, points)
            })
            .collect_vec();

        // Find the maximum height and the maximum width of matrices in the batch.
        // These do not need to correspond to the same matrix.
        let (global_max_height, global_max_width) = mats_and_points
            .iter()
            .flat_map(|(mats, _)| mats.iter().map(|m| (m.height(), m.width())))
            .reduce(|(hmax, wmax), (h, w)| (hmax.max(h), wmax.max(w)))
            .expect("No Matrices Supplied?");
        let log_global_max_height = log2_strict_usize(global_max_height);

        // Get all values of the coset `gH` for the largest necessary subgroup `H`.
        // We also bit reverse which means that coset has the nice property that
        // `coset[..2^i]` contains the values of `gK` for `|K| = 2^i`.
        let coset = {
            let coset =
                TwoAdicMultiplicativeCoset::new(Val::GENERATOR, log_global_max_height).unwrap();
            let mut coset_points = coset.iter().collect();
            reverse_slice_index_bits(&mut coset_points);
            coset_points
        };

        // For each unique opening point z, we will find the largest degree bound
        // for that point, and precompute 1/(z - X) for the largest subgroup (in bitrev order).
        let inv_denoms = compute_inverse_denominators(&mats_and_points, &coset);

        // Evaluate coset representations and write openings to the challenger
        let all_opened_values = mats_and_points
            .iter()
            .map(|(mats, points)| {
                // For each collection of matrices
                izip!(mats.iter(), points.iter())
                    .map(|(mat, points_for_mat)| {
                        // TODO: This assumes that every input matrix has a blowup of at least self.fri.log_blowup.
                        // If the blow_up factor is smaller than self.fri.log_blowup, this will lead to errors.
                        // If it is bigger, we shouldn't get any errors but it will be slightly slower.
                        // Ideally, polynomials could be passed in with their blow_up factors known.

                        // The point of this correction is that each column of the matrix corresponds to a low degree polynomial.
                        // Hence we can save time by restricting the height of the matrix to be the minimal height which
                        // uniquely identifies the polynomial.
                        let h = mat.height() >> self.fri.log_blowup;

                        // `subgroup` and `mat` are both in bit-reversed order, so we can truncate.
                        let (low_coset, _) = mat.split_rows(h);
                        let coset_h = &coset[..h];

                        points_for_mat
                            .iter()
                            .map(|&point| {
                                let _guard =
                                    info_span!("evaluate matrix", dims = %mat.dimensions())
                                        .entered();

                                // Use Barycentric interpolation to evaluate each column of the matrix at the given point.
                                let ys =
                                    info_span!("compute opened values with Lagrange interpolation")
                                        .in_scope(|| {
                                            // Get the relevant inverse denominators for this point and use these to
                                            // interpolate to get the evaluation of each polynomial in the matrix
                                            // at the desired point.
                                            let inv_denoms = &inv_denoms.get(&point).unwrap()[..h];
                                            interpolate_coset_with_precomputation(
                                                &low_coset,
                                                Val::GENERATOR,
                                                point,
                                                coset_h,
                                                inv_denoms,
                                            )
                                        });
<<<<<<< HEAD

                                ys.iter()
                                    .for_each(|&y| challenger.observe_algebra_element(y));
=======
                                challenger.observe_algebra_slice(&ys);
>>>>>>> a008faa6
                                ys
                            })
                            .collect_vec()
                    })
                    .collect_vec()
            })
            .collect_vec();

        // Batch combination challenge

        // Soundness Error:
        // See the discussion in the doc comment of [`prove_fri`]. Essentially, the soundness error
        // for this sample is tightly tied to the soundness error of the FRI protocol.
        // Roughly speaking, at a minimum is it k/|EF| where `k` is the sum of, for each function, the number of
        // points it needs to be opened at. This comes from the fact that we are takeing a large linear combination
        // of `(f(zeta) - f(x))/(zeta - x)` for each function `f` and all of `f`'s opening points.
        // In our setup, k is two times the trace width plus the number of quotient polynomials.
        let alpha: Challenge = challenger.sample_algebra_element();

        // We precompute powers of alpha as we need the same powers for each matrix.
        // We compute both a vector of unpacked powers and a vector of packed powers.
        // TODO: It should be possible to refactor this to only use the packed powers but
        // this is not a bottleneck so is not a priority.
        let packed_alpha_powers =
            Challenge::ExtensionPacking::packed_ext_powers_capped(alpha, global_max_width)
                .collect_vec();
        let alpha_powers =
            Challenge::ExtensionPacking::to_ext_iter(packed_alpha_powers.iter().copied())
                .collect_vec();

        // Now that we have sent the openings to the verifier, it remains to prove
        // that those openings are correct.

        // Given a low degree polynomial `f(x)` with claimed evaluation `f(zeta)`, we can check
        // that `f(zeta)` is correct by doing a low degree test on `(f(zeta) - f(x))/(zeta - x)`.
        // We will use `alpha` to batch together both different claimed openings `zeta` and
        // different polynomials `f` whose evaluation vectors have the same height.

        // TODO: If we allow different polynomials to have different blow_up factors
        // we may need to revisit this and to ensure it is safe to batch them together.

        // num_reduced records the number of (function, opening point) pairs for each `log_height`.
        // TODO: This should really be `[0; Val::TWO_ADICITY]` but that runs into issues with generics.
        let mut num_reduced = [0; 32];

        // For each `log_height` from 2^1 -> 2^32, reduced_openings will contain either `None`
        // if there are no matrices of that height, or `Some(vec)` where `vec` is equal to
        // a weighted sum of `(f(zeta) - f(x))/(zeta - x)` over all `f`'s of that height and
        // for each `f`, all opening points `zeta`. The sum is weighted by powers of the challenge alpha.
        let mut reduced_openings: [_; 32] = core::array::from_fn(|_| None);

        for ((mats, points), openings_for_round) in
            mats_and_points.iter().zip(all_opened_values.iter())
        {
            for (mat, points_for_mat, openings_for_mat) in
                izip!(mats.iter(), points.iter(), openings_for_round.iter())
            {
                let _guard =
                    info_span!("reduce matrix quotient", dims = %mat.dimensions()).entered();

                let log_height = log2_strict_usize(mat.height());

                // If this is our first matrix at this height, initialise reduced_openings to zero.
                // Otherwise, get a mutable reference to it.
                let reduced_opening_for_log_height = reduced_openings[log_height]
                    .get_or_insert_with(|| vec![Challenge::ZERO; mat.height()]);
                debug_assert_eq!(reduced_opening_for_log_height.len(), mat.height());

                // Treating our matrix M as the evaluations of functions f_0, f_1, ...
                // Compute the evaluations of `Mred(x) = f_0(x) + alpha*f_1(x) + ...`
                let mat_compressed = info_span!("compress mat").in_scope(|| {
                    // This will be reused for all points z which M is opened at so we collect into a vector.
                    mat.rowwise_packed_dot_product::<Challenge>(&packed_alpha_powers)
                        .collect::<Vec<_>>()
                });

                for (&point, openings) in points_for_mat.iter().zip(openings_for_mat) {
                    // If we have multiple matrices at the same height, we need to scale alpha to combine them.
                    // This means that reduced_openings will contain:
                    // Mred_0(x) + alpha^{M_0.width()}Mred_1(x) + alpha^{M_0.width() + M_1.width()}Mred_2(x) + ...
                    // Where M_0, M_1, ... are the matrices of the same height.
                    let alpha_pow_offset = alpha.exp_u64(num_reduced[log_height] as u64);

                    // As we have all the openings `f_i(z)`, we can combine them using `alpha`
                    // in an identical way to before to compute `Mred(z)`.
                    let reduced_openings: Challenge =
                        dot_product(alpha_powers.iter().copied(), openings.iter().copied());

                    mat_compressed
                        .par_iter()
                        .zip(reduced_opening_for_log_height.par_iter_mut())
                        // inv_denoms contains `1/(z - x)` for `x` in a coset `gK`.
                        // If `|K| =/= mat.height()` we actually want a subset of this
                        // corresponding to the evaluations over `gH` for `|H| = mat.height()`.
                        // As inv_denoms is bit reversed, the evaluations over `gH` are exactly
                        // the evaluations over `gK` at the indices `0..mat.height()`.
                        // So zip will truncate to the desired smaller length.
                        .zip(inv_denoms.get(&point).unwrap().par_iter())
                        // Map the function `Mred(x) -> (Mred(z) - Mred(x))/(z - x)`
                        // across the evaluation vector of `Mred(x)`. Adjust by alpha_pow_offset
                        // as needed.
                        .for_each(|((&reduced_row, ro), &inv_denom)| {
                            *ro += alpha_pow_offset * (reduced_openings - reduced_row) * inv_denom;
                        });
                    num_reduced[log_height] += mat.width();
                }
            }
        }

        // It remains to prove that all evaluation vectors in reduced_openings correspond to
        // low degree functions.
        let fri_input = reduced_openings.into_iter().rev().flatten().collect_vec();

        let folding: TwoAdicFriFoldingForMmcs<Val, InputMmcs> = TwoAdicFriFolding(PhantomData);

        // Produce the FRI proof.
        let fri_proof = prover::prove_fri(
            &folding,
            &self.fri,
            fri_input,
            challenger,
            log_global_max_height,
            &commitment_data_with_opening_pts,
            &self.mmcs,
        );

        (all_opened_values, fri_proof)
    }

    fn verify(
        &self,
        // For each commitment:
        commitments_with_opening_points: Vec<
            CommitmentWithOpeningPoints<Challenge, Self::Commitment, Self::Domain>,
        >,
        proof: &Self::Proof,
        challenger: &mut Challenger,
    ) -> Result<(), Self::Error> {
        // Write all evaluations to challenger.
        // Need to ensure to do this in the same order as the prover.
        for (_, round) in &commitments_with_opening_points {
            for (_, mat) in round {
                for (_, point) in mat {
                    challenger.observe_algebra_slice(point);
                }
            }
        }

        let folding: TwoAdicFriFoldingForMmcs<Val, InputMmcs> = TwoAdicFriFolding(PhantomData);

        verifier::verify_fri(
            &folding,
            &self.fri,
            proof,
            challenger,
            &commitments_with_opening_points,
            &self.mmcs,
        )?;

        Ok(())
    }
}

/// Compute vectors of inverse denominators for each unique opening point.
///
/// Arguments:
/// - `mats_and_points` is a list of matrices and for each matrix a list of points. We assume that
///    the total number of distinct points is very small as several methods contained herein are `O(n^2)`
///    in the number of points.
/// - `coset` is the set of points `gH` where `H` a two-adic subgroup such that `|H|` is greater
///     than or equal to the largest height of any matrix in `mats_and_points`. The values
///     in `coset` must be in bit-reversed order.
///
/// For each point `z`, let `M` be the matrix of largest height which opens at `z`.
/// let `H_z` be the unique subgroup of order `M.height()`. Compute the vector of
/// `1/(z - x)` for `x` in `gH_z`.
///
/// Return a LinearMap which allows us to recover the computed vectors for each `z`.
#[instrument(skip_all)]
fn compute_inverse_denominators<F: TwoAdicField, EF: ExtensionField<F>, M: Matrix<F>>(
    mats_and_points: &[(Vec<M>, &Vec<Vec<EF>>)],
    coset: &[F],
) -> LinearMap<EF, Vec<EF>> {
    // For each `z`, find the maximal height of any matrix which we need to
    // open at `z`.
    let mut max_log_height_for_point: LinearMap<EF, usize> = LinearMap::new();
    for (mats, points) in mats_and_points {
        for (mat, points_for_mat) in izip!(mats, *points) {
            let log_height = log2_strict_usize(mat.height());
            for &z in points_for_mat {
                if let Some(lh) = max_log_height_for_point.get_mut(&z) {
                    *lh = core::cmp::max(*lh, log_height);
                } else {
                    max_log_height_for_point.insert(z, log_height);
                }
            }
        }
    }

    // Compute the inverse denominators for each point `z`.
    max_log_height_for_point
        .into_iter()
        .map(|(z, log_height)| {
            (
                z,
                batch_multiplicative_inverse(
                    // As coset is stored in bit-reversed order,
                    // we can just take the first `2^log_height` elements.
                    &coset[..(1 << log_height)]
                        .iter()
                        .map(|&x| z - x)
                        .collect_vec(),
                ),
            )
        })
        .collect()
}<|MERGE_RESOLUTION|>--- conflicted
+++ resolved
@@ -423,13 +423,8 @@
                                                 inv_denoms,
                                             )
                                         });
-<<<<<<< HEAD
-
-                                ys.iter()
-                                    .for_each(|&y| challenger.observe_algebra_element(y));
-=======
+
                                 challenger.observe_algebra_slice(&ys);
->>>>>>> a008faa6
                                 ys
                             })
                             .collect_vec()

use alloc::collections::BTreeMap;
use alloc::vec;
use alloc::vec::Vec;
use core::fmt::Debug;
use core::marker::PhantomData;

use itertools::{izip, Itertools};
use p3_challenger::{CanObserve, FieldChallenger, GrindingChallenger};
use p3_commit::{Mmcs, OpenedValues, Pcs, PolynomialSpace, TwoAdicMultiplicativeCoset};
use p3_dft::TwoAdicSubgroupDft;
use p3_field::{
    batch_multiplicative_inverse, cyclic_subgroup_coset_known_order, dot_product, ExtensionField,
    Field, TwoAdicField,
};
use p3_interpolation::interpolate_coset;
use p3_matrix::bitrev::{BitReversableMatrix, BitReversalPerm, BitReversedMatrixView};
use p3_matrix::dense::{DenseMatrix, RowMajorMatrix};
use p3_matrix::{Dimensions, Matrix};
use p3_maybe_rayon::prelude::*;
use p3_util::linear_map::LinearMap;
use p3_util::{log2_strict_usize, reverse_bits_len, reverse_slice_index_bits};
use serde::{Deserialize, Serialize};
use tracing::{info_span, instrument};

use crate::verifier::{self, FriError};
use crate::{prover, FriConfig, FriGenericConfig, FriProof};

#[derive(Debug)]
pub struct TwoAdicFriPcs<Val, Dft, InputMmcs, FriMmcs> {
    dft: Dft,
    mmcs: InputMmcs,
    fri: FriConfig<FriMmcs>,
    _phantom: PhantomData<Val>,
}

impl<Val, Dft, InputMmcs, FriMmcs> TwoAdicFriPcs<Val, Dft, InputMmcs, FriMmcs> {
    pub const fn new(dft: Dft, mmcs: InputMmcs, fri: FriConfig<FriMmcs>) -> Self {
        Self {
            dft,
            mmcs,
            fri,
            _phantom: PhantomData,
        }
    }
}

#[derive(Serialize, Deserialize, Clone)]
#[serde(bound = "")]
pub struct BatchOpening<Val: Field, InputMmcs: Mmcs<Val>> {
    pub opened_values: Vec<Vec<Val>>,
    pub opening_proof: <InputMmcs as Mmcs<Val>>::Proof,
}

pub struct TwoAdicFriGenericConfig<InputProof, InputError>(
    pub PhantomData<(InputProof, InputError)>,
);

pub type TwoAdicFriGenericConfigForMmcs<F, M> =
    TwoAdicFriGenericConfig<Vec<BatchOpening<F, M>>, <M as Mmcs<F>>::Error>;

impl<F: TwoAdicField, InputProof, InputError: Debug> FriGenericConfig<F>
    for TwoAdicFriGenericConfig<InputProof, InputError>
{
    type InputProof = InputProof;
    type InputError = InputError;

    fn extra_query_index_bits(&self) -> usize {
        0
    }

    fn fold_row(
        &self,
        index: usize,
        log_height: usize,
        beta: F,
        evals: impl Iterator<Item = F>,
    ) -> F {
        let arity = 2;
        let log_arity = 1;
        let (e0, e1) = evals
            .collect_tuple()
            .expect("TwoAdicFriFolder only supports arity=2");
        // If performance critical, make this API stateful to avoid this
        // This is a bit more math than is necessary, but leaving it here
        // in case we want higher arity in the future
        let subgroup_start = F::two_adic_generator(log_height + log_arity)
            .exp_u64(reverse_bits_len(index, log_height) as u64);
        let mut xs = F::two_adic_generator(log_arity)
            .shifted_powers(subgroup_start)
            .take(arity)
            .collect_vec();
        reverse_slice_index_bits(&mut xs);
        assert_eq!(log_arity, 1, "can only interpolate two points for now");
        // interpolate and evaluate at beta
        e0 + (beta - xs[0]) * (e1 - e0) / (xs[1] - xs[0])
    }

    fn fold_matrix<M: Matrix<F>>(&self, beta: F, m: M) -> Vec<F> {
        // We use the fact that
        //     p_e(x^2) = (p(x) + p(-x)) / 2
        //     p_o(x^2) = (p(x) - p(-x)) / (2 x)
        // that is,
        //     p_e(g^(2i)) = (p(g^i) + p(g^(n/2 + i))) / 2
        //     p_o(g^(2i)) = (p(g^i) - p(g^(n/2 + i))) / (2 g^i)
        // so
        //     result(g^(2i)) = p_e(g^(2i)) + beta p_o(g^(2i))
        //                    = (1/2 + beta/2 g_inv^i) p(g^i)
        //                    + (1/2 - beta/2 g_inv^i) p(g^(n/2 + i))
        let g_inv = F::two_adic_generator(log2_strict_usize(m.height()) + 1).inverse();
        let one_half = F::ONE.halve();
        let half_beta = beta * one_half;

        // TODO: vectorize this (after we have packed extension fields)

        // beta/2 times successive powers of g_inv
        let mut powers = g_inv
            .shifted_powers(half_beta)
            .take(m.height())
            .collect_vec();
        reverse_slice_index_bits(&mut powers);

        m.par_rows()
            .zip(powers)
            .map(|(mut row, power)| {
                let (lo, hi) = row.next_tuple().unwrap();
                (one_half + power) * lo + (one_half - power) * hi
            })
            .collect()
    }
}

impl<Val, Dft, InputMmcs, FriMmcs, Challenge, Challenger> Pcs<Challenge, Challenger>
    for TwoAdicFriPcs<Val, Dft, InputMmcs, FriMmcs>
where
    Val: TwoAdicField,
    Dft: TwoAdicSubgroupDft<Val>,
    InputMmcs: Mmcs<Val>,
    FriMmcs: Mmcs<Challenge>,
    Challenge: TwoAdicField + ExtensionField<Val>,
    Challenger:
        FieldChallenger<Val> + CanObserve<FriMmcs::Commitment> + GrindingChallenger<Witness = Val>,
{
    type Domain = TwoAdicMultiplicativeCoset<Val>;
    type Commitment = InputMmcs::Commitment;
    type ProverData = InputMmcs::ProverData<RowMajorMatrix<Val>>;
    type EvaluationsOnDomain<'a> = BitReversedMatrixView<DenseMatrix<Val, &'a [Val]>>;
    type Proof = FriProof<Challenge, FriMmcs, Val, Vec<BatchOpening<Val, InputMmcs>>>;
    type Error = FriError<FriMmcs::Error, InputMmcs::Error>;

    fn natural_domain_for_degree(&self, degree: usize) -> Self::Domain {
        let log_n = log2_strict_usize(degree);
        TwoAdicMultiplicativeCoset {
            log_n,
            shift: Val::ONE,
        }
    }

    fn commit(
        &self,
        evaluations: Vec<(Self::Domain, RowMajorMatrix<Val>)>,
    ) -> (Self::Commitment, Self::ProverData) {
        let ldes: Vec<_> = evaluations
            .into_iter()
            .map(|(domain, evals)| {
                assert_eq!(domain.size(), evals.height());
                let shift = Val::GENERATOR / domain.shift;
                // Commit to the bit-reversed LDE.
                self.dft
                    .coset_lde_batch(evals, self.fri.log_blowup, shift)
                    .bit_reverse_rows()
                    .to_row_major_matrix()
            })
            .collect();

        self.mmcs.commit(ldes)
    }

    fn get_evaluations_on_domain<'a>(
        &self,
        prover_data: &'a Self::ProverData,
        idx: usize,
        domain: Self::Domain,
    ) -> Self::EvaluationsOnDomain<'a> {
        // todo: handle extrapolation for LDEs we don't have
        assert_eq!(domain.shift, Val::GENERATOR);
        let lde = self.mmcs.get_matrices(prover_data)[idx];
        assert!(lde.height() >= domain.size());
        lde.split_rows(domain.size()).0.bit_reverse_rows()
    }

    fn open(
        &self,
        // For each round,
        rounds: Vec<(
            &Self::ProverData,
            // for each matrix,
            Vec<
                // points to open
                Vec<Challenge>,
            >,
        )>,
        challenger: &mut Challenger,
    ) -> (OpenedValues<Challenge>, Self::Proof) {
        /*

        A quick rundown of the optimizations in this function:
        We are trying to compute sum_i alpha^i * (p(X) - y)/(X - z),
        for each z an opening point, y = p(z). Each p(X) is given as evaluations in bit-reversed order
        in the columns of the matrices. y is computed by barycentric interpolation.
        X and p(X) are in the base field; alpha, y and z are in the extension.
        The primary goal is to minimize extension multiplications.

        - Instead of computing all alpha^i, we just compute alpha^i for i up to the largest width
        of a matrix, then multiply by an "alpha offset" when accumulating.
              a^0 x0 + a^1 x1 + a^2 x2 + a^3 x3 + ...
            = a^0 ( a^0 x0 + a^1 x1 ) + a^2 ( a^0 x2 + a^1 x3 ) + ...
            (see `alpha_pows`, `alpha_pow_offset`, `num_reduced`)

        - For each unique point z, we precompute 1/(X-z) for the largest subgroup opened at this point.
        Since we compute it in bit-reversed order, smaller subgroups can simply truncate the vector.
            (see `inv_denoms`)

        - Then, for each matrix (with columns p_i) and opening point z, we want:
            for each row (corresponding to subgroup element X):
                reduced[X] += alpha_offset * sum_i [ alpha^i * inv_denom[X] * (p_i[X] - y[i]) ]

            We can factor out inv_denom, and expand what's left:
                reduced[X] += alpha_offset * inv_denom[X] * sum_i [ alpha^i * p_i[X] - alpha^i * y[i] ]

            And separate the sum:
                reduced[X] += alpha_offset * inv_denom[X] * [ sum_i [ alpha^i * p_i[X] ] - sum_i [ alpha^i * y[i] ] ]

            And now the last sum doesn't depend on X, so we can precompute that for the matrix, too.
            So the hot loop (that depends on both X and i) is just:
                sum_i [ alpha^i * p_i[X] ]

            with alpha^i an extension, p_i[X] a base

        */

<<<<<<< HEAD
        // Batch combination challenge
        let alpha: Challenge = challenger.sample_algebra_element();

=======
>>>>>>> e8e4169d
        let mats_and_points = rounds
            .iter()
            .map(|(data, points)| {
                (
                    self.mmcs
                        .get_matrices(data)
                        .into_iter()
                        .map(|m| m.as_view())
                        .collect_vec(),
                    points,
                )
            })
            .collect_vec();
        let mats = mats_and_points
            .iter()
            .flat_map(|(mats, _)| mats)
            .collect_vec();

        let global_max_height = mats.iter().map(|m| m.height()).max().unwrap();
        let log_global_max_height = log2_strict_usize(global_max_height);

        // For each unique opening point z, we will find the largest degree bound
        // for that point, and precompute 1/(z - X) for the largest subgroup (in bitrev order).
        let inv_denoms = compute_inverse_denominators(&mats_and_points, Val::GENERATOR);

        // Evaluate coset representations and write openings to the challenger
        let all_opened_values = mats_and_points
            .iter()
            .map(|(mats, points)| {
                izip!(mats.iter(), points.iter())
                    .map(|(mat, points_for_mat)| {
                        points_for_mat
                            .iter()
                            .map(|&point| {
                                let _guard =
                                    info_span!("evaluate matrix", dims = %mat.dimensions())
                                        .entered();

                                // Use Barycentric interpolation to evaluate the matrix at the given point.
                                let ys =
                                    info_span!("compute opened values with Lagrange interpolation")
                                        .in_scope(|| {
                                            let h = mat.height() >> self.fri.log_blowup;
                                            let (low_coset, _) = mat.split_rows(h);
                                            let mut inv_denoms =
                                                inv_denoms.get(&point).unwrap()[..h].to_vec();
                                            reverse_slice_index_bits(&mut inv_denoms);
                                            interpolate_coset(
                                                &BitReversalPerm::new_view(low_coset),
                                                Val::GENERATOR,
                                                point,
                                                Some(&inv_denoms),
                                            )
                                        });
                                ys.iter().for_each(|&y| challenger.observe_ext_element(y));
                                ys
                            })
                            .collect_vec()
                    })
                    .collect_vec()
            })
            .collect_vec();

        // Batch combination challenge
        let alpha: Challenge = challenger.sample_ext_element();

        let mut num_reduced = [0; 32];
        let mut reduced_openings: [_; 32] = core::array::from_fn(|_| None);

        for ((mats, points), openings_for_round) in
            mats_and_points.iter().zip(all_opened_values.iter())
        {
            for (mat, points_for_mat, openings_for_mat) in
                izip!(mats.iter(), points.iter(), openings_for_round.iter())
            {
                let _guard =
                    info_span!("reduce matrix quotient", dims = %mat.dimensions()).entered();

                let log_height = log2_strict_usize(mat.height());
                let reduced_opening_for_log_height = reduced_openings[log_height]
                    .get_or_insert_with(|| vec![Challenge::ZERO; mat.height()]);
                debug_assert_eq!(reduced_opening_for_log_height.len(), mat.height());

                let mat_compressed = info_span!("compress mat")
                    .in_scope(|| mat.dot_ext_powers(alpha).collect::<Vec<_>>());

                for (&point, openings) in points_for_mat.iter().zip(openings_for_mat) {
                    let alpha_pow_offset = alpha.exp_u64(num_reduced[log_height] as u64);
                    let reduced_openings: Challenge =
                        dot_product(alpha.powers(), openings.iter().copied());

                    info_span!("reduce rows").in_scope(|| {
                        mat_compressed
                            .par_iter()
                            .zip(reduced_opening_for_log_height.par_iter_mut())
                            // This might be longer, but zip will truncate to smaller subgroup
                            // (which is ok because it's bitrev)
                            .zip(inv_denoms.get(&point).unwrap().par_iter())
                            .for_each(|((&reduced_row, ro), &inv_denom)| {
                                *ro +=
                                    alpha_pow_offset * (reduced_openings - reduced_row) * inv_denom
                            });
                    });

                    num_reduced[log_height] += mat.width();
                }
            }
        }

        let fri_input = reduced_openings.into_iter().rev().flatten().collect_vec();

        let g: TwoAdicFriGenericConfigForMmcs<Val, InputMmcs> =
            TwoAdicFriGenericConfig(PhantomData);

        let fri_proof = prover::prove(&g, &self.fri, fri_input, challenger, |index| {
            rounds
                .iter()
                .map(|(data, _)| {
                    let log_max_height = log2_strict_usize(self.mmcs.get_max_height(data));
                    let bits_reduced = log_global_max_height - log_max_height;
                    let reduced_index = index >> bits_reduced;
                    let (opened_values, opening_proof) = self.mmcs.open_batch(reduced_index, data);
                    BatchOpening {
                        opened_values,
                        opening_proof,
                    }
                })
                .collect()
        });

        (all_opened_values, fri_proof)
    }

    fn verify(
        &self,
        // For each round:
        rounds: Vec<(
            Self::Commitment,
            // for each matrix:
            Vec<(
                // its domain,
                Self::Domain,
                // for each point:
                Vec<(
                    // the point,
                    Challenge,
                    // values at the point
                    Vec<Challenge>,
                )>,
            )>,
        )>,
        proof: &Self::Proof,
        challenger: &mut Challenger,
    ) -> Result<(), Self::Error> {
        // Write evaluations to challenger
        for (_, round) in rounds.iter() {
            for (_, mat) in round.iter() {
                for (_, point) in mat.iter() {
                    point
                        .iter()
                        .for_each(|&opening| challenger.observe_ext_element(opening));
                }
            }
        }

        // Batch combination challenge
        let alpha: Challenge = challenger.sample_algebra_element();

        let log_global_max_height =
            proof.commit_phase_commits.len() + self.fri.log_blowup + self.fri.log_final_poly_len;

        let g: TwoAdicFriGenericConfigForMmcs<Val, InputMmcs> =
            TwoAdicFriGenericConfig(PhantomData);

        verifier::verify(&g, &self.fri, proof, challenger, |index, input_proof| {
            // TODO: separate this out into functions

            // log_height -> (alpha_pow, reduced_opening)
            let mut reduced_openings = BTreeMap::<usize, (Challenge, Challenge)>::new();

            for (batch_opening, (batch_commit, mats)) in izip!(input_proof, &rounds) {
                let batch_heights = mats
                    .iter()
                    .map(|(domain, _)| domain.size() << self.fri.log_blowup)
                    .collect_vec();
                let batch_dims = batch_heights
                    .iter()
                    // TODO: MMCS doesn't really need width; we put 0 for now.
                    .map(|&height| Dimensions { width: 0, height })
                    .collect_vec();

                if let Some(batch_max_height) = batch_heights.iter().max() {
                    let log_batch_max_height = log2_strict_usize(*batch_max_height);
                    let bits_reduced = log_global_max_height - log_batch_max_height;
                    let reduced_index = index >> bits_reduced;

                    self.mmcs.verify_batch(
                        batch_commit,
                        &batch_dims,
                        reduced_index,
                        &batch_opening.opened_values,
                        &batch_opening.opening_proof,
                    )?;
                } else {
                    // Empty batch?
                    self.mmcs.verify_batch(
                        batch_commit,
                        &[],
                        0,
                        &batch_opening.opened_values,
                        &batch_opening.opening_proof,
                    )?;
                }

                for (mat_opening, (mat_domain, mat_points_and_values)) in
                    izip!(&batch_opening.opened_values, mats)
                {
                    let log_height = log2_strict_usize(mat_domain.size()) + self.fri.log_blowup;

                    let bits_reduced = log_global_max_height - log_height;
                    let rev_reduced_index = reverse_bits_len(index >> bits_reduced, log_height);

                    // todo: this can be nicer with domain methods?

                    let x = Val::GENERATOR
                        * Val::two_adic_generator(log_height).exp_u64(rev_reduced_index as u64);

                    let (alpha_pow, ro) = reduced_openings
                        .entry(log_height)
                        .or_insert((Challenge::ONE, Challenge::ZERO));

                    for (z, ps_at_z) in mat_points_and_values {
                        for (&p_at_x, &p_at_z) in izip!(mat_opening, ps_at_z) {
                            let quotient = (-p_at_z + p_at_x) / (-*z + x);
                            *ro += *alpha_pow * quotient;
                            *alpha_pow *= alpha;
                        }
                    }
                }
            }

            // `reduced_openings` would have a log_height = log_blowup entry only if there was a
            // trace matrix of height 1. In this case the reduced opening can be skipped as it will
            // not be checked against any commit phase commit.
            if let Some((_alpha_pow, ro)) = reduced_openings.remove(&self.fri.log_blowup) {
                assert!(ro.is_zero());
            }

            // Return reduced openings descending by log_height.
            Ok(reduced_openings
                .into_iter()
                .rev()
                .map(|(log_height, (_alpha_pow, ro))| (log_height, ro))
                .collect())
        })?;

        Ok(())
    }
}

#[instrument(skip_all)]
fn compute_inverse_denominators<F: TwoAdicField, EF: ExtensionField<F>, M: Matrix<F>>(
    mats_and_points: &[(Vec<M>, &Vec<Vec<EF>>)],
    coset_shift: F,
) -> LinearMap<EF, Vec<EF>> {
    let mut max_log_height_for_point: LinearMap<EF, usize> = LinearMap::new();
    for (mats, points) in mats_and_points {
        for (mat, points_for_mat) in izip!(mats, *points) {
            let log_height = log2_strict_usize(mat.height());
            for &z in points_for_mat {
                if let Some(lh) = max_log_height_for_point.get_mut(&z) {
                    *lh = core::cmp::max(*lh, log_height);
                } else {
                    max_log_height_for_point.insert(z, log_height);
                }
            }
        }
    }

    // Compute the largest subgroup we will use, in bitrev order.
    let max_log_height = *max_log_height_for_point.values().max().unwrap();
    let mut subgroup = cyclic_subgroup_coset_known_order(
        F::two_adic_generator(max_log_height),
        coset_shift,
        1 << max_log_height,
    )
    .collect_vec();
    reverse_slice_index_bits(&mut subgroup);

    max_log_height_for_point
        .into_iter()
        .map(|(z, log_height)| {
            (
                z,
                batch_multiplicative_inverse(
                    &subgroup[..(1 << log_height)]
                        .iter()
                        .map(|&x| z - x)
                        .collect_vec(),
                ),
            )
        })
        .collect()
}<|MERGE_RESOLUTION|>--- conflicted
+++ resolved
@@ -238,12 +238,6 @@
 
         */
 
-<<<<<<< HEAD
-        // Batch combination challenge
-        let alpha: Challenge = challenger.sample_algebra_element();
-
-=======
->>>>>>> e8e4169d
         let mats_and_points = rounds
             .iter()
             .map(|(data, points)| {

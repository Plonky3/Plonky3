--- conflicted
+++ resolved
@@ -275,11 +275,7 @@
             .iter()
             .flat_map(|(mats, _)| mats.iter().map(|m| m.height()))
             .max()
-<<<<<<< HEAD
-            .unwrap();
-=======
             .expect("No Matrices Supplied?");
->>>>>>> 6d244521
         let log_global_max_height = log2_strict_usize(global_max_height);
 
         // For each unique opening point z, we will find the largest degree bound

--- conflicted
+++ resolved
@@ -333,14 +333,6 @@
             .collect_vec();
 
         // Batch combination challenge
-<<<<<<< HEAD
-        // TODO: Should we be computing a different alpha for every height?
-        let alpha: Challenge = challenger.sample_algebra_element();
-
-        // Now that we have the openings, we want to: TODO??
-        let mut num_reduced = [0; 32]; // What will this contain?
-        let mut reduced_openings: [_; 32] = core::array::from_fn(|_| None); // What will this contain?
-=======
         // TODO: Should we be computing a different alpha for each height?
         let alpha: Challenge = challenger.sample_algebra_element();
 
@@ -375,7 +367,6 @@
         // a sum of `(f(zeta) - f(x))/(zeta - x)` over all `f`'s of that height and
         // opening points `zeta` with the sum weighted by powers of alpha.
         let mut reduced_openings: [_; 32] = core::array::from_fn(|_| None);
->>>>>>> 8c8bbb4c
 
         for ((mats, points), openings_for_round) in
             mats_and_points.iter().zip(all_opened_values.iter())
@@ -396,44 +387,15 @@
 
                 // Treating our matrix M as the evaluations of functions M0, M1, ...
                 // Compute the evaluations of `Mred(x) = M0(x) + alpha*M1(x) + ...`
-<<<<<<< HEAD
-                let mat_compressed = info_span!("compress mat")
-                    // TODO: The collect here is just for timing purposes. (This is currently the main bottleneck in reduce matrix quotient).
-                    // It should be removed eventually as dot_ext_powers returns a parallel iterator and we use mat_compressed.par_iter() later.
-                    .in_scope(|| mat.dot_ext_powers(alpha).collect::<Vec<_>>());
-=======
                 let mat_compressed = info_span!("compress mat").in_scope(|| {
                     // This will be reused for all points z which M is opened at so we collect into a vector.
                     mat.rowwise_packed_dot_product::<Challenge>(&packed_alpha_powers)
                         .collect::<Vec<_>>()
                 });
->>>>>>> 8c8bbb4c
 
                 for (&point, openings) in points_for_mat.iter().zip(openings_for_mat) {
                     // If we have multiple matrices at the same height, we need to scale mat to combine them.
                     let alpha_pow_offset = alpha.exp_u64(num_reduced[log_height] as u64);
-<<<<<<< HEAD
-
-                    // As we have all the openings `Mi(z)`, we can combine them using `alpha`
-                    // in an identical way to before to also compute `Mred(z)`.
-                    let reduced_openings: Challenge =
-                        dot_product(alpha.powers(), openings.iter().copied());
-
-                    info_span!("reduce rows").in_scope(|| {
-                        mat_compressed
-                            .par_iter()
-                            .zip(reduced_opening_for_log_height.par_iter_mut())
-                            // This might be longer, but zip will truncate to smaller subgroup
-                            // (which is ok because it's bitrev)
-                            .zip(inv_denoms.get(&point).unwrap().par_iter())
-                            // Map the function `Mred(x)` to `(Mred(z) - Mred(x))/(z - x)`
-                            .for_each(|((&reduced_row, ro), &inv_denom)| {
-                                *ro +=
-                                    alpha_pow_offset * (reduced_openings - reduced_row) * inv_denom
-                            });
-                    });
-=======
->>>>>>> 8c8bbb4c
 
                     // As we have all the openings `Mi(z)`, we can combine them using `alpha`
                     // in an identical way to before to also compute `Mred(z)`.

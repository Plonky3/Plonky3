//! The FRI PCS protocol over two-adic fields.
//!
//! The following implements a slight variant of the usual FRI protocol. As usual we start
//! with a polynomial `F(x)` of degree `n` given as evaluations over the coset `gH` with `|H| = 2^n`.
//!
//! Now consider the polynomial `G(x) = F(gx)`. Note that `G(x)` has the same degree as `F(x)` and
//! the evaluations of `F(x)` over `gH` are identical to the evaluations of `G(x)` over `H`.
//!
//! Hence we can reinterpret our vector of evaluations as evaluations of `G(x)` over `H` and apply
//! the standard FRI protocol to this evaluation vector. This makes is easier to apply FRI to a collection
//! of polynomials defined over different cosets as we don't need to keep track of the coset shifts. We
//! can just assume that every polynomial is defined over the subgroup of the relevant size.
//!
//! If we changed our domain construction (e.g., using multiple cosets), we would need to carefully reconsider these assumptions.

use alloc::collections::BTreeMap;
use alloc::vec;
use alloc::vec::Vec;
use core::fmt::Debug;
use core::marker::PhantomData;

use itertools::{Itertools, izip};
use p3_challenger::{CanObserve, FieldChallenger, GrindingChallenger};
use p3_commit::{BatchOpening, Mmcs, OpenedValues, Pcs};
use p3_dft::TwoAdicSubgroupDft;
use p3_field::coset::TwoAdicMultiplicativeCoset;
use p3_field::{
    ExtensionField, PackedFieldExtension, TwoAdicField, batch_multiplicative_inverse,
    cyclic_subgroup_coset_known_order, dot_product,
};
use p3_interpolation::interpolate_coset_with_precomputation;
use p3_matrix::bitrev::{BitReversedMatrixView, BitReversibleMatrix};
use p3_matrix::dense::{RowMajorMatrix, RowMajorMatrixView};
use p3_matrix::{Dimensions, Matrix};
use p3_maybe_rayon::prelude::*;
use p3_util::linear_map::LinearMap;
use p3_util::zip_eq::zip_eq;
use p3_util::{log2_strict_usize, reverse_bits_len, reverse_slice_index_bits};
use tracing::{info_span, instrument};

use crate::verifier::{self, FriError};
use crate::{FriGenericConfig, FriParameters, FriProof, prover};

/// A polynomial commitment scheme using FRI to generate opening proofs.
///
/// A polynomial `f` is committed to via its evaluation vectors over a coset
/// `gH` where `|H| >= 2 * deg(f)`. A value `f(z)` is opened by using a FRI
/// proof to show that the evaluations of `(f(x) - f(z))/(x - z)` over
/// `gH` are low degree.
#[derive(Debug)]
pub struct TwoAdicFriPcs<Val, Dft, InputMmcs, FriMmcs> {
    pub(crate) dft: Dft,
    pub(crate) mmcs: InputMmcs,
    pub(crate) parameters: FriParameters<FriMmcs>,
    _phantom: PhantomData<Val>,
}

impl<Val, Dft, InputMmcs, FriMmcs> TwoAdicFriPcs<Val, Dft, InputMmcs, FriMmcs> {
    pub const fn new(dft: Dft, mmcs: InputMmcs, parameters: FriParameters<FriMmcs>) -> Self {
        Self {
            dft,
            mmcs,
            parameters,
            _phantom: PhantomData,
        }
    }
}

pub struct TwoAdicFriGenericConfig<InputProof, InputError>(
    pub PhantomData<(InputProof, InputError)>,
);

pub type TwoAdicFriGenericConfigForMmcs<F, M> =
    TwoAdicFriGenericConfig<Vec<BatchOpening<F, M>>, <M as Mmcs<F>>::Error>;

impl<F: TwoAdicField, InputProof, InputError: Debug, EF: ExtensionField<F>> FriGenericConfig<F, EF>
    for TwoAdicFriGenericConfig<InputProof, InputError>
{
    type InputProof = InputProof;
    type InputError = InputError;

    fn extra_query_index_bits(&self) -> usize {
        0
    }

    fn fold_row(
        &self,
        index: usize,
        log_height: usize,
        beta: EF,
        evals: impl Iterator<Item = EF>,
    ) -> EF {
        let arity = 2;
        let log_arity = 1;
        let (e0, e1) = evals
            .collect_tuple()
            .expect("TwoAdicFriFolder only supports arity=2");
        // If performance critical, make this API stateful to avoid this
        // This is a bit more math than is necessary, but leaving it here
        // in case we want higher arity in the future.
        let subgroup_start = F::two_adic_generator(log_height + log_arity)
            .exp_u64(reverse_bits_len(index, log_height) as u64);
        let mut xs = F::two_adic_generator(log_arity)
            .shifted_powers(subgroup_start)
            .take(arity)
            .collect_vec();
        reverse_slice_index_bits(&mut xs);
        assert_eq!(log_arity, 1, "can only interpolate two points for now");
        // interpolate and evaluate at beta
        e0 + (beta - xs[0]) * (e1 - e0) * (xs[1] - xs[0]).inverse()
        // Currently Algebra<F> does not include division so we do it manually.
        // Note we do not want to do an EF division as that is far more expensive.
    }

    fn fold_matrix<M: Matrix<EF>>(&self, beta: EF, m: M) -> Vec<EF> {
        // We use the fact that
        //     p_e(x^2) = (p(x) + p(-x)) / 2
        //     p_o(x^2) = (p(x) - p(-x)) / (2 x)
        // that is,
        //     p_e(g^(2i)) = (p(g^i) + p(g^(n/2 + i))) / 2
        //     p_o(g^(2i)) = (p(g^i) - p(g^(n/2 + i))) / (2 g^i)
        // so
        //     result(g^(2i)) = p_e(g^(2i)) + beta p_o(g^(2i))
        //
        // As p_e, p_o will be in the extension field we want to find ways to avoid extension multiplications.
        // We should only need a single one (namely multiplication by beta).
        let g_inv = F::two_adic_generator(log2_strict_usize(m.height()) + 1).inverse();

        // TODO: vectorize this (after we have packed extension fields)

        // As beta is in the extension field, we want to avoid multiplying by it
        // for as long as possible. Here we precompute the powers  `g_inv^i / 2` in the base field.
        let mut halve_inv_powers = g_inv
            .shifted_powers(F::ONE.halve())
            .take(m.height())
            .collect_vec();
        reverse_slice_index_bits(&mut halve_inv_powers);

        m.par_rows()
            .zip(halve_inv_powers)
            .map(|(mut row, halve_inv_power)| {
                let (lo, hi) = row.next_tuple().unwrap();
                (lo + hi).halve() + (lo - hi) * beta * halve_inv_power
            })
            .collect()
    }
}

impl<Val, Dft, InputMmcs, FriMmcs, Challenge, Challenger> Pcs<Challenge, Challenger>
    for TwoAdicFriPcs<Val, Dft, InputMmcs, FriMmcs>
where
    Val: TwoAdicField,
    Dft: TwoAdicSubgroupDft<Val>,
    InputMmcs: Mmcs<Val>,
    FriMmcs: Mmcs<Challenge>,
    Challenge: ExtensionField<Val>,
    Challenger:
        FieldChallenger<Val> + CanObserve<FriMmcs::Commitment> + GrindingChallenger<Witness = Val>,
{
    type Domain = TwoAdicMultiplicativeCoset<Val>;
    type Commitment = InputMmcs::Commitment;
    type ProverData = InputMmcs::ProverData<RowMajorMatrix<Val>>;
    type EvaluationsOnDomain<'a> = BitReversedMatrixView<RowMajorMatrixView<'a, Val>>;
    type Proof = FriProof<Challenge, FriMmcs, Val, Vec<BatchOpening<Val, InputMmcs>>>;
    type Error = FriError<FriMmcs::Error, InputMmcs::Error>;
    const ZK: bool = false;

    /// Get the unique subgroup `H` of size `|H| = degree`.
    ///
    /// # Panics:
    /// This function will panic if `degree` is not a power of 2 or `degree > 1 << Val::TWO_ADICITY`.
    fn natural_domain_for_degree(&self, degree: usize) -> Self::Domain {
        TwoAdicMultiplicativeCoset::new(Val::ONE, log2_strict_usize(degree)).unwrap()
    }

    /// Commit to a collection of evaluation matrices.
    ///
    /// Each element of evaluation contains a coset `shift * H` and a matrix `mat` with `mat.height() = |H|`.
    /// Interpreting each column of `mat` as the evaluations of a polynomial `p_i(x)` over `shift * H`,
    /// we compute the evaluations of `p_i` over `gK` where `g` is the chosen generator of the multiplicative group
    /// of `Val` and `K` is the unique subgroup of order `|H| << self.fri.log_blowup`.
    ///
    /// We then produce a merkle commitment to these evaluations.
    fn commit(
        &self,
        evaluations: impl IntoIterator<Item = (Self::Domain, RowMajorMatrix<Val>)>,
    ) -> (Self::Commitment, Self::ProverData) {
        let ldes: Vec<_> = evaluations
            .into_iter()
            .map(|(domain, evals)| {
                assert_eq!(domain.size(), evals.height());
                // coset_lde_batch converts from evaluations over `xH` to evaluations over `shift * x * K`.
                // Hence, letting `shift = g/x` the output will be evaluations over `gK` as desired.
                // When `x = g,` we could just use the standard LDE but currently this doesn't seem
                // to give a meaningful performance boost.
                let shift = Val::GENERATOR / domain.shift();
                // Compute the LDE with blowup factor fri.log_blowup.
                // We bit reverse as this has a nice interplay with the FRI protocol.
                self.dft
                    .coset_lde_batch(evals, self.parameters.log_blowup, shift)
                    .bit_reverse_rows()
                    .to_row_major_matrix()
            })
            .collect();

        // Commit to the bit-reversed LDEs.
        self.mmcs.commit(ldes)
    }

    /// Given the evaluations on a domain `gH`, return the evaluations on a different domain `g'K`.
    ///
    /// Currently this assumes that `g' = g = Val::GENERATOR` and `K` is a subgroup of `H`.
    fn get_evaluations_on_domain<'a>(
        &self,
        prover_data: &'a Self::ProverData,
        idx: usize,
        domain: Self::Domain,
    ) -> Self::EvaluationsOnDomain<'a> {
        // todo: handle extrapolation for LDEs we don't have
        assert_eq!(domain.shift(), Val::GENERATOR);
        let lde = self.mmcs.get_matrices(prover_data)[idx];
        assert!(lde.height() >= domain.size());
        lde.split_rows(domain.size()).0.bit_reverse_rows()
    }

    /// Open a batch of matrices at a collection of points.
    ///
    /// Returns the opened values along with a proof.
    ///
    /// This function assumes that all matrices correspond to evaluations over the
    /// coset `gH` where `g = Val::GENERATOR` and `H` is a subgroup of appropriate size depending on the
    /// matrix.
    fn open(
        &self,
        // For each multi-matrix commitment,
        commitment_data_with_opening_points: Vec<(
            // The matrices and auxiliary prover data
            &Self::ProverData,
            // for each matrix,
            Vec<
                // points to open
                Vec<Challenge>,
            >,
        )>,
        challenger: &mut Challenger,
    ) -> (OpenedValues<Challenge>, Self::Proof) {
        /*

        A quick rundown of the optimizations in this function:
        We are trying to compute sum_i alpha^i * (p(X) - y)/(X - z),
        for each z an opening point, y = p(z). Each p(X) is given as evaluations in bit-reversed order
        in the columns of the matrices. y is computed by barycentric interpolation.
        X and p(X) are in the base field; alpha, y and z are in the extension.
        The primary goal is to minimize extension multiplications.

        - Instead of computing all alpha^i, we just compute alpha^i for i up to the largest width
        of a matrix, then multiply by an "alpha offset" when accumulating.
              a^0 x0 + a^1 x1 + a^2 x2 + a^3 x3 + ...
            = a^0 ( a^0 x0 + a^1 x1 ) + a^2 ( a^0 x2 + a^1 x3 ) + ...
            (see `alpha_pows`, `alpha_pow_offset`, `num_reduced`)

        - For each unique point z, we precompute 1/(X-z) for the largest subgroup opened at this point.
        Since we compute it in bit-reversed order, smaller subgroups can simply truncate the vector.
            (see `inv_denoms`)

        - Then, for each matrix (with columns p_i) and opening point z, we want:
            for each row (corresponding to subgroup element X):
                reduced[X] += alpha_offset * sum_i [ alpha^i * inv_denom[X] * (p_i[X] - y[i]) ]

            We can factor out inv_denom, and expand what's left:
                reduced[X] += alpha_offset * inv_denom[X] * sum_i [ alpha^i * p_i[X] - alpha^i * y[i] ]

            And separate the sum:
                reduced[X] += alpha_offset * inv_denom[X] * [ sum_i [ alpha^i * p_i[X] ] - sum_i [ alpha^i * y[i] ] ]

            And now the last sum doesn't depend on X, so we can precompute that for the matrix, too.
            So the hot loop (that depends on both X and i) is just:
                sum_i [ alpha^i * p_i[X] ]

            with alpha^i an extension, p_i[X] a base

        */

        // Contained in each `Self::ProverData` is a list of matrices which have been committed to.
        // We start by extracting those matrices to make them easier to work with.
        let mats_and_points = commitment_data_with_opening_points
            .iter()
            .map(|(data, points)| {
                let mats = self
                    .mmcs
                    .get_matrices(data)
                    .into_iter()
                    .map(|m| m.as_view())
                    .collect_vec();
                debug_assert_eq!(
                    mats.len(),
                    points.len(),
                    "each matrix should have a corresponding set of evaluation points"
                );
                (mats, points)
            })
            .collect_vec();

        // Find the maximum height and the maximum width of matrices in the batch.
        // These do not need to correspond to the same matrix.
        let (global_max_height, global_max_width) = mats_and_points
            .iter()
            .flat_map(|(mats, _)| mats.iter().map(|m| (m.height(), m.width())))
            .reduce(|(hmax, wmax), (h, w)| (hmax.max(h), wmax.max(w)))
            .expect("No Matrices Supplied?");
        let log_global_max_height = log2_strict_usize(global_max_height);

        // Get all values of the coset `gH` for the largest necessary subgroup `H`.
        // We also bit reverse which means that coset has the nice property that
        // `coset[..2^i]` contains the values of `gK` for `|K| = 2^i`.
        let mut coset = cyclic_subgroup_coset_known_order(
            Val::two_adic_generator(log_global_max_height),
            Val::GENERATOR,
            global_max_height,
        )
        .collect_vec();
        reverse_slice_index_bits(&mut coset);

        // For each unique opening point z, we will find the largest degree bound
        // for that point, and precompute 1/(z - X) for the largest subgroup (in bitrev order).
        let inv_denoms = compute_inverse_denominators(&mats_and_points, &coset);

        // Evaluate coset representations and write openings to the challenger
        let all_opened_values = mats_and_points
            .iter()
            .map(|(mats, points)| {
                // For each collection of matrices
                izip!(mats.iter(), points.iter())
                    .map(|(mat, points_for_mat)| {
                        // TODO: I think this is potentially the cause of a bunch of bugs. This assumes that every input matrix has a blowup of at least self.fri.log_blowup.
                        // If the blow_up factor is smaller than self.fri.log_blowup. this will lead to errors.
                        // If it is bigger, we shouldn't get any errors but it will be slightly slower.

                        // The point of this correction is that each column of the matrix corresponds to a low degree polynomial.
                        // Hence we can save time by restricting the height of the matrix to be the minimal height which
                        // uniquely identifies the polynomial.
                        let h = mat.height() >> self.parameters.log_blowup;

                        // `subgroup` and `mat` are both in bit-reversed order, so we can truncate.
                        let (low_coset, _) = mat.split_rows(h);
                        let coset_h = &coset[..h];

                        points_for_mat
                            .iter()
                            .map(|&point| {
                                let _guard =
                                    info_span!("evaluate matrix", dims = %mat.dimensions())
                                        .entered();

                                // Use Barycentric interpolation to evaluate each column of the matrix at the given point.
                                let ys =
                                    info_span!("compute opened values with Lagrange interpolation")
                                        .in_scope(|| {
                                            // Get the relevant inverse denominators for this point and use these to
                                            // interpolate to get the evaluation of each polynomial in the matrix at the desired point.
                                            let inv_denoms = &inv_denoms.get(&point).unwrap()[..h];
                                            interpolate_coset_with_precomputation(
                                                &low_coset,
                                                Val::GENERATOR,
                                                point,
                                                coset_h,
                                                inv_denoms,
                                            )
                                        });
                                ys.iter()
                                    .for_each(|&y| challenger.observe_algebra_element(y));
                                ys
                            })
                            .collect_vec()
                    })
                    .collect_vec()
            })
            .collect_vec();

        // Batch combination challenge
        // Soundness Error:
        // See the discussion in the doc comment of [`prove_fri`]. Essentially, the soundness error
        // for this sample it tightly tied to the soundness error of the FRI protocol.
        // Roughly speaking, at a minimum is it k/|EF| where `k` is the sum of, for each function, the number of
        // points it needs to be opened at. This comes from the fact that we are takeing a large linear combination
        // of `(f(zeta) - f(x))/(zeta - x)` for each function `f` and all of `f`'s opening points.
        // In our setup, k is two times the trace width plus the number of quotient polynomials.
        let alpha: Challenge = challenger.sample_algebra_element();

        // We precompute powers of alpha as we need the same powers for each matrix.
        // We compute both a vector of unpacked powers and a vector of packed powers.
        // TODO: It should be possible to refactor this to only use the packed powers but
        // this is not a bottleneck so is not a priority.
        let packed_alpha_powers =
            Challenge::ExtensionPacking::packed_ext_powers_capped(alpha, global_max_width)
                .collect_vec();
        let alpha_powers =
            Challenge::ExtensionPacking::to_ext_iter(packed_alpha_powers.iter().copied())
                .collect_vec();

        // Now that we have sent the openings to the verifier, it remains to prove
        // that those openings are correct.

        // Given a low degree polynomial `f(x)` with claimed evaluation `f(zeta)`, we can check
        // that `f(zeta)` is correct by doing a low degree test on `(f(zeta) - f(x))/(zeta - x)`.
        // We will use `alpha` to batch together both different claimed openings `zeta` and
        // different polynomials `f` whose evaluation vectors have the same height.

        // TODO: If we allow different polynomials to have different blow_up factors
        // we may need to revisit this and to ensure it is safe to batch them together.

        // num_reduced records the number of (function, opening point) pairs for each `log_height`.
        let mut num_reduced = [0; 32];

        // For each `log_height` from 2^1 -> 2^32, reduced_openings will contain either `None`
        // if there are no matrices of that height, or `Some(vec)` where `vec` is equal to
        // a weighted sum of `(f(zeta) - f(x))/(zeta - x)` over all `f`'s of that height and
        // for each `f`, all opening points `zeta`. The sum is weighted by powers of the challenge alpha.
        let mut reduced_openings: [_; 32] = core::array::from_fn(|_| None);

        for ((mats, points), openings_for_round) in
            mats_and_points.iter().zip(all_opened_values.iter())
        {
            for (mat, points_for_mat, openings_for_mat) in
                izip!(mats.iter(), points.iter(), openings_for_round.iter())
            {
                let _guard =
                    info_span!("reduce matrix quotient", dims = %mat.dimensions()).entered();

                let log_height = log2_strict_usize(mat.height());

                // If this is our first matrix at this height, initialise reduced_openings to zero.
                // Otherwise, get a mutable reference to it.
                let reduced_opening_for_log_height = reduced_openings[log_height]
                    .get_or_insert_with(|| vec![Challenge::ZERO; mat.height()]);
                debug_assert_eq!(reduced_opening_for_log_height.len(), mat.height());

                // Treating our matrix M as the evaluations of functions f_0, f_1, ...
                // Compute the evaluations of `Mred(x) = f_0(x) + alpha*f_1(x) + ...`
                let mat_compressed = info_span!("compress mat").in_scope(|| {
                    // This will be reused for all points z which M is opened at so we collect into a vector.
                    mat.rowwise_packed_dot_product::<Challenge>(&packed_alpha_powers)
                        .collect::<Vec<_>>()
                });

                for (&point, openings) in points_for_mat.iter().zip(openings_for_mat) {
                    // If we have multiple matrices at the same height, we need to scale alpha to combine them.
                    // This means that reduced_openings will contain:
                    // Mred_0(x) + alpha^{M_0.width()}Mred_1(x) + alpha^{M_0.width() + M_1.width()}Mred_2(x) + ...
                    // Where M_0, M_1, ... are the matrices of the same height.
                    let alpha_pow_offset = alpha.exp_u64(num_reduced[log_height] as u64);

                    // As we have all the openings `f_i(z)`, we can combine them using `alpha`
                    // in an identical way to before to compute `Mred(z)`.
                    let reduced_openings: Challenge =
                        dot_product(alpha_powers.iter().copied(), openings.iter().copied());

                    mat_compressed
                        .par_iter()
                        .zip(reduced_opening_for_log_height.par_iter_mut())
                        // inv_denoms contains `1/(z - x)` for `x` in a coset `gK`.
                        // If `|K| =/= mat.height()` we actually want a subset of this
                        // corresponding to the evaluations over `gH` for `|H| = mat.height()`.
                        // As inv_denoms is bit reversed, the evaluations over `gH` are exactly
                        // the evaluations over `gK` at the indices `0..mat.height()`.
                        // So zip will truncate to the desired smaller length.
                        .zip(inv_denoms.get(&point).unwrap().par_iter())
                        // Map the function `Mred(x) -> (Mred(z) - Mred(x))/(z - x)`
                        // across the evaluation vector of `Mred(x)`. Adjust by alpha_pow_offset
                        // as needed.
                        .for_each(|((&reduced_row, ro), &inv_denom)| {
                            *ro += alpha_pow_offset * (reduced_openings - reduced_row) * inv_denom
                        });
                    num_reduced[log_height] += mat.width();
                }
            }
        }

        // It remains to prove that all evaluation vectors in reduced_openings correspond to
        // low degree functions.
        let fri_input = reduced_openings.into_iter().rev().flatten().collect_vec();

        let config: TwoAdicFriGenericConfigForMmcs<Val, InputMmcs> =
            TwoAdicFriGenericConfig(PhantomData);

<<<<<<< HEAD
        // Produce the FRI proof.
        let fri_proof =
            prover::prove_fri(&config, &self.parameters, fri_input, challenger, |index| {
                // Given an index, produce batch opening proofs for each collection of matrices
                // combined into a single mmcs commitment. In cases where the maximum height of
                // a batch of matrices is smaller than the global max height, shift the index down
                // to compensate.
                // This gives the verifier access to evaluations `f(x)` from which it can compute
                // `(f(zeta) - f(x))/(zeta - x)` and then combine them together and roll into FRI
                // as appropriate.
                commitment_data_with_opening_points
                    .iter()
                    .map(|(data, _)| {
                        let log_max_height = log2_strict_usize(self.mmcs.get_max_height(data));
                        let bits_reduced = log_global_max_height - log_max_height;
                        // If a matrix is smaller than global max height, we roll it into
                        // fri in a later round.
                        let reduced_index = index >> bits_reduced;
                        let (opened_values, opening_proof) =
                            self.mmcs.open_batch(reduced_index, data);
                        BatchOpening {
                            opened_values,
                            opening_proof,
                        }
                    })
                    .collect()
            });
=======
        let fri_proof = prover::prove(&g, &self.fri, fri_input, challenger, |index| {
            rounds
                .iter()
                .map(|(data, _)| {
                    let log_max_height = log2_strict_usize(self.mmcs.get_max_height(data));
                    let bits_reduced = log_global_max_height - log_max_height;
                    let reduced_index = index >> bits_reduced;
                    self.mmcs.open_batch(reduced_index, data)
                })
                .collect()
        });
>>>>>>> 1f0ee17e

        (all_opened_values, fri_proof)
    }

    fn verify(
        &self,
        // For each commitment:
        commitments_with_opening_points: Vec<(
            // The commitment
            Self::Commitment,
            // for each matrix in the commitment:
            Vec<(
                // its domain,
                Self::Domain,
                // A vector of (point, claimed_evaluation) pairs
                Vec<(
                    // the point the matrix was opened at,
                    Challenge,
                    // the claimed evaluations at that point
                    Vec<Challenge>,
                )>,
            )>,
        )>,
        proof: &Self::Proof,
        challenger: &mut Challenger,
    ) -> Result<(), Self::Error> {
        // Write all evaluations to challenger.
        // Need to ensure to do this in the same order as the prover.
        for (_, round) in &commitments_with_opening_points {
            for (_, mat) in round {
                for (_, point) in mat {
                    point
                        .iter()
                        .for_each(|&opening| challenger.observe_algebra_element(opening));
                }
            }
        }

        // Generate the Batch combination challenge
        // Soundness Error: `|f|/|EF|` where |F| is the number of different functions of the form (f(zeta) - fi(x))/(zeta - x) which need to be checked.
        // Explicitly, its commitments_with_opening_points.flatten().flatten().len() (i.e counting the number (point, claimed_evaluation) pairs).
        let alpha: Challenge = challenger.sample_algebra_element();

        // commit_phase_commits.len() is the number of folding steps, so the maximal polynomial degree will be
        // commit_phase_commits.len() + self.fri.log_final_poly_len and so, as the same blow-up is used for all
        // polynomials, the maximal matrix height is proof.commit_phase_commits.len() + self.fri.log_blowup + self.fri.log_final_poly_len;
        let log_global_max_height = proof.commit_phase_commits.len()
            + self.parameters.log_blowup
            + self.parameters.log_final_poly_degree;

        let g: TwoAdicFriGenericConfigForMmcs<Val, InputMmcs> =
            TwoAdicFriGenericConfig(PhantomData);

<<<<<<< HEAD
        verifier::verify_fri(
            &g,
            &self.parameters,
            proof,
            challenger,
            // index is the query position we are checking
            // input_proof is a vector of batch openings. Each batch opening contains a
            // list of opened values for a collection of matrices along with a batched opening proof.
            // We check the proofs and then combine the functions by mapping each function and opening point
            // pair to `(f(z) - f(x))/(z - x)` and then combining functions of the same height using
            // the challenge alpha.
            |index, input_proof| {
                // TODO: separate this out into functions

                // For each log_height, we store the alpha power and compute the reduced opening.
                // log_height -> (alpha_pow, reduced_opening)
                let mut reduced_openings = BTreeMap::<usize, (Challenge, Challenge)>::new();

                // For each batch commitment and opening proof
                for (batch_opening, (batch_commit, mats)) in zip_eq(
                    input_proof,
                    &commitments_with_opening_points,
=======
        verifier::verify(&g, &self.fri, proof, challenger, |index, input_proof| {
            // TODO: separate this out into functions

            // log_height -> (alpha_pow, reduced_opening)
            let mut reduced_openings = BTreeMap::<usize, (Challenge, Challenge)>::new();

            for (batch_opening, (batch_commit, mats)) in
                zip_eq(input_proof, &rounds, FriError::InvalidProofShape)?
            {
                let batch_heights = mats
                    .iter()
                    .map(|(domain, _)| domain.size() << self.fri.log_blowup)
                    .collect_vec();
                let batch_dims = batch_heights
                    .iter()
                    // TODO: MMCS doesn't really need width; we put 0 for now.
                    .map(|&height| Dimensions { width: 0, height })
                    .collect_vec();

                if let Some(batch_max_height) = batch_heights.iter().max() {
                    let log_batch_max_height = log2_strict_usize(*batch_max_height);
                    let bits_reduced = log_global_max_height - log_batch_max_height;
                    let reduced_index = index >> bits_reduced;

                    self.mmcs.verify_batch(
                        batch_commit,
                        &batch_dims,
                        reduced_index,
                        batch_opening.into(),
                    )
                } else {
                    // Empty batch?
                    self.mmcs
                        .verify_batch(batch_commit, &[], 0, batch_opening.into())
                }
                .map_err(FriError::InputError)?;

                for (mat_opening, (mat_domain, mat_points_and_values)) in zip_eq(
                    &batch_opening.opened_values,
                    mats,
>>>>>>> 1f0ee17e
                    FriError::InvalidProofShape,
                )? {
                    // Find the height of each matrix in the batch.
                    // Currently we only check domain.size() as the shift is
                    // assumed to always be Val::GENERATOR.
                    let batch_heights = mats
                        .iter()
                        .map(|(domain, _)| domain.size() << self.parameters.log_blowup)
                        .collect_vec();
                    let batch_dims = batch_heights
                        .iter()
                        // TODO: MMCS doesn't really need width; we put 0 for now.
                        .map(|&height| Dimensions { width: 0, height })
                        .collect_vec();

                    if let Some(batch_max_height) = batch_heights.iter().max() {
                        let log_batch_max_height = log2_strict_usize(*batch_max_height);
                        let bits_reduced = log_global_max_height - log_batch_max_height;
                        let reduced_index = index >> bits_reduced;

                        // Verify that the opened values match the commitment.
                        self.mmcs.verify_batch(
                            batch_commit,
                            &batch_dims,
                            reduced_index,
                            &batch_opening.opened_values,
                            &batch_opening.opening_proof,
                        )
                    } else {
                        // Empty batch?
                        self.mmcs.verify_batch(
                            batch_commit,
                            &[],
                            0,
                            &batch_opening.opened_values,
                            &batch_opening.opening_proof,
                        )
                    }
                    // If the opened values do not match the commitment, error.
                    .map_err(FriError::InputError)?;

                    // For each matrix in the commitment
                    for (mat_opening, (mat_domain, mat_points_and_values)) in zip_eq(
                        &batch_opening.opened_values,
                        mats,
                        FriError::InvalidProofShape,
                    )? {
                        let log_height =
                            log2_strict_usize(mat_domain.size()) + self.parameters.log_blowup;

                        let bits_reduced = log_global_max_height - log_height;
                        let rev_reduced_index = reverse_bits_len(index >> bits_reduced, log_height);

                        // TODO: this can be nicer with domain methods?

                        // Compute gh^i
                        let x = Val::GENERATOR
                            * Val::two_adic_generator(log_height).exp_u64(rev_reduced_index as u64);

                        let (alpha_pow, ro) = reduced_openings
                            .entry(log_height) // Get a mutable reference to the entry.
                            .or_insert((Challenge::ONE, Challenge::ZERO));

                        // For each polynomial `f` in our matrix,
                        // Compute `(f(z) - f(x))/(z - x)`, scale by the appropriate alpha power
                        // and add to the reduced opening for this log_height.
                        for (z, ps_at_z) in mat_points_and_values {
                            let quotient = (*z - x).inverse();
                            for (&p_at_x, &p_at_z) in
                                zip_eq(mat_opening, ps_at_z, FriError::InvalidProofShape)?
                            {
                                // Note we just checked batch proofs to ensure p_at_x is correct.
                                // x, z were sent by the verifier.
                                // ps_at_z was sent to the verifier and we are using fri to prove it is correct.
                                *ro += *alpha_pow * (p_at_z - p_at_x) * quotient;
                                *alpha_pow *= alpha;
                            }
                        }
                    }
                }

<<<<<<< HEAD
                // `reduced_openings` would have a log_height = log_blowup entry only if there was a
                // trace matrix of height 1. In this case the reduced opening can be skipped as it will
                // not be checked against any commit phase commit.
                if let Some((_alpha_pow, ro)) = reduced_openings.remove(&self.parameters.log_blowup)
                {
                    assert!(ro.is_zero());
                }
=======
            // `reduced_openings` would have a log_height = log_blowup entry only if there was a
            // trace matrix of height 1. In this case `f` is constant, so `f(zeta) - f(x))/(zeta - x)`
            // must equal `0`.
            if let Some((_alpha_pow, ro)) = reduced_openings.get(&self.fri.log_blowup) {
                if !ro.is_zero() {
                    return Err(FriError::FinalPolyMismatch);
                }
            }
>>>>>>> 1f0ee17e

                // Return reduced openings descending by log_height.
                Ok(reduced_openings
                    .into_iter()
                    .rev()
                    .map(|(log_height, (_alpha_pow, ro))| (log_height, ro))
                    .collect())
            },
        )?;

        Ok(())
    }
}

/// Compute vectors of inverse denominators for each unique opening point.
///
/// Arguments:
/// - `mats_and_points` is a list of matrices and for each matrix a list of points. We assume that
///    the total number of distinct points is very small as several methods contained are `O(n^2)`
///    in the number of points.
/// - `coset` is the set of points `gH` where `H` a two-adic subgroup such that `|H|` is greater
///     than or equal to the largest height of any matrix in `mats_and_points`. The values
///     in `coset` must be in bit-reversed order.
///
/// For each point `z`, let `M` be the matrix of largest height which opens at `z`.
/// let `H_z` be the unique subgroup of order `m.height()`. Compute the vector of
/// `1/(z - x)` for `x` in `gH_z`.
///
/// Return a LinearMap which allows us to recover the computed vectors for each `z`.
#[instrument(skip_all)]
fn compute_inverse_denominators<F: TwoAdicField, EF: ExtensionField<F>, M: Matrix<F>>(
    mats_and_points: &[(Vec<M>, &Vec<Vec<EF>>)],
    coset: &[F],
) -> LinearMap<EF, Vec<EF>> {
    // For each `z`, find the maximal height of any matrix which we need to
    // open at `z`.
    let mut max_log_height_for_point: LinearMap<EF, usize> = LinearMap::new();
    for (mats, points) in mats_and_points {
        for (mat, points_for_mat) in izip!(mats, *points) {
            let log_height = log2_strict_usize(mat.height());
            for &z in points_for_mat {
                if let Some(lh) = max_log_height_for_point.get_mut(&z) {
                    *lh = core::cmp::max(*lh, log_height);
                } else {
                    max_log_height_for_point.insert(z, log_height);
                }
            }
        }
    }

    // Compute the inverse denominators for each point `z`.
    max_log_height_for_point
        .into_iter()
        .map(|(z, log_height)| {
            (
                z,
                batch_multiplicative_inverse(
                    // As coset is stored in
                    &coset[..(1 << log_height)]
                        .iter()
                        .map(|&x| z - x)
                        .collect_vec(),
                ),
            )
        })
        .collect()
}<|MERGE_RESOLUTION|>--- conflicted
+++ resolved
@@ -483,7 +483,6 @@
         let config: TwoAdicFriGenericConfigForMmcs<Val, InputMmcs> =
             TwoAdicFriGenericConfig(PhantomData);
 
-<<<<<<< HEAD
         // Produce the FRI proof.
         let fri_proof =
             prover::prove_fri(&config, &self.parameters, fri_input, challenger, |index| {
@@ -503,7 +502,7 @@
                         // fri in a later round.
                         let reduced_index = index >> bits_reduced;
                         let (opened_values, opening_proof) =
-                            self.mmcs.open_batch(reduced_index, data);
+                            self.mmcs.open_batch(reduced_index, data).unpack();
                         BatchOpening {
                             opened_values,
                             opening_proof,
@@ -511,19 +510,6 @@
                     })
                     .collect()
             });
-=======
-        let fri_proof = prover::prove(&g, &self.fri, fri_input, challenger, |index| {
-            rounds
-                .iter()
-                .map(|(data, _)| {
-                    let log_max_height = log2_strict_usize(self.mmcs.get_max_height(data));
-                    let bits_reduced = log_global_max_height - log_max_height;
-                    let reduced_index = index >> bits_reduced;
-                    self.mmcs.open_batch(reduced_index, data)
-                })
-                .collect()
-        });
->>>>>>> 1f0ee17e
 
         (all_opened_values, fri_proof)
     }
@@ -572,12 +558,11 @@
         // polynomials, the maximal matrix height is proof.commit_phase_commits.len() + self.fri.log_blowup + self.fri.log_final_poly_len;
         let log_global_max_height = proof.commit_phase_commits.len()
             + self.parameters.log_blowup
-            + self.parameters.log_final_poly_degree;
+            + self.parameters.log_final_poly_len;
 
         let g: TwoAdicFriGenericConfigForMmcs<Val, InputMmcs> =
             TwoAdicFriGenericConfig(PhantomData);
 
-<<<<<<< HEAD
         verifier::verify_fri(
             &g,
             &self.parameters,
@@ -600,48 +585,6 @@
                 for (batch_opening, (batch_commit, mats)) in zip_eq(
                     input_proof,
                     &commitments_with_opening_points,
-=======
-        verifier::verify(&g, &self.fri, proof, challenger, |index, input_proof| {
-            // TODO: separate this out into functions
-
-            // log_height -> (alpha_pow, reduced_opening)
-            let mut reduced_openings = BTreeMap::<usize, (Challenge, Challenge)>::new();
-
-            for (batch_opening, (batch_commit, mats)) in
-                zip_eq(input_proof, &rounds, FriError::InvalidProofShape)?
-            {
-                let batch_heights = mats
-                    .iter()
-                    .map(|(domain, _)| domain.size() << self.fri.log_blowup)
-                    .collect_vec();
-                let batch_dims = batch_heights
-                    .iter()
-                    // TODO: MMCS doesn't really need width; we put 0 for now.
-                    .map(|&height| Dimensions { width: 0, height })
-                    .collect_vec();
-
-                if let Some(batch_max_height) = batch_heights.iter().max() {
-                    let log_batch_max_height = log2_strict_usize(*batch_max_height);
-                    let bits_reduced = log_global_max_height - log_batch_max_height;
-                    let reduced_index = index >> bits_reduced;
-
-                    self.mmcs.verify_batch(
-                        batch_commit,
-                        &batch_dims,
-                        reduced_index,
-                        batch_opening.into(),
-                    )
-                } else {
-                    // Empty batch?
-                    self.mmcs
-                        .verify_batch(batch_commit, &[], 0, batch_opening.into())
-                }
-                .map_err(FriError::InputError)?;
-
-                for (mat_opening, (mat_domain, mat_points_and_values)) in zip_eq(
-                    &batch_opening.opened_values,
-                    mats,
->>>>>>> 1f0ee17e
                     FriError::InvalidProofShape,
                 )? {
                     // Find the height of each matrix in the batch.
@@ -667,20 +610,13 @@
                             batch_commit,
                             &batch_dims,
                             reduced_index,
-                            &batch_opening.opened_values,
-                            &batch_opening.opening_proof,
+                            batch_opening.into(),
                         )
                     } else {
                         // Empty batch?
-                        self.mmcs.verify_batch(
-                            batch_commit,
-                            &[],
-                            0,
-                            &batch_opening.opened_values,
-                            &batch_opening.opening_proof,
-                        )
+                        self.mmcs
+                            .verify_batch(batch_commit, &[], 0, batch_opening.into())
                     }
-                    // If the opened values do not match the commitment, error.
                     .map_err(FriError::InputError)?;
 
                     // For each matrix in the commitment
@@ -721,26 +657,18 @@
                             }
                         }
                     }
+
+                    // `reduced_openings` would have a log_height = log_blowup entry only if there was a
+                    // trace matrix of height 1. In this case `f` is constant, so `f(zeta) - f(x))/(zeta - x)`
+                    // must equal `0`.
+                    if let Some((_alpha_pow, ro)) =
+                        reduced_openings.get(&self.parameters.log_blowup)
+                    {
+                        if !ro.is_zero() {
+                            return Err(FriError::FinalPolyMismatch);
+                        }
+                    }
                 }
-
-<<<<<<< HEAD
-                // `reduced_openings` would have a log_height = log_blowup entry only if there was a
-                // trace matrix of height 1. In this case the reduced opening can be skipped as it will
-                // not be checked against any commit phase commit.
-                if let Some((_alpha_pow, ro)) = reduced_openings.remove(&self.parameters.log_blowup)
-                {
-                    assert!(ro.is_zero());
-                }
-=======
-            // `reduced_openings` would have a log_height = log_blowup entry only if there was a
-            // trace matrix of height 1. In this case `f` is constant, so `f(zeta) - f(x))/(zeta - x)`
-            // must equal `0`.
-            if let Some((_alpha_pow, ro)) = reduced_openings.get(&self.fri.log_blowup) {
-                if !ro.is_zero() {
-                    return Err(FriError::FinalPolyMismatch);
-                }
-            }
->>>>>>> 1f0ee17e
 
                 // Return reduced openings descending by log_height.
                 Ok(reduced_openings

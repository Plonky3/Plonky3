use alloc::vec;
use alloc::vec::Vec;
use core::iter;

use itertools::{izip, Itertools};
use p3_challenger::{CanObserve, FieldChallenger, GrindingChallenger};
use p3_commit::Mmcs;
use p3_dft::{Radix2Dit, TwoAdicSubgroupDft};
use p3_field::{ExtensionField, Field, TwoAdicField};
use p3_matrix::dense::RowMajorMatrix;
use p3_util::{log2_strict_usize, reverse_slice_index_bits};
use tracing::{debug_span, info_span, instrument};

use crate::{CommitPhaseProofStep, FriConfig, FriGenericConfig, FriProof, QueryProof};

#[instrument(name = "FRI prover", skip_all)]
pub fn prove<G, Val, Challenge, M, Challenger>(
    g: &G,
    config: &FriConfig<M>,
    inputs: Vec<Vec<Challenge>>,
    challenger: &mut Challenger,
    open_input: impl Fn(usize) -> G::InputProof,
) -> FriProof<Challenge, M, Challenger::Witness, G::InputProof>
where
    Val: Field,
    Challenge: ExtensionField<Val> + TwoAdicField,
    M: Mmcs<Challenge>,
    Challenger: FieldChallenger<Val> + GrindingChallenger + CanObserve<M::Commitment>,
    G: FriGenericConfig<Challenge>,
{
    assert!(!inputs.is_empty());
    assert!(
        inputs
            .iter()
            .tuple_windows()
            .all(|(l, r)| l.len() >= r.len()),
        "Inputs are not sorted in descending order of length."
    );

    let log_max_height = log2_strict_usize(inputs[0].len());
    let log_min_height = log2_strict_usize(inputs.last().unwrap().len());
    if config.log_final_poly_len > 0 {
        assert!(log_min_height > config.log_final_poly_len + config.log_blowup);
    }

    let commit_phase_result = commit_phase(g, config, inputs, challenger);

    let pow_witness = challenger.grind(config.proof_of_work_bits);

    let query_proofs = info_span!("query phase").in_scope(|| {
        iter::repeat_with(|| challenger.sample_bits(log_max_height + g.extra_query_index_bits()))
            .take(config.num_queries)
            .map(|index| QueryProof {
                input_proof: open_input(index),
                commit_phase_openings: answer_query(
                    config,
                    &commit_phase_result.data,
                    index >> g.extra_query_index_bits(),
                ),
            })
            .collect()
    });

    FriProof {
        commit_phase_commits: commit_phase_result.commits,
        query_proofs,
        final_poly: commit_phase_result.final_poly,
        pow_witness,
    }
}

struct CommitPhaseResult<F: Field, M: Mmcs<F>> {
    commits: Vec<M::Commitment>,
    data: Vec<M::ProverData<RowMajorMatrix<F>>>,
    final_poly: Vec<F>,
}

#[instrument(name = "commit phase", skip_all)]
fn commit_phase<G, Val, Challenge, M, Challenger>(
    g: &G,
    config: &FriConfig<M>,
    inputs: Vec<Vec<Challenge>>,
    challenger: &mut Challenger,
) -> CommitPhaseResult<Challenge, M>
where
    Val: Field,
    Challenge: ExtensionField<Val> + TwoAdicField,
    M: Mmcs<Challenge>,
    Challenger: FieldChallenger<Val> + CanObserve<M::Commitment>,
    G: FriGenericConfig<Challenge>,
{
    let mut inputs_iter = inputs.into_iter().peekable();
    let mut folded = inputs_iter.next().unwrap();
    let mut commits = vec![];
    let mut data = vec![];

    while folded.len() > config.blowup() * config.final_poly_len() {
        let leaves = RowMajorMatrix::new(folded, 2);
        let (commit, prover_data) = config.mmcs.commit_matrix(leaves);
        challenger.observe(commit.clone());

        let beta: Challenge = challenger.sample_algebra_element();
        // We passed ownership of `current` to the MMCS, so get a reference to it
        let leaves = config.mmcs.get_matrices(&prover_data).pop().unwrap();
        folded = g.fold_matrix(beta, leaves.as_view());

        commits.push(commit);
        data.push(prover_data);

        if let Some(v) = inputs_iter.next_if(|v| v.len() == folded.len()) {
            izip!(&mut folded, v).for_each(|(c, x)| *c += x);
        }
    }

    // After repeated folding steps, we end up working over a coset hJ instead of the original
    // domain. The IDFT we apply operates over a subgroup J, not hJ. This means the polynomial we
    // recover is G(x), where G(x) = F(hx), and F is the polynomial whose evaluations we actually
    // observed. For our current construction, this does not cause issues since degree properties
    // and zero-checks remain valid. If we changed our domain construction (e.g., using multiple
    // cosets), we would need to carefully reconsider these assumptions.

    reverse_slice_index_bits(&mut folded);
    // TODO: For better performance, we could run the IDFT on only the first half
    //       (or less, depending on `log_blowup`) of `final_poly`.
    let final_poly = debug_span!("idft final poly").in_scope(|| Radix2Dit::default().idft(folded));

    // The evaluation domain is "blown-up" relative to the polynomial degree of `final_poly`,
    // so all coefficients after the first final_poly_len should be zero.
    debug_assert!(
        final_poly
            .iter()
            .skip(1 << config.log_final_poly_len)
            .all(|x| x.is_zero()),
        "All coefficients beyond final_poly_len must be zero"
    );

    // Observe all coefficients of the final polynomial.
    for &x in &final_poly {
        challenger.observe_ext_element(x);
    }
<<<<<<< HEAD
    challenger.observe_algebra_element(final_poly);
=======
>>>>>>> e8e4169d

    CommitPhaseResult {
        commits,
        data,
        final_poly,
    }
}

fn answer_query<F, M>(
    config: &FriConfig<M>,
    commit_phase_commits: &[M::ProverData<RowMajorMatrix<F>>],
    index: usize,
) -> Vec<CommitPhaseProofStep<F, M>>
where
    F: Field,
    M: Mmcs<F>,
{
    commit_phase_commits
        .iter()
        .enumerate()
        .map(|(i, commit)| {
            let index_i = index >> i;
            let index_i_sibling = index_i ^ 1;
            let index_pair = index_i >> 1;

            let (mut opened_rows, opening_proof) = config.mmcs.open_batch(index_pair, commit);
            assert_eq!(opened_rows.len(), 1);
            let opened_row = opened_rows.pop().unwrap();
            assert_eq!(opened_row.len(), 2, "Committed data should be in pairs");
            let sibling_value = opened_row[index_i_sibling % 2];

            CommitPhaseProofStep {
                sibling_value,
                opening_proof,
            }
        })
        .collect()
}<|MERGE_RESOLUTION|>--- conflicted
+++ resolved
@@ -138,10 +138,6 @@
     for &x in &final_poly {
         challenger.observe_ext_element(x);
     }
-<<<<<<< HEAD
-    challenger.observe_algebra_element(final_poly);
-=======
->>>>>>> e8e4169d
 
     CommitPhaseResult {
         commits,

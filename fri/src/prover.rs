--- conflicted
+++ resolved
@@ -56,9 +56,9 @@
 
     let log_max_height = log2_strict_usize(inputs[0].len());
     let log_min_height = log2_strict_usize(inputs.last().unwrap().len());
-    if parameters.log_final_poly_degree > 0 {
+    if parameters.log_final_poly_len > 0 {
         // Final_poly_degree must be less than or equal to the degree of the smallest polynomial.
-        assert!(log_min_height > parameters.log_final_poly_degree + parameters.log_blowup);
+        assert!(log_min_height > parameters.log_final_poly_len + parameters.log_blowup);
     }
 
     // Continually fold the inputs down until the polynomial degree reaches Final_poly_degree.
@@ -148,7 +148,7 @@
     let mut commits = vec![];
     let mut data = vec![];
 
-    while folded.len() > parameters.blowup() * parameters.final_poly_degree() {
+    while folded.len() > parameters.blowup() * parameters.final_poly_len() {
         // As folded is in bit reversed order, it looks like:
         //      `[f_i(h^0), f_i(h^{N/2}), f_i(h^{N/4}), f_i(h^{3N/4}), ...] = [f_i(1), f_i(-1), f_i(h^{N/4}), f_i(-h^{N/4}), ...]`
         // so the relevant evaluations are adjacent and we can just reinterpret the vector as a matrix of width 2.
@@ -172,34 +172,14 @@
 
         // If we have reached the size of the next input vector, we can add it to the current vector.
         if let Some(v) = inputs_iter.next_if(|v| v.len() == folded.len()) {
-<<<<<<< HEAD
-=======
             // Each element of `inputs_iter` is a reduced opening polynomial, which is itself a
             // random linear combination `f_{i, 0} + alpha f_{i, 1} + ...`, but when we add it
             // to the current folded polynomial, we need to multiply by a new random factor since
             // `f_{i, 0}` has no leading coefficient.
->>>>>>> 1f0ee17e
             izip!(&mut folded, v).for_each(|(c, x)| *c += beta.square() * x);
         }
     }
 
-<<<<<<< HEAD
-    reverse_slice_index_bits(&mut folded);
-    // TODO: For better performance, we could run the IDFT on only the first half
-    //       (or less, depending on `log_blowup`) of `final_poly`.
-    let final_poly =
-        debug_span!("idft final poly").in_scope(|| Radix2Dit::default().idft_algebra(folded));
-
-    // The evaluation domain is "blown-up" relative to the polynomial degree of `final_poly`,
-    // so all coefficients after the first final_poly_len should be zero.
-    debug_assert!(
-        final_poly
-            .iter()
-            .skip(1 << parameters.log_final_poly_degree)
-            .all(|x| x.is_zero()),
-        "All coefficients beyond final_poly_len must be zero"
-    );
-=======
     // After repeated folding steps, we end up working over a coset hJ instead of the original
     // domain. The IDFT we apply operates over a subgroup J, not hJ. This means the polynomial we
     // recover is G(x), where G(x) = F(hx), and F is the polynomial whose evaluations we actually
@@ -207,11 +187,22 @@
     // and zero-checks remain valid. If we changed our domain construction (e.g., using multiple
     // cosets), we would need to carefully reconsider these assumptions.
 
-    folded.truncate(config.final_poly_len());
+    folded.truncate(parameters.final_poly_len());
     reverse_slice_index_bits(&mut folded);
-
-    let final_poly = debug_span!("idft final poly").in_scope(|| Radix2Dit::default().idft(folded));
->>>>>>> 1f0ee17e
+    // TODO: For better performance, we could run the IDFT on only the first half
+    //       (or less, depending on `log_blowup`) of `final_poly`.
+    let final_poly =
+        debug_span!("idft final poly").in_scope(|| Radix2Dit::default().idft_algebra(folded));
+
+    // The evaluation domain is "blown-up" relative to the polynomial degree of `final_poly`,
+    // so all coefficients after the first final_poly_len should be zero.
+    debug_assert!(
+        final_poly
+            .iter()
+            .skip(1 << parameters.log_final_poly_len)
+            .all(|x| x.is_zero()),
+        "All coefficients beyond final_poly_len must be zero"
+    );
 
     // Observe all coefficients of the final polynomial.
     for &x in &final_poly {
@@ -255,16 +246,12 @@
             let index_i_sibling = index_i ^ 1;
             let index_pair = index_i >> 1;
 
-<<<<<<< HEAD
             // Get a proof that the pair of indices are correct.
-            let (mut opened_rows, opening_proof) = parameters.mmcs.open_batch(index_pair, commit);
+            let (mut opened_rows, opening_proof) =
+                parameters.mmcs.open_batch(index_pair, commit).unpack();
 
             // opened_rows should contain just the value at index_i and it's sibling.
             // We just need to get the sibling.
-=======
-            let (mut opened_rows, opening_proof) =
-                config.mmcs.open_batch(index_pair, commit).unpack();
->>>>>>> 1f0ee17e
             assert_eq!(opened_rows.len(), 1);
             let opened_row = &opened_rows.pop().unwrap();
             assert_eq!(opened_row.len(), 2, "Committed data should be in pairs");

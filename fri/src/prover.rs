--- conflicted
+++ resolved
@@ -36,14 +36,9 @@
 /// - `inputs`: The evaluation vectors of all polynomials we are applying FRI to. The function assumes that
 ///   commitments to these vectors have been produced and observed by the challenger earlier in the protocol.
 /// - `challenger`: The Fiat-Shamir challenger to use for sampling challenges.
-<<<<<<< HEAD
 /// - `log_global_max_height`: The log of the maximum height of the input matrices.
 /// - `prover_data_with_opening_points`: A list of pairs of a batch commitment to a collection
 ///   of matrices and a list of points to open those matrices at.
-=======
-/// - `open_input`: A function that takes an index and produces a proof that the corresponding values in
-///   inputs at either index or at `index >> i` for smaller `f`'s match the earlier commitments.
->>>>>>> a0dfe748
 #[instrument(name = "FRI prover", skip_all)]
 pub fn prove_fri<Folding, Val, Challenge, InputMmcs, FriMmcs, Challenger>(
     folding: &Folding,
@@ -242,14 +237,9 @@
 /// Arguments:
 /// - `params`: The parameters for the specific FRI protocol instance.
 /// - `folded_polynomial_commits`: A slice of commitments to the intermediate stage polynomials.
-<<<<<<< HEAD
-/// - `start_index`: The opening index for the unfolded polynomial. For folded polynomials
-///   we use this this index right shifted by the number of folds.
-#[inline]
-=======
 /// - `start_index`: The opening index for the unfolded polynomial. For folded polynomials,
 ///   we use this index right shifted by the number of folds.
->>>>>>> a0dfe748
+#[inline]
 fn answer_query<F, M>(
     config: &FriParameters<M>,
     folded_polynomial_commits: &[M::ProverData<RowMajorMatrix<F>>],

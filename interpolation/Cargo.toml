[package]
name = "p3-interpolation"
version = "0.1.0"
edition = "2021"
license = "MIT OR Apache-2.0"

[dependencies]
<<<<<<< HEAD
p3-field.workspace = true
p3-matrix.workspace = true
p3-util.workspace = true
=======
p3-field = { path = "../field" }
p3-matrix = { path = "../matrix" }
p3-maybe-rayon = { path = "../maybe-rayon" }
p3-util = { path = "../util" }
>>>>>>> 0c08c60a

[dev-dependencies]
p3-baby-bear.workspace = true<|MERGE_RESOLUTION|>--- conflicted
+++ resolved
@@ -5,16 +5,10 @@
 license = "MIT OR Apache-2.0"
 
 [dependencies]
-<<<<<<< HEAD
 p3-field.workspace = true
 p3-matrix.workspace = true
+p3-maybe-rayon.workspace = true
 p3-util.workspace = true
-=======
-p3-field = { path = "../field" }
-p3-matrix = { path = "../matrix" }
-p3-maybe-rayon = { path = "../maybe-rayon" }
-p3-util = { path = "../util" }
->>>>>>> 0c08c60a
 
 [dev-dependencies]
 p3-baby-bear.workspace = true
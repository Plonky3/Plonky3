--- conflicted
+++ resolved
@@ -138,16 +138,10 @@
         let eval_at_points = |matrix: M::Mat<'_>, points: &[EF]| {
             points
                 .iter()
-<<<<<<< HEAD
                 .map(|&point| {
-                    let low_coset = matrix.vertically_strided(self.ldt.blowup(), 0);
-                    let shift = Val::generator();
-                    interpolate_coset(&low_coset, shift, point)
-=======
-                .map(|mat| {
-                    let (low_coset, _) = mat.split_rows(mat.height() >> self.ldt.log_blowup());
+                    let (low_coset, _) =
+                        matrix.split_rows(matrix.height() >> self.ldt.log_blowup());
                     interpolate_coset(&BitReversedMatrixView::new(low_coset), coset_shift, point)
->>>>>>> 844d85f0
                 })
                 .collect::<OpenedValuesForMatrix<EF>>()
         };
@@ -281,4 +275,12 @@
         self.ldt
             .verify(&quotient_mmcs, &dims, &commits, proof, challenger)
     }
+}
+
+fn transpose<T: Clone>(vec: Vec<Vec<T>>) -> Vec<Vec<T>> {
+    let n = vec.len();
+    let m = vec[0].len();
+    (0..m)
+        .map(|r| (0..n).map(|c| vec[c][r].clone()).collect())
+        .collect()
 }
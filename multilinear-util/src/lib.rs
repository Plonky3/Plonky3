<<<<<<< HEAD
pub mod eq;
pub mod evals;
pub mod point;
=======
#![no_std]

extern crate alloc;

pub mod eq_batch;
>>>>>>> 18fd2f74
<|MERGE_RESOLUTION|>--- conflicted
+++ resolved
@@ -1,11 +1,7 @@
-<<<<<<< HEAD
-pub mod eq;
-pub mod evals;
-pub mod point;
-=======
 #![no_std]
 
 extern crate alloc;
 
 pub mod eq_batch;
->>>>>>> 18fd2f74
+pub mod evals;
+pub mod point;
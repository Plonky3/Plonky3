//! Various simple utilities.

#![no_std]

extern crate alloc;

use alloc::slice;
use alloc::string::String;
use alloc::vec::Vec;
use core::any::type_name;
use core::hint::unreachable_unchecked;
use core::mem::{ManuallyDrop, MaybeUninit};
use core::{iter, mem};

use crate::transpose::transpose_in_place_square;

pub mod array_serialization;
pub mod linear_map;
pub mod transpose;
pub mod zip_eq;

/// Computes `ceil(log_2(n))`.
#[must_use]
pub const fn log2_ceil_usize(n: usize) -> usize {
    (usize::BITS - n.saturating_sub(1).leading_zeros()) as usize
}

#[must_use]
pub fn log2_ceil_u64(n: u64) -> u64 {
    (u64::BITS - n.saturating_sub(1).leading_zeros()).into()
}

/// Computes `log_2(n)`
///
/// # Panics
/// Panics if `n` is not a power of two.
#[must_use]
#[inline]
pub fn log2_strict_usize(n: usize) -> usize {
    let res = n.trailing_zeros();
    assert_eq!(n.wrapping_shr(res), 1, "Not a power of two: {n}");
    // Tell the optimizer about the semantics of `log2_strict`. i.e. it can replace `n` with
    // `1 << res` and vice versa.
    assume(n == 1 << res);
    res as usize
}

/// Returns `[0, ..., N - 1]`.
#[must_use]
pub const fn indices_arr<const N: usize>() -> [usize; N] {
    let mut indices_arr = [0; N];
    let mut i = 0;
    while i < N {
        indices_arr[i] = i;
        i += 1;
    }
    indices_arr
}

#[inline]
pub const fn reverse_bits(x: usize, n: usize) -> usize {
    // Assert that n is a power of 2
    debug_assert!(n.is_power_of_two());
    reverse_bits_len(x, n.trailing_zeros() as usize)
}

#[inline]
pub const fn reverse_bits_len(x: usize, bit_len: usize) -> usize {
    // NB: The only reason we need overflowing_shr() here as opposed
    // to plain '>>' is to accommodate the case n == num_bits == 0,
    // which would become `0 >> 64`. Rust thinks that any shift of 64
    // bits causes overflow, even when the argument is zero.
    x.reverse_bits()
        .overflowing_shr(usize::BITS - bit_len as u32)
        .0
}

// Lookup table of 6-bit reverses.
// NB: 2^6=64 bytes is a cache line. A smaller table wastes cache space.
#[cfg(not(target_arch = "aarch64"))]
#[rustfmt::skip]
const BIT_REVERSE_6BIT: &[u8] = &[
    0o00, 0o40, 0o20, 0o60, 0o10, 0o50, 0o30, 0o70,
    0o04, 0o44, 0o24, 0o64, 0o14, 0o54, 0o34, 0o74,
    0o02, 0o42, 0o22, 0o62, 0o12, 0o52, 0o32, 0o72,
    0o06, 0o46, 0o26, 0o66, 0o16, 0o56, 0o36, 0o76,
    0o01, 0o41, 0o21, 0o61, 0o11, 0o51, 0o31, 0o71,
    0o05, 0o45, 0o25, 0o65, 0o15, 0o55, 0o35, 0o75,
    0o03, 0o43, 0o23, 0o63, 0o13, 0o53, 0o33, 0o73,
    0o07, 0o47, 0o27, 0o67, 0o17, 0o57, 0o37, 0o77,
];

// Ensure that SMALL_ARR_SIZE >= 4 * BIG_T_SIZE.
const BIG_T_SIZE: usize = 1 << 14;
const SMALL_ARR_SIZE: usize = 1 << 16;

/// Permutes `arr` such that each index is mapped to its reverse in binary.
///
/// If the whole array fits in fast cache, then the trivial algorithm is cache friendly. Also, if
/// `T` is really big, then the trivial algorithm is cache-friendly, no matter the size of the array.
pub fn reverse_slice_index_bits<F>(vals: &mut [F])
where
    F: Copy + Send + Sync,
{
    let n = vals.len();
    if n == 0 {
        return;
    }
    let log_n = log2_strict_usize(n);

    // If the whole array fits in fast cache, then the trivial algorithm is cache friendly. Also, if
    // `T` is really big, then the trivial algorithm is cache-friendly, no matter the size of the array.
    if core::mem::size_of::<F>() << log_n <= SMALL_ARR_SIZE
        || core::mem::size_of::<F>() >= BIG_T_SIZE
    {
        reverse_slice_index_bits_small(vals, log_n);
    } else {
        debug_assert!(n >= 4); // By our choice of `BIG_T_SIZE` and `SMALL_ARR_SIZE`.

        // Algorithm:
        //
        // Treat `arr` as a `sqrt(n)` by `sqrt(n)` row-major matrix. (Assume for now that `lb_n` is
        // even, i.e., `n` is a square number.) To perform bit-order reversal we:
        //  1. Bit-reverse the order of the rows. (They are contiguous in memory, so this is
        //     basically a series of large `memcpy`s.)
        //  2. Transpose the matrix.
        //  3. Bit-reverse the order of the rows.
        //
        // This is equivalent to, for every index `0 <= i < n`:
        //  1. bit-reversing `i[lb_n / 2..lb_n]`,
        //  2. swapping `i[0..lb_n / 2]` and `i[lb_n / 2..lb_n]`,
        //  3. bit-reversing `i[lb_n / 2..lb_n]`.
        //
        // If `lb_n` is odd, i.e., `n` is not a square number, then the above procedure requires
        // slight modification. At steps 1 and 3 we bit-reverse bits `ceil(lb_n / 2)..lb_n`, of the
        // index (shuffling `floor(lb_n / 2)` chunks of length `ceil(lb_n / 2)`). At step 2, we
        // perform _two_ transposes. We treat `arr` as two matrices, one where the middle bit of the
        // index is `0` and another, where the middle bit is `1`; we transpose each individually.

        let lb_num_chunks = log_n >> 1;
        let lb_chunk_size = log_n - lb_num_chunks;
        unsafe {
            reverse_slice_index_bits_chunks(vals, lb_num_chunks, lb_chunk_size);
            transpose_in_place_square(vals, lb_chunk_size, lb_num_chunks, 0);
            if lb_num_chunks != lb_chunk_size {
                // `arr` cannot be interpreted as a square matrix. We instead interpret it as a
                // `1 << lb_num_chunks` by `2` by `1 << lb_num_chunks` tensor, in row-major order.
                // The above transpose acted on `tensor[..., 0, ...]` (all indices with middle bit
                // `0`). We still need to transpose `tensor[..., 1, ...]`. To do so, we advance
                // arr by `1 << lb_num_chunks` effectively, adding that to every index.
                let vals_with_offset = &mut vals[1 << lb_num_chunks..];
                transpose_in_place_square(vals_with_offset, lb_chunk_size, lb_num_chunks, 0);
            }
            reverse_slice_index_bits_chunks(vals, lb_num_chunks, lb_chunk_size);
        }
    }
}

// Both functions below are semantically equivalent to:
//     for i in 0..n {
//         result.push(arr[reverse_bits(i, n_power)]);
//     }
// where reverse_bits(i, n_power) computes the n_power-bit reverse. The complications are there
// to guide the compiler to generate optimal assembly.

#[cfg(not(target_arch = "aarch64"))]
fn reverse_slice_index_bits_small<F>(vals: &mut [F], lb_n: usize) {
    if lb_n <= 6 {
        // BIT_REVERSE_6BIT holds 6-bit reverses. This shift makes them lb_n-bit reverses.
        let dst_shr_amt = 6 - lb_n as u32;
        #[allow(clippy::needless_range_loop)]
        for src in 0..vals.len() {
            let dst = (BIT_REVERSE_6BIT[src] as usize).wrapping_shr(dst_shr_amt);
            if src < dst {
                vals.swap(src, dst);
            }
        }
    } else {
        // LLVM does not know that it does not need to reverse src at each iteration (which is
        // expensive on x86). We take advantage of the fact that the low bits of dst change rarely and the high
        // bits of dst are dependent only on the low bits of src.
        let dst_lo_shr_amt = usize::BITS - (lb_n - 6) as u32;
        let dst_hi_shl_amt = lb_n - 6;
        for src_chunk in 0..(vals.len() >> 6) {
            let src_hi = src_chunk << 6;
            let dst_lo = src_chunk.reverse_bits().wrapping_shr(dst_lo_shr_amt);
            #[allow(clippy::needless_range_loop)]
            for src_lo in 0..(1 << 6) {
                let dst_hi = (BIT_REVERSE_6BIT[src_lo] as usize) << dst_hi_shl_amt;
                let src = src_hi + src_lo;
                let dst = dst_hi + dst_lo;
                if src < dst {
                    vals.swap(src, dst);
                }
            }
        }
    }
}

#[cfg(target_arch = "aarch64")]
fn reverse_slice_index_bits_small<F>(vals: &mut [F], lb_n: usize) {
    // Aarch64 can reverse bits in one instruction, so the trivial version works best.
    for src in 0..vals.len() {
        let dst = src.reverse_bits().wrapping_shr(usize::BITS - lb_n as u32);
        if src < dst {
            vals.swap(src, dst);
        }
    }
}

/// Split `arr` chunks and bit-reverse the order of the chunks. There are `1 << lb_num_chunks`
/// chunks, each of length `1 << lb_chunk_size`.
/// SAFETY: ensure that `arr.len() == 1 << lb_num_chunks + lb_chunk_size`.
unsafe fn reverse_slice_index_bits_chunks<F>(
    vals: &mut [F],
    lb_num_chunks: usize,
    lb_chunk_size: usize,
) {
    for i in 0..1usize << lb_num_chunks {
        // `wrapping_shr` handles the silly case when `lb_num_chunks == 0`.
        let j = i
            .reverse_bits()
            .wrapping_shr(usize::BITS - lb_num_chunks as u32);
        if i < j {
            unsafe {
                core::ptr::swap_nonoverlapping(
                    vals.get_unchecked_mut(i << lb_chunk_size),
                    vals.get_unchecked_mut(j << lb_chunk_size),
                    1 << lb_chunk_size,
                );
            }
        }
    }
}

#[inline(always)]
pub fn assume(p: bool) {
    debug_assert!(p);
    if !p {
        unsafe {
            unreachable_unchecked();
        }
    }
}

/// Try to force Rust to emit a branch. Example:
///
/// ```no_run
/// let x = 100;
/// if x > 20 {
///     println!("x is big!");
///     p3_util::branch_hint();
/// } else {
///     println!("x is small!");
/// }
/// ```
///
/// This function has no semantics. It is a hint only.
#[inline(always)]
pub fn branch_hint() {
    // NOTE: These are the currently supported assembly architectures. See the
    // [nightly reference](https://doc.rust-lang.org/nightly/reference/inline-assembly.html) for
    // the most up-to-date list.
    #[cfg(any(
        target_arch = "aarch64",
        target_arch = "arm",
        target_arch = "riscv32",
        target_arch = "riscv64",
        target_arch = "x86",
        target_arch = "x86_64",
    ))]
    unsafe {
        core::arch::asm!("", options(nomem, nostack, preserves_flags));
    }
}

/// Return a String containing the name of T but with all the crate
/// and module prefixes removed.
pub fn pretty_name<T>() -> String {
    let name = type_name::<T>();
    let mut result = String::new();
    for qual in name.split_inclusive(&['<', '>', ',']) {
        result.push_str(qual.split("::").last().unwrap());
    }
    result
}

/// A C-style buffered input reader, similar to
/// `core::iter::Iterator::next_chunk()` from nightly.
///
/// Returns an array of `MaybeUninit<T>` and the number of items in the
/// array which have been correctly initialized.
#[inline]
fn iter_next_chunk_erased<const BUFLEN: usize, I: Iterator>(
    iter: &mut I,
) -> ([MaybeUninit<I::Item>; BUFLEN], usize)
where
    I::Item: Copy,
{
    let mut buf = [const { MaybeUninit::<I::Item>::uninit() }; BUFLEN];
    let mut i = 0;

    while i < BUFLEN {
        if let Some(c) = iter.next() {
            // Copy the next Item into `buf`.
            unsafe {
                buf.get_unchecked_mut(i).write(c);
                i = i.unchecked_add(1);
            }
        } else {
            // No more items in the iterator.
            break;
        }
    }
    (buf, i)
}

/// Gets a shared reference to the contained value.
///
/// # Safety
///
/// Calling this when the content is not yet fully initialized causes undefined
/// behavior: it is up to the caller to guarantee that every `MaybeUninit<T>` in
/// the slice really is in an initialized state.
///
/// Copied from:
/// https://doc.rust-lang.org/std/primitive.slice.html#method.assume_init_ref
/// Once that is stabilized, this should be removed.
#[inline(always)]
pub const unsafe fn assume_init_ref<T>(slice: &[MaybeUninit<T>]) -> &[T] {
    // SAFETY: casting `slice` to a `*const [T]` is safe since the caller guarantees that
    // `slice` is initialized, and `MaybeUninit` is guaranteed to have the same layout as `T`.
    // The pointer obtained is valid since it refers to memory owned by `slice` which is a
    // reference and thus guaranteed to be valid for reads.
    unsafe { &*(slice as *const [MaybeUninit<T>] as *const [T]) }
}

/// Split an iterator into small arrays and apply `func` to each.
///
/// Repeatedly read `BUFLEN` elements from `input` into an array and
/// pass the array to `func` as a slice. If less than `BUFLEN`
/// elements are remaining, that smaller slice is passed to `func` (if
/// it is non-empty) and the function returns.
#[inline]
pub fn apply_to_chunks<const BUFLEN: usize, I, H>(input: I, mut func: H)
where
    I: IntoIterator<Item = u8>,
    H: FnMut(&[I::Item]),
{
    let mut iter = input.into_iter();
    loop {
        let (buf, n) = iter_next_chunk_erased::<BUFLEN, _>(&mut iter);
        if n == 0 {
            break;
        }
        func(unsafe { assume_init_ref(buf.get_unchecked(..n)) });
    }
}

/// Pulls `N` items from `iter` and returns them as an array. If the iterator
/// yields fewer than `N` items (but more than `0`), pads by the given default value.
///
/// Since the iterator is passed as a mutable reference and this function calls
/// `next` at most `N` times, the iterator can still be used afterwards to
/// retrieve the remaining items.
///
/// If `iter.next()` panics, all items already yielded by the iterator are
/// dropped.
#[inline]
fn iter_next_chunk_padded<T: Copy, const N: usize>(
    iter: &mut impl Iterator<Item = T>,
    default: T, // Needed due to [T; M] not always implementing Default. Can probably be dropped if const generics stabilize.
) -> Option<[T; N]> {
    let (mut arr, n) = iter_next_chunk_erased::<N, _>(iter);
    (n != 0).then(|| {
        // Fill the rest of the array with default values.
        arr[n..].fill(MaybeUninit::new(default));
        unsafe { mem::transmute_copy::<_, [T; N]>(&arr) }
    })
}

/// Returns an iterator over `N` elements of the iterator at a time.
///
/// The chunks do not overlap. If `N` does not divide the length of the
/// iterator, then the last `N-1` elements will be padded with the given default value.
///
/// This is essentially a copy pasted version of the nightly `array_chunks` function.
/// https://doc.rust-lang.org/std/iter/trait.Iterator.html#method.array_chunks
/// Once that is stabilized this and the functions above it should be removed.
#[inline]
pub fn iter_array_chunks_padded<T: Copy, const N: usize>(
    iter: impl IntoIterator<Item = T>,
    default: T, // Needed due to [T; M] not always implementing Default. Can probably be dropped if const generics stabilize.
) -> impl Iterator<Item = [T; N]> {
    let mut iter = iter.into_iter();
    iter::from_fn(move || iter_next_chunk_padded(&mut iter, default))
}

/// Reinterpret a slice of `BaseArray` elements as a slice of `Base` elements
///
/// This is useful to convert `&[F; N]` to `&[F]` or `&[A]` to `&[F]` where
/// `A` has the same size, alignment and memory layout as `[F; N]` for some `N`.
///
/// # Safety
///
/// This is assumes that `BaseArray` has the same alignment and memory layout as `[Base; N]`.
/// As Rust guarantees that arrays elements are contiguous in memory and the alignment of
/// the array is the same as the alignment of its elements, this means that `BaseArray`
/// must have the same alignment as `Base`.
///
/// # Panics
///
/// This panics if the size of `BaseArray` is not a multiple of the size of `Base`.
#[inline]
pub unsafe fn as_base_slice<Base, BaseArray>(buf: &[BaseArray]) -> &[Base] {
    assert_eq!(align_of::<Base>(), align_of::<BaseArray>());
    let d = size_of::<BaseArray>() / size_of::<Base>();

    assert!(align_of::<BaseArray>() >= align_of::<Base>());
    let buf_ptr = buf.as_ptr().cast::<Base>();
    let n = buf.len() * d;
    unsafe { slice::from_raw_parts(buf_ptr, n) }
}

/// Reinterpret a mutable slice of `BaseArray` elements as a slice of `Base` elements
///
/// This is useful to convert `&[F; N]` to `&[F]` or `&[A]` to `&[F]` where
/// `A` has the same size, alignment and memory layout as `[F; N]` for some `N`.
///
/// # Safety
///
/// This is assumes that `BaseArray` has the same alignment and memory layout as `[Base; N]`.
/// As Rust guarantees that arrays elements are contiguous in memory and the alignment of
/// the array is the same as the alignment of its elements, this means that `BaseArray`
/// must have the same alignment as `Base`.
///
/// # Panics
///
/// This panics if the size of `BaseArray` is not a multiple of the size of `Base`.
#[inline]
pub unsafe fn as_base_slice_mut<Base, BaseArray>(buf: &mut [BaseArray]) -> &mut [Base] {
    assert_eq!(align_of::<Base>(), align_of::<BaseArray>());
    let d = size_of::<BaseArray>() / size_of::<Base>();

    assert!(align_of::<BaseArray>() >= align_of::<Base>());
    let buf_ptr = buf.as_mut_ptr().cast::<Base>();
    let n = buf.len() * d;
    unsafe { slice::from_raw_parts_mut(buf_ptr, n) }
}

/// Convert a vector of `BaseArray` elements to a vector of `Base` elements without any
/// reallocations.
///
/// This is useful to convert `Vec<[F; N]>` to `Vec<F>` or `Vec<A>` to `Vec<F>` where
/// `A` has the same size, alignment and memory layout as `[F; N]` for some `N`. It can also,
/// be used to safely convert `Vec<u32>` to `Vec<F>` if `F` is a `32` bit field
/// or `Vec<u64>` to `Vec<F>` if `F` is a `64` bit field.
///
/// # Safety
///
/// This is assumes that `BaseArray` has the same alignment and memory layout as `[Base; N]`.
/// As Rust guarantees that arrays elements are contiguous in memory and the alignment of
/// the array is the same as the alignment of its elements, this means that `BaseArray`
/// must have the same alignment as `Base`.
///
/// # Panics
///
/// This panics if the size of `BaseArray` is not a multiple of the size of `Base`.
#[inline]
pub unsafe fn flatten_to_base<Base, BaseArray>(vec: Vec<BaseArray>) -> Vec<Base> {
    debug_assert_eq!(align_of::<Base>(), align_of::<BaseArray>());

    assert!(
        size_of::<BaseArray>() % size_of::<Base>() == 0,
        "Size of BaseArray (got {}) must be a multiple of the size of Base ({}).",
        size_of::<BaseArray>(),
        size_of::<Base>()
    );

    let d = size_of::<BaseArray>() / size_of::<Base>();
    // Prevent running `vec`'s destructor so we are in complete control
    // of the allocation.
    let mut values = ManuallyDrop::new(vec);

    // Each `Self` is an array of `d` elements, so the length and capacity of
    // the new vector will be multiplied by `d`.
    let new_len = values.len() * d;
    let new_cap = values.capacity() * d;

    // Safe as BaseArray and Base have the same alignment.
    let ptr = values.as_mut_ptr() as *mut Base;

    unsafe {
        // Safety:
        // - BaseArray and Base have the same alignment.
        // - As size_of::<BaseArray>() == size_of::<Base>() * d:
        //      -- The capacity of the new vector is equal to the capacity of the old vector.
        //      -- The first new_len elements of the new vector correspond to the first
        //         len elements of the old vector and so are properly initialized.
        Vec::from_raw_parts(ptr, new_len, new_cap)
    }
}

/// Convert a vector of `Base` elements to a vector of `BaseArray` elements ideally without any
/// reallocations.
///
/// This is an inverse of `flatten_to_base`. Unfortunately, unlike `flatten_to_base`, it may not be
/// possible to avoid allocations. This issue is that there is not way to guarantee that the capacity
/// of the vector is a multiple of `d`.
///
/// # Safety
///
/// This is assumes that `BaseArray` has the same alignment and memory layout as `[Base; N]`.
/// As Rust guarantees that arrays elements are contiguous in memory and the alignment of
/// the array is the same as the alignment of its elements, this means that `BaseArray`
/// must have the same alignment as `Base`.
///
/// # Panics
///
/// This panics if the size of `BaseArray` is not a multiple of the size of `Base`.
/// This panics if the length of the vector is not a multiple of the ratio of the sizes.
#[inline]
pub unsafe fn reconstitute_from_base<Base, BaseArray: Clone>(mut vec: Vec<Base>) -> Vec<BaseArray> {
    assert!(
        size_of::<BaseArray>() % size_of::<Base>() == 0,
        "Size of BaseArray (got {}) must be a multiple of the size of Base ({}).",
        size_of::<BaseArray>(),
        size_of::<Base>()
    );

    let d = size_of::<BaseArray>() / size_of::<Base>();

    assert!(
        vec.len() % d == 0,
        "Vector length (got {}) must be a multiple of the extension field dimension ({}).",
        vec.len(),
        d
    );

    let new_len = vec.len() / d;

    // We could call vec.shrink_to_fit() here to try and increase the probability that
    // the capacity is a multiple of d. That might cause a reallocation though which
    // would defeat the whole purpose.
    let cap = vec.capacity();

    // The assumption is that basically all callers of `reconstitute_from_base_vec` will be calling it
    // with a vector constructed from `flatten_to_base` and so the capacity should be a multiple of `d`.
    // But capacities can do strange things so we need to support both possibilities.
    // Note that the `else` branch would also work if the capacity is a multiple of `d` but it is slower.
    if cap % d == 0 {
        // Prevent running `vec`'s destructor so we are in complete control
        // of the allocation.
        let mut values = ManuallyDrop::new(vec);

        // If we are on this branch then the capacity is a multiple of `d`.
        let new_cap = cap / d;

        // Safe as BaseArray and Base have the same alignment.
        let ptr = values.as_mut_ptr() as *mut BaseArray;

        unsafe {
            // Safety:
            // - BaseArray and Base have the same alignment.
            // - As size_of::<Base>() == size_of::<BaseArray>() / d:
            //      -- If we have reached this point, the length and capacity are both divisible by `d`.
            //      -- The capacity of the new vector is equal to the capacity of the old vector.
            //      -- The first new_len elements of the new vector correspond to the first
            //         len elements of the old vector and so are properly initialized.
            Vec::from_raw_parts(ptr, new_len, new_cap)
        }
    } else {
        // If the capacity is not a multiple of `D`, we go via slices.

        let buf_ptr = vec.as_mut_ptr().cast::<BaseArray>();
        let slice = unsafe {
            // Safety:
            // - BaseArray and Base have the same alignment.
            // - As size_of::<Base>() == size_of::<BaseArray>() / D:
            //      -- If we have reached this point, the length is divisible by `D`.
            //      -- The first new_len elements of the slice correspond to the first
            //         len elements of the old slice and so are properly initialized.
            slice::from_raw_parts(buf_ptr, new_len)
        };

        // Ideally the compiler could optimize this away to avoid the copy but it appears not to.
        slice.to_vec()
    }
}

#[inline(always)]
pub const fn relatively_prime_u64(mut u: u64, mut v: u64) -> bool {
    // Check that neither input is 0.
    if u == 0 || v == 0 {
        return false;
    }

    // Check divisibility by 2.
    if (u | v) & 1 == 0 {
        return false;
    }

    // Remove factors of 2 from `u` and `v`
    u >>= u.trailing_zeros();
    if u == 1 {
        return true;
    }

    while v != 0 {
        v >>= v.trailing_zeros();
        if v == 1 {
            return true;
        }

        // Ensure u <= v
        if u > v {
            core::mem::swap(&mut u, &mut v);
        }

        // This looks inefficient for v >> u but thanks to the fact that we remove
        // trailing_zeros of v in every iteration, it ends up much more performative
        // than first glance implies.
        v -= u
    }
    // If we made it through the loop, at no point is u or v equal to 1 and so the gcd
    // must be greater than 1.
    false
}

<<<<<<< HEAD
/// Inner loop of the deferred GCD algorithm.
///
/// See: https://eprint.iacr.org/2020/972.pdf for more information.
///
/// This is basically a mini GCD algorithm which builds up a transformation to apply to the larger
/// numbers in the main loop. The key point is that this small loop only uses u64s, subtractions and
/// bit shifts, which are very fast operations.
///
/// The bottom `NUM_ROUNDS` bits of `a` and `b` should match the bottom `NUM_ROUNDS` bits of
/// the corresponding big-ints and the top `NUM_ROUNDS + 2` should match the top bits including
/// zeroes if the original numbers have different sizes.
#[inline]
pub fn gcd_inner<const NUM_ROUNDS: usize>(a: &mut u64, b: &mut u64) -> (i64, i64, i64, i64) {
    // Initialise update factors.
    // At the start of round 0: -1 < f0, g0, f1, g1 <= 1
    let (mut f0, mut g0, mut f1, mut g1) = (1, 0, 0, 1);

    // If at the start of a round: -2^i < f0, g0, f1, g1 <= 2^i
    // Then, at the end of the round: -2^{i + 1} < f0, g0, f1, g1 <= 2^{i + 1}
    for _ in 0..NUM_ROUNDS {
        if *a & 1 == 0 {
            *a >>= 1;
        } else {
            if a < b {
                core::mem::swap(a, b);
                (f0, f1) = (f1, f0);
                (g0, g1) = (g1, g0);
            }
            *a -= *b;
            *a >>= 1;
            f0 -= f1;
            g0 -= g1;
        }
        f1 <<= 1;
        g1 <<= 1;
    }

    // -2^NUM_ROUNDS < f0, g0, f1, g1 <= 2^NUM_ROUNDS
    // Hence provided NUM_ROUNDS <= 62, we will not get any overflow.
    // Additionally, if NUM_ROUNDS <= 63, then the only source of overflow will be
    // if a variable is meant to equal 2^{63} in which case it will overflow to -2^{63}.
    (f0, g0, f1, g1)
=======
/// Inverts elements inside the prime field `F_P` with `P < 2^FIELD_BITS`.
///
/// Arguments:
///  - a: The value we want to invert. It must be < P.
///  - b: The value of the prime `P > 2`.
///
/// Output:
/// - A `64-bit` signed integer `v` equal to `2^{2 * FIELD_BITS - 2} a^{-1} mod P` with
///   size `|v| < 2^{2 * FIELD_BITS - 2}`.
///
/// It is up to the user to ensure that `b` is an odd prime with at most `FIELD_BITS` bits and
/// `a < b`. If either of these assumptions break, the output is undefined.
#[inline]
pub fn gcd_inversion_prime_field_32<const FIELD_BITS: u32>(mut a: u32, mut b: u32) -> i64 {
    assert!(FIELD_BITS <= 32);
    debug_assert!(((1_u64 << FIELD_BITS) - 1) >= b as u64);

    // Initialise u, v. Note that |u|, |v| <= 2^0
    let (mut u, mut v) = (1_i64, 0_i64);

    // Let a0 and P denote the initial values of a and b. Observe:
    // `a = u * a0 mod P`
    // `b = v * a0 mod P`
    // `len(a) + len(b) <= 2 * len(P) <= 2 * FIELD_BITS`

    for _ in 0..(2 * FIELD_BITS - 2) {
        // Assume at the start of the loop i:
        // (1) `|u|, |v| <= 2^{i}`
        // (2) `2^i * a = u * a0 mod P`
        // (3) `2^i * b = v * a0 mod P`
        // (4) `gcd(a, b) = 1`
        // (5) `b` is odd.
        // (6) `len(a) + len(b) <= max(n - i, 1)`

        if a & 1 != 0 {
            if a < b {
                (a, b) = (b, a);
                (u, v) = (v, u);
            }
            // As b < a, this subtraction cannot increase `len(a) + len(b)`
            a -= b;
            // Observe |u'| = |u - v| <= |u| + |v| <= 2^{i + 1}
            u -= v;

            // As (1) and (2) hold, we have
            // `2^i a' = 2^i * (a - b) = (u - v) * a0 mod P = u' * a0 mod P`
        }
        // As b is odd, a must now be even.
        // This reduces `len(a) + len(b)` by 1 (unless `a = 0` in which case `b = 1` and the sum of the lengths is always 1)
        a >>= 1;

        // Observe |v'| = 2|v| <= 2^{i + 1}
        v <<= 1;

        // Thus as the end of loop i:
        // (1) `|u|, |v| <= 2^{i + 1}`
        // (2) `2^{i + 1} * a = u * a0 mod P`  (As we have halved a)
        // (3) `2^{i + 1} * b = v * a0 mod P`  (As we have doubled v)
        // (4) `gcd(a, b) = 1`
        // (5) `b` is odd.
        // (6) `len(a) + len(b) <= max(n - i - 1, 1)`
    }

    // After the loops, we see that:
    // |u|, |v| <= 2^{2 * FIELD_BITS - 2}: Hence for FIELD_BITS <= 32 we will not overflow an i64.
    // `2^{2 * FIELD_BITS - 2} * b = v * a0 mod P`
    // `len(a) + len(b) <= 2` with `gcd(a, b) = 1` and `b` odd.
    // This implies that `b` must be `1` and so `v = 2^{2 * FIELD_BITS - 2} a0^{-1} mod P` as desired.
    v
>>>>>>> 874a6c79
}

#[cfg(test)]
mod tests {
    use alloc::vec;
    use alloc::vec::Vec;

    use rand::rngs::SmallRng;
    use rand::{Rng, SeedableRng};

    use super::*;

    #[test]
    fn test_reverse_bits_len() {
        assert_eq!(reverse_bits_len(0b0000000000, 10), 0b0000000000);
        assert_eq!(reverse_bits_len(0b0000000001, 10), 0b1000000000);
        assert_eq!(reverse_bits_len(0b1000000000, 10), 0b0000000001);
        assert_eq!(reverse_bits_len(0b00000, 5), 0b00000);
        assert_eq!(reverse_bits_len(0b01011, 5), 0b11010);
    }

    #[test]
    fn test_reverse_index_bits() {
        let mut arg = vec![10, 20, 30, 40];
        reverse_slice_index_bits(&mut arg);
        assert_eq!(arg, vec![10, 30, 20, 40]);

        let mut input256: Vec<u64> = (0..256).collect();
        #[rustfmt::skip]
        let output256: Vec<u64> = vec![
            0x00, 0x80, 0x40, 0xc0, 0x20, 0xa0, 0x60, 0xe0, 0x10, 0x90, 0x50, 0xd0, 0x30, 0xb0, 0x70, 0xf0,
            0x08, 0x88, 0x48, 0xc8, 0x28, 0xa8, 0x68, 0xe8, 0x18, 0x98, 0x58, 0xd8, 0x38, 0xb8, 0x78, 0xf8,
            0x04, 0x84, 0x44, 0xc4, 0x24, 0xa4, 0x64, 0xe4, 0x14, 0x94, 0x54, 0xd4, 0x34, 0xb4, 0x74, 0xf4,
            0x0c, 0x8c, 0x4c, 0xcc, 0x2c, 0xac, 0x6c, 0xec, 0x1c, 0x9c, 0x5c, 0xdc, 0x3c, 0xbc, 0x7c, 0xfc,
            0x02, 0x82, 0x42, 0xc2, 0x22, 0xa2, 0x62, 0xe2, 0x12, 0x92, 0x52, 0xd2, 0x32, 0xb2, 0x72, 0xf2,
            0x0a, 0x8a, 0x4a, 0xca, 0x2a, 0xaa, 0x6a, 0xea, 0x1a, 0x9a, 0x5a, 0xda, 0x3a, 0xba, 0x7a, 0xfa,
            0x06, 0x86, 0x46, 0xc6, 0x26, 0xa6, 0x66, 0xe6, 0x16, 0x96, 0x56, 0xd6, 0x36, 0xb6, 0x76, 0xf6,
            0x0e, 0x8e, 0x4e, 0xce, 0x2e, 0xae, 0x6e, 0xee, 0x1e, 0x9e, 0x5e, 0xde, 0x3e, 0xbe, 0x7e, 0xfe,
            0x01, 0x81, 0x41, 0xc1, 0x21, 0xa1, 0x61, 0xe1, 0x11, 0x91, 0x51, 0xd1, 0x31, 0xb1, 0x71, 0xf1,
            0x09, 0x89, 0x49, 0xc9, 0x29, 0xa9, 0x69, 0xe9, 0x19, 0x99, 0x59, 0xd9, 0x39, 0xb9, 0x79, 0xf9,
            0x05, 0x85, 0x45, 0xc5, 0x25, 0xa5, 0x65, 0xe5, 0x15, 0x95, 0x55, 0xd5, 0x35, 0xb5, 0x75, 0xf5,
            0x0d, 0x8d, 0x4d, 0xcd, 0x2d, 0xad, 0x6d, 0xed, 0x1d, 0x9d, 0x5d, 0xdd, 0x3d, 0xbd, 0x7d, 0xfd,
            0x03, 0x83, 0x43, 0xc3, 0x23, 0xa3, 0x63, 0xe3, 0x13, 0x93, 0x53, 0xd3, 0x33, 0xb3, 0x73, 0xf3,
            0x0b, 0x8b, 0x4b, 0xcb, 0x2b, 0xab, 0x6b, 0xeb, 0x1b, 0x9b, 0x5b, 0xdb, 0x3b, 0xbb, 0x7b, 0xfb,
            0x07, 0x87, 0x47, 0xc7, 0x27, 0xa7, 0x67, 0xe7, 0x17, 0x97, 0x57, 0xd7, 0x37, 0xb7, 0x77, 0xf7,
            0x0f, 0x8f, 0x4f, 0xcf, 0x2f, 0xaf, 0x6f, 0xef, 0x1f, 0x9f, 0x5f, 0xdf, 0x3f, 0xbf, 0x7f, 0xff,
        ];
        reverse_slice_index_bits(&mut input256[..]);
        assert_eq!(input256, output256);
    }

    #[test]
    fn test_apply_to_chunks_exact_fit() {
        const CHUNK_SIZE: usize = 4;
        let input: Vec<u8> = vec![1, 2, 3, 4, 5, 6, 7, 8];
        let mut results: Vec<Vec<u8>> = Vec::new();

        apply_to_chunks::<CHUNK_SIZE, _, _>(input, |chunk| {
            results.push(chunk.to_vec());
        });

        assert_eq!(results, vec![vec![1, 2, 3, 4], vec![5, 6, 7, 8]]);
    }

    #[test]
    fn test_apply_to_chunks_with_remainder() {
        const CHUNK_SIZE: usize = 3;
        let input: Vec<u8> = vec![1, 2, 3, 4, 5, 6, 7];
        let mut results: Vec<Vec<u8>> = Vec::new();

        apply_to_chunks::<CHUNK_SIZE, _, _>(input, |chunk| {
            results.push(chunk.to_vec());
        });

        assert_eq!(results, vec![vec![1, 2, 3], vec![4, 5, 6], vec![7]]);
    }

    #[test]
    fn test_apply_to_chunks_empty_input() {
        const CHUNK_SIZE: usize = 4;
        let input: Vec<u8> = vec![];
        let mut results: Vec<Vec<u8>> = Vec::new();

        apply_to_chunks::<CHUNK_SIZE, _, _>(input, |chunk| {
            results.push(chunk.to_vec());
        });

        assert!(results.is_empty());
    }

    #[test]
    fn test_apply_to_chunks_single_chunk() {
        const CHUNK_SIZE: usize = 10;
        let input: Vec<u8> = vec![1, 2, 3, 4, 5];
        let mut results: Vec<Vec<u8>> = Vec::new();

        apply_to_chunks::<CHUNK_SIZE, _, _>(input, |chunk| {
            results.push(chunk.to_vec());
        });

        assert_eq!(results, vec![vec![1, 2, 3, 4, 5]]);
    }

    #[test]
    fn test_apply_to_chunks_large_chunk_size() {
        const CHUNK_SIZE: usize = 100;
        let input: Vec<u8> = vec![1, 2, 3, 4, 5, 6, 7, 8];
        let mut results: Vec<Vec<u8>> = Vec::new();

        apply_to_chunks::<CHUNK_SIZE, _, _>(input, |chunk| {
            results.push(chunk.to_vec());
        });

        assert_eq!(results, vec![vec![1, 2, 3, 4, 5, 6, 7, 8]]);
    }

    #[test]
    fn test_apply_to_chunks_large_input() {
        const CHUNK_SIZE: usize = 5;
        let input: Vec<u8> = (1..=20).collect();
        let mut results: Vec<Vec<u8>> = Vec::new();

        apply_to_chunks::<CHUNK_SIZE, _, _>(input, |chunk| {
            results.push(chunk.to_vec());
        });

        assert_eq!(
            results,
            vec![
                vec![1, 2, 3, 4, 5],
                vec![6, 7, 8, 9, 10],
                vec![11, 12, 13, 14, 15],
                vec![16, 17, 18, 19, 20]
            ]
        );
    }

    #[test]
    fn test_reverse_slice_index_bits_random() {
        let lengths = [32, 128, 1 << 16];
        let mut rng = SmallRng::seed_from_u64(1);
        for _ in 0..32 {
            for &length in &lengths {
                let mut rand_list: Vec<u32> = Vec::with_capacity(length);
                rand_list.resize_with(length, || rng.random());
                let expect = reverse_index_bits_naive(&rand_list);

                let mut actual = rand_list.clone();
                reverse_slice_index_bits(&mut actual);

                assert_eq!(actual, expect);
            }
        }
    }

    #[test]
    fn test_log2_strict_usize_edge_cases() {
        assert_eq!(log2_strict_usize(1), 0);
        assert_eq!(log2_strict_usize(2), 1);
        assert_eq!(log2_strict_usize(1 << 18), 18);
        assert_eq!(log2_strict_usize(1 << 31), 31);
        assert_eq!(
            log2_strict_usize(1 << (usize::BITS - 1)),
            usize::BITS as usize - 1
        );
    }

    #[test]
    #[should_panic]
    fn test_log2_strict_usize_zero() {
        let _ = log2_strict_usize(0);
    }

    #[test]
    #[should_panic]
    fn test_log2_strict_usize_nonpower_2() {
        let _ = log2_strict_usize(0x78c341c65ae6d262);
    }

    #[test]
    #[should_panic]
    fn test_log2_strict_usize_max() {
        let _ = log2_strict_usize(usize::MAX);
    }

    #[test]
    fn test_log2_ceil_usize_comprehensive() {
        // Powers of 2
        assert_eq!(log2_ceil_usize(0), 0);
        assert_eq!(log2_ceil_usize(1), 0);
        assert_eq!(log2_ceil_usize(2), 1);
        assert_eq!(log2_ceil_usize(1 << 18), 18);
        assert_eq!(log2_ceil_usize(1 << 31), 31);
        assert_eq!(
            log2_ceil_usize(1 << (usize::BITS - 1)),
            usize::BITS as usize - 1
        );

        // Nonpowers; want to round up
        assert_eq!(log2_ceil_usize(3), 2);
        assert_eq!(log2_ceil_usize(0x14fe901b), 29);
        assert_eq!(
            log2_ceil_usize((1 << (usize::BITS - 1)) + 1),
            usize::BITS as usize
        );
        assert_eq!(log2_ceil_usize(usize::MAX - 1), usize::BITS as usize);
        assert_eq!(log2_ceil_usize(usize::MAX), usize::BITS as usize);
    }

    fn reverse_index_bits_naive<T: Copy>(arr: &[T]) -> Vec<T> {
        let n = arr.len();
        let n_power = log2_strict_usize(n);

        let mut out = vec![None; n];
        for (i, v) in arr.iter().enumerate() {
            let dst = i.reverse_bits() >> (usize::BITS - n_power as u32);
            out[dst] = Some(*v);
        }

        out.into_iter().map(|x| x.unwrap()).collect()
    }

    #[test]
    fn test_relatively_prime_u64() {
        // Zero cases (should always return false)
        assert!(!relatively_prime_u64(0, 0));
        assert!(!relatively_prime_u64(10, 0));
        assert!(!relatively_prime_u64(0, 10));
        assert!(!relatively_prime_u64(0, 123456789));

        // Number with itself (if greater than 1, not relatively prime)
        assert!(relatively_prime_u64(1, 1));
        assert!(!relatively_prime_u64(10, 10));
        assert!(!relatively_prime_u64(99999, 99999));

        // Powers of 2 (always false since they share factor 2)
        assert!(!relatively_prime_u64(2, 4));
        assert!(!relatively_prime_u64(16, 32));
        assert!(!relatively_prime_u64(64, 128));
        assert!(!relatively_prime_u64(1024, 4096));
        assert!(!relatively_prime_u64(u64::MAX, u64::MAX));

        // One number is a multiple of the other (always false)
        assert!(!relatively_prime_u64(5, 10));
        assert!(!relatively_prime_u64(12, 36));
        assert!(!relatively_prime_u64(15, 45));
        assert!(!relatively_prime_u64(100, 500));

        // Co-prime numbers (should be true)
        assert!(relatively_prime_u64(17, 31));
        assert!(relatively_prime_u64(97, 43));
        assert!(relatively_prime_u64(7919, 65537));
        assert!(relatively_prime_u64(15485863, 32452843));

        // Small prime numbers (should be true)
        assert!(relatively_prime_u64(13, 17));
        assert!(relatively_prime_u64(101, 103));
        assert!(relatively_prime_u64(1009, 1013));

        // Large numbers (some cases where they are relatively prime or not)
        assert!(!relatively_prime_u64(
            190266297176832000,
            10430732356495263744
        ));
        assert!(!relatively_prime_u64(
            2040134905096275968,
            5701159354248194048
        ));
        assert!(!relatively_prime_u64(
            16611311494648745984,
            7514969329383038976
        ));
        assert!(!relatively_prime_u64(
            14863931409971066880,
            7911906750992527360
        ));

        // Max values
        assert!(relatively_prime_u64(u64::MAX, 1));
        assert!(relatively_prime_u64(u64::MAX, u64::MAX - 1));
        assert!(!relatively_prime_u64(u64::MAX, u64::MAX));
    }
}<|MERGE_RESOLUTION|>--- conflicted
+++ resolved
@@ -627,7 +627,6 @@
     false
 }
 
-<<<<<<< HEAD
 /// Inner loop of the deferred GCD algorithm.
 ///
 /// See: https://eprint.iacr.org/2020/972.pdf for more information.
@@ -670,7 +669,8 @@
     // Additionally, if NUM_ROUNDS <= 63, then the only source of overflow will be
     // if a variable is meant to equal 2^{63} in which case it will overflow to -2^{63}.
     (f0, g0, f1, g1)
-=======
+}
+
 /// Inverts elements inside the prime field `F_P` with `P < 2^FIELD_BITS`.
 ///
 /// Arguments:
@@ -740,7 +740,6 @@
     // `len(a) + len(b) <= 2` with `gcd(a, b) = 1` and `b` odd.
     // This implies that `b` must be `1` and so `v = 2^{2 * FIELD_BITS - 2} a0^{-1} mod P` as desired.
     v
->>>>>>> 874a6c79
 }
 
 #[cfg(test)]

--- conflicted
+++ resolved
@@ -9,12 +9,8 @@
 use alloc::vec::Vec;
 use core::any::type_name;
 use core::hint::unreachable_unchecked;
-<<<<<<< HEAD
-use core::mem::MaybeUninit;
+use core::mem::{ManuallyDrop, MaybeUninit};
 use core::{iter, mem};
-=======
-use core::mem::{ManuallyDrop, MaybeUninit};
->>>>>>> d73f7675
 
 use crate::transpose::transpose_in_place_square;
 
@@ -355,7 +351,6 @@
     }
 }
 
-<<<<<<< HEAD
 /// Pulls `N` items from `iter` and returns them as an array. If the iterator
 /// yields fewer than `N` items (but more than `0`), pads by default values and returns.
 ///
@@ -391,11 +386,8 @@
     iter::from_fn(move || iter_next_chunk_padded(&mut iter, default))
 }
 
-/// Converts a vector of one type to one of another type.
-=======
 /// Convert a vector of `BaseArray` elements to a vector of `Base` elements without any
 /// reallocations.
->>>>>>> d73f7675
 ///
 /// This is useful to convert `Vec<[F; N]>` to `Vec<F>` or `Vec<A>` to `Vec<F>` where
 /// `A` has the same size, alignment and memory layout as `[F; N]` for some `N`. It can also,

use criterion::{Criterion, criterion_group, criterion_main};
use p3_field::extension::BinomialExtensionField;
use p3_field_testing::bench_func::{
    benchmark_add_latency, benchmark_add_slices, benchmark_add_throughput, benchmark_inv,
    benchmark_mul_latency, benchmark_mul_throughput, benchmark_square,
};
<<<<<<< HEAD
use p3_field_testing::{benchmark_add_latency, benchmark_add_slices, benchmark_add_throughput};
=======
>>>>>>> 569ac877
use p3_koala_bear::KoalaBear;

type EF4 = BinomialExtensionField<KoalaBear, 4>;
type EF8 = BinomialExtensionField<KoalaBear, 8>;

// Note that each round of throughput has 10 operations
// So we should have 10 * more repetitions for latency tests.
const REPS: usize = 100;
const L_REPS: usize = 10 * REPS;

fn bench_quartic_extension(c: &mut Criterion) {
    let name = "BinomialExtensionField<KoalaBear, 4>";
    benchmark_add_throughput::<EF4, REPS>(c, name);
    benchmark_add_latency::<EF4, L_REPS>(c, name);
<<<<<<< HEAD
    // benchmark_add_slices::<EF4, 8>(c, name);
    // benchmark_add_slices::<EF4, 1000>(c, name);
    // benchmark_square::<EF4>(c, name);
    // benchmark_inv::<EF4>(c, name);
    // benchmark_mul_throughput::<EF4, REPS>(c, name);
    // benchmark_mul_latency::<EF4, L_REPS>(c, name);
=======
    benchmark_add_slices::<EF4, 8>(c, name);
    benchmark_add_slices::<EF4, 1000>(c, name);
    benchmark_square::<EF4>(c, name);
    benchmark_inv::<EF4>(c, name);
    benchmark_mul_throughput::<EF4, REPS>(c, name);
    benchmark_mul_latency::<EF4, L_REPS>(c, name);
>>>>>>> 569ac877
}

fn bench_octic_extension(c: &mut Criterion) {
    let name = "BinomialExtensionField<KoalaBear, 8>";
    benchmark_add_throughput::<EF8, REPS>(c, name);
    benchmark_add_latency::<EF8, L_REPS>(c, name);
<<<<<<< HEAD
    // benchmark_add_slices::<EF8, 8>(c, name);
    // benchmark_add_slices::<EF8, 1000>(c, name);
    // benchmark_square::<EF8>(c, name);
    // benchmark_inv::<EF8>(c, name);
    // benchmark_mul_throughput::<EF8, REPS>(c, name);
    // benchmark_mul_latency::<EF8, L_REPS>(c, name);
=======
    benchmark_add_slices::<EF8, 8>(c, name);
    benchmark_add_slices::<EF8, 1000>(c, name);
    benchmark_square::<EF8>(c, name);
    benchmark_inv::<EF8>(c, name);
    benchmark_mul_throughput::<EF8, REPS>(c, name);
    benchmark_mul_latency::<EF8, L_REPS>(c, name);
>>>>>>> 569ac877
}

criterion_group!(
    bench_koalabear_ef,
    bench_quartic_extension,
    bench_octic_extension
);
criterion_main!(bench_koalabear_ef);<|MERGE_RESOLUTION|>--- conflicted
+++ resolved
@@ -4,10 +4,6 @@
     benchmark_add_latency, benchmark_add_slices, benchmark_add_throughput, benchmark_inv,
     benchmark_mul_latency, benchmark_mul_throughput, benchmark_square,
 };
-<<<<<<< HEAD
-use p3_field_testing::{benchmark_add_latency, benchmark_add_slices, benchmark_add_throughput};
-=======
->>>>>>> 569ac877
 use p3_koala_bear::KoalaBear;
 
 type EF4 = BinomialExtensionField<KoalaBear, 4>;
@@ -22,42 +18,24 @@
     let name = "BinomialExtensionField<KoalaBear, 4>";
     benchmark_add_throughput::<EF4, REPS>(c, name);
     benchmark_add_latency::<EF4, L_REPS>(c, name);
-<<<<<<< HEAD
-    // benchmark_add_slices::<EF4, 8>(c, name);
-    // benchmark_add_slices::<EF4, 1000>(c, name);
-    // benchmark_square::<EF4>(c, name);
-    // benchmark_inv::<EF4>(c, name);
-    // benchmark_mul_throughput::<EF4, REPS>(c, name);
-    // benchmark_mul_latency::<EF4, L_REPS>(c, name);
-=======
     benchmark_add_slices::<EF4, 8>(c, name);
     benchmark_add_slices::<EF4, 1000>(c, name);
     benchmark_square::<EF4>(c, name);
     benchmark_inv::<EF4>(c, name);
     benchmark_mul_throughput::<EF4, REPS>(c, name);
     benchmark_mul_latency::<EF4, L_REPS>(c, name);
->>>>>>> 569ac877
 }
 
 fn bench_octic_extension(c: &mut Criterion) {
     let name = "BinomialExtensionField<KoalaBear, 8>";
     benchmark_add_throughput::<EF8, REPS>(c, name);
     benchmark_add_latency::<EF8, L_REPS>(c, name);
-<<<<<<< HEAD
-    // benchmark_add_slices::<EF8, 8>(c, name);
-    // benchmark_add_slices::<EF8, 1000>(c, name);
-    // benchmark_square::<EF8>(c, name);
-    // benchmark_inv::<EF8>(c, name);
-    // benchmark_mul_throughput::<EF8, REPS>(c, name);
-    // benchmark_mul_latency::<EF8, L_REPS>(c, name);
-=======
     benchmark_add_slices::<EF8, 8>(c, name);
     benchmark_add_slices::<EF8, 1000>(c, name);
     benchmark_square::<EF8>(c, name);
     benchmark_inv::<EF8>(c, name);
     benchmark_mul_throughput::<EF8, REPS>(c, name);
     benchmark_mul_latency::<EF8, L_REPS>(c, name);
->>>>>>> 569ac877
 }
 
 criterion_group!(

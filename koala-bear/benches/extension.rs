use criterion::{Criterion, criterion_group, criterion_main};
use p3_field::extension::BinomialExtensionField;
use p3_field_testing::bench_func::{
    benchmark_inv, benchmark_mul_latency, benchmark_mul_throughput, benchmark_square,
};
use p3_field_testing::{benchmark_add_slices, benchmark_add_throughput};
use p3_koala_bear::KoalaBear;

type EF4 = BinomialExtensionField<KoalaBear, 4>;
type EF8 = BinomialExtensionField<KoalaBear, 8>;

// Note that each round of throughput has 10 operations
// So we should have 10 * more repetitions for latency tests.
const REPS: usize = 100;
const L_REPS: usize = 10 * REPS;

fn bench_quartic_extension(c: &mut Criterion) {
    let name = "BinomialExtensionField<KoalaBear, 4>";
    benchmark_add_throughput::<EF4, REPS>(c, name);
    benchmark_add_slices::<EF4, 8>(c, name);
    benchmark_add_slices::<EF4, 1000>(c, name);
    benchmark_square::<EF4>(c, name);
    benchmark_inv::<EF4>(c, name);
    benchmark_mul_throughput::<EF4, REPS>(c, name);
    benchmark_mul_latency::<EF4, L_REPS>(c, name);
}

fn bench_octic_extension(c: &mut Criterion) {
    let name = "BinomialExtensionField<KoalaBear, 8>";
    benchmark_add_throughput::<EF8, REPS>(c, name);
    benchmark_add_slices::<EF8, 8>(c, name);
    benchmark_add_slices::<EF8, 1000>(c, name);
    benchmark_square::<EF8>(c, name);
    benchmark_inv::<EF8>(c, name);
    benchmark_mul_throughput::<EF8, REPS>(c, name);
    benchmark_mul_latency::<EF8, L_REPS>(c, name);
}

criterion_group!(
<<<<<<< HEAD
    bench_babybear_ef,
    bench_octic_extension,
    bench_quartic_extension,
);
criterion_main!(bench_babybear_ef);
=======
    bench_koalabear_ef,
    bench_quartic_extension,
    bench_octic_extension
);
criterion_main!(bench_koalabear_ef);
>>>>>>> 45b3a9ee
<|MERGE_RESOLUTION|>--- conflicted
+++ resolved
@@ -7,6 +7,7 @@
 use p3_koala_bear::KoalaBear;
 
 type EF4 = BinomialExtensionField<KoalaBear, 4>;
+type EF8 = BinomialExtensionField<KoalaBear, 8>;
 type EF8 = BinomialExtensionField<KoalaBear, 8>;
 
 // Note that each round of throughput has 10 operations
@@ -37,16 +38,8 @@
 }
 
 criterion_group!(
-<<<<<<< HEAD
-    bench_babybear_ef,
-    bench_octic_extension,
-    bench_quartic_extension,
-);
-criterion_main!(bench_babybear_ef);
-=======
     bench_koalabear_ef,
     bench_quartic_extension,
     bench_octic_extension
 );
-criterion_main!(bench_koalabear_ef);
->>>>>>> 45b3a9ee
+criterion_main!(bench_koalabear_ef);
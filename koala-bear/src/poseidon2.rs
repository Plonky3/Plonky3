--- conflicted
+++ resolved
@@ -47,12 +47,8 @@
         1 << 15,
     ]);
 
-<<<<<<< HEAD
-struct Poseidon2KoalaBear;
-=======
 #[derive(Debug, Clone, Default)]
 pub struct DiffusionMatrixKoalaBear;
->>>>>>> 0441ee11
 
 impl Poseidon2Utils<KoalaBearParameters, 16> for DiffusionMatrixKoalaBear {
     type ArrayLike = [u8; 15];

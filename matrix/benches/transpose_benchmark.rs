use criterion::{criterion_group, criterion_main, BenchmarkGroup, Criterion, Throughput};
use p3_matrix::dense::RowMajorMatrix;

fn transpose_benchmark(c: &mut Criterion) {
<<<<<<< HEAD
    const WIDTH_10: usize = 10;
    const HEIGHT_10: usize = 10;

    let matrix_10x10 = RowMajorMatrix::new(vec![0; WIDTH_10 * HEIGHT_10], WIDTH_10);
    c.bench_function("transpose 10x10", |b| {
        b.iter(|| matrix_10x10.clone().transpose())
    });

    const WIDTH_100: usize = 100;
    const HEIGHT_100: usize = 100;

    let matrix_100x100 = RowMajorMatrix::new(vec![0; WIDTH_100 * HEIGHT_100], WIDTH_100);
    c.bench_function("transpose 100x100", |b| {
        b.iter(|| matrix_100x100.clone().transpose())
    });

    const WIDTH_1024: usize = 1024;
    const HEIGHT_1024: usize = 1024;

    let matrix_1024x1024 = RowMajorMatrix::new(vec![0; WIDTH_1024 * HEIGHT_1024], WIDTH_1024);
    c.bench_function("transpose 1024x1024", |b| {
        b.iter(|| matrix_1024x1024.clone().transpose())
    });

    const WIDTH_10_000: usize = 10_000;
    const HEIGHT_10_000: usize = 10_000;

    let matrix_10_000x10_000 =
        RowMajorMatrix::new(vec![0; WIDTH_10_000 * HEIGHT_10_000], WIDTH_10_000);
    c.bench_function("transpose 10_000x10_000", |b| {
        b.iter(|| matrix_10_000x10_000.clone().transpose())
    });
=======
    const SMALL_DIMS: [(usize, usize); 4] = [(4, 4), (8, 8), (10, 10), (12, 12)];
    const LARGE_DIMS: [(usize, usize); 4] = [(20, 8), (21, 8), (22, 8), (23, 8)];

    let inner = |g: &mut BenchmarkGroup<_>, dims: &[(usize, usize)]| {
        for (lg_nrows, lg_ncols) in dims {
            let nrows = 1 << lg_nrows;
            let ncols = 1 << lg_ncols;
            let matrix = RowMajorMatrix::new(vec![0u32; nrows * ncols], ncols);
            let name = format!("2^{lg_nrows} x 2^{lg_ncols}");
            g.throughput(Throughput::Bytes(
                (nrows * ncols * core::mem::size_of::<u32>()) as u64,
            ));
            g.bench_function(&name, |b| b.iter(|| matrix.transpose()));
        }
    };

    let mut g = c.benchmark_group("transpose");
    inner(&mut g, &SMALL_DIMS);
    g.sample_size(10);
    inner(&mut g, &LARGE_DIMS);
>>>>>>> c3d754ef
}

criterion_group!(benches, transpose_benchmark);
criterion_main!(benches);<|MERGE_RESOLUTION|>--- conflicted
+++ resolved
@@ -2,40 +2,6 @@
 use p3_matrix::dense::RowMajorMatrix;
 
 fn transpose_benchmark(c: &mut Criterion) {
-<<<<<<< HEAD
-    const WIDTH_10: usize = 10;
-    const HEIGHT_10: usize = 10;
-
-    let matrix_10x10 = RowMajorMatrix::new(vec![0; WIDTH_10 * HEIGHT_10], WIDTH_10);
-    c.bench_function("transpose 10x10", |b| {
-        b.iter(|| matrix_10x10.clone().transpose())
-    });
-
-    const WIDTH_100: usize = 100;
-    const HEIGHT_100: usize = 100;
-
-    let matrix_100x100 = RowMajorMatrix::new(vec![0; WIDTH_100 * HEIGHT_100], WIDTH_100);
-    c.bench_function("transpose 100x100", |b| {
-        b.iter(|| matrix_100x100.clone().transpose())
-    });
-
-    const WIDTH_1024: usize = 1024;
-    const HEIGHT_1024: usize = 1024;
-
-    let matrix_1024x1024 = RowMajorMatrix::new(vec![0; WIDTH_1024 * HEIGHT_1024], WIDTH_1024);
-    c.bench_function("transpose 1024x1024", |b| {
-        b.iter(|| matrix_1024x1024.clone().transpose())
-    });
-
-    const WIDTH_10_000: usize = 10_000;
-    const HEIGHT_10_000: usize = 10_000;
-
-    let matrix_10_000x10_000 =
-        RowMajorMatrix::new(vec![0; WIDTH_10_000 * HEIGHT_10_000], WIDTH_10_000);
-    c.bench_function("transpose 10_000x10_000", |b| {
-        b.iter(|| matrix_10_000x10_000.clone().transpose())
-    });
-=======
     const SMALL_DIMS: [(usize, usize); 4] = [(4, 4), (8, 8), (10, 10), (12, 12)];
     const LARGE_DIMS: [(usize, usize); 4] = [(20, 8), (21, 8), (22, 8), (23, 8)];
 
@@ -56,7 +22,6 @@
     inner(&mut g, &SMALL_DIMS);
     g.sample_size(10);
     inner(&mut g, &LARGE_DIMS);
->>>>>>> c3d754ef
 }
 
 criterion_group!(benches, transpose_benchmark);

--- conflicted
+++ resolved
@@ -47,15 +47,9 @@
     /// A `VerticalPair` that represents the combined matrix.
     pub fn new<T>(top: Top, bottom: Bottom) -> Self
     where
-<<<<<<< HEAD
         T: Send + Sync + Clone,
-        First: Matrix<T>,
-        Second: Matrix<T>,
-=======
-        T: Send + Sync,
         Top: Matrix<T>,
         Bottom: Matrix<T>,
->>>>>>> 58ff3dcf
     {
         assert_eq!(top.width(), bottom.width());
         Self { top, bottom }
@@ -73,28 +67,18 @@
     /// A `HorizontalPair` that represents the combined matrix.
     pub fn new<T>(left: Left, right: Right) -> Self
     where
-<<<<<<< HEAD
         T: Send + Sync + Clone,
-        First: Matrix<T>,
-        Second: Matrix<T>,
-=======
-        T: Send + Sync,
         Left: Matrix<T>,
         Right: Matrix<T>,
->>>>>>> 58ff3dcf
     {
         assert_eq!(left.height(), right.height());
         Self { left, right }
     }
 }
 
-<<<<<<< HEAD
-impl<T: Send + Sync + Clone, First: Matrix<T>, Second: Matrix<T>> Matrix<T>
-    for VerticalPair<First, Second>
+impl<T: Send + Sync + Clone, Top: Matrix<T>, Bottom: Matrix<T>> Matrix<T>
+    for VerticalPair<Top, Bottom>
 {
-=======
-impl<T: Send + Sync, Top: Matrix<T>, Bottom: Matrix<T>> Matrix<T> for VerticalPair<Top, Bottom> {
->>>>>>> 58ff3dcf
     fn width(&self) -> usize {
         self.top.width()
     }
@@ -103,14 +87,13 @@
         self.top.height() + self.bottom.height()
     }
 
-<<<<<<< HEAD
     unsafe fn get_unchecked(&self, r: usize, c: usize) -> T {
         unsafe {
             // Safety: The caller must ensure that r < self.height() and c < self.width()
-            if r < self.first.height() {
-                self.first.get_unchecked(r, c)
-            } else {
-                self.second.get_unchecked(r - self.first.height(), c)
+            if r < self.top.height() {
+                self.top.get_unchecked(r, c)
+            } else {
+                self.bottom.get_unchecked(r - self.top.height(), c)
             }
         }
     }
@@ -121,14 +104,10 @@
     ) -> impl IntoIterator<Item = T, IntoIter = impl Iterator<Item = T> + Send + Sync> {
         unsafe {
             // Safety: The caller must ensure that r < self.height()
-            if r < self.first.height() {
-                EitherRow::Left(self.first.row_unchecked(r).into_iter())
-            } else {
-                EitherRow::Right(
-                    self.second
-                        .row_unchecked(r - self.first.height())
-                        .into_iter(),
-                )
+            if r < self.top.height() {
+                EitherRow::Left(self.top.row_unchecked(r).into_iter())
+            } else {
+                EitherRow::Right(self.bottom.row_unchecked(r - self.top.height()).into_iter())
             }
         }
     }
@@ -141,12 +120,12 @@
     ) -> impl IntoIterator<Item = T, IntoIter = impl Iterator<Item = T> + Send + Sync> {
         unsafe {
             // Safety: The caller must ensure that r < self.height() and start <= end <= self.width()
-            if r < self.first.height() {
-                EitherRow::Left(self.first.row_subseq_unchecked(r, start, end).into_iter())
+            if r < self.top.height() {
+                EitherRow::Left(self.top.row_subseq_unchecked(r, start, end).into_iter())
             } else {
                 EitherRow::Right(
-                    self.second
-                        .row_subseq_unchecked(r - self.first.height(), start, end)
+                    self.bottom
+                        .row_subseq_unchecked(r - self.top.height(), start, end)
                         .into_iter(),
                 )
             }
@@ -156,10 +135,10 @@
     unsafe fn row_slice_unchecked(&self, r: usize) -> impl Deref<Target = [T]> {
         unsafe {
             // Safety: The caller must ensure that r < self.height()
-            if r < self.first.height() {
-                EitherRow::Left(self.first.row_slice_unchecked(r))
-            } else {
-                EitherRow::Right(self.second.row_slice_unchecked(r - self.first.height()))
+            if r < self.top.height() {
+                EitherRow::Left(self.top.row_slice_unchecked(r))
+            } else {
+                EitherRow::Right(self.bottom.row_slice_unchecked(r - self.top.height()))
             }
         }
     }
@@ -172,11 +151,11 @@
     ) -> impl Deref<Target = [T]> {
         unsafe {
             // Safety: The caller must ensure that r < self.height() and start <= end <= self.width()
-            if r < self.first.height() {
-                EitherRow::Left(self.first.row_subslice_unchecked(r, start, end))
-            } else {
-                EitherRow::Right(self.second.row_subslice_unchecked(
-                    r - self.first.height(),
+            if r < self.top.height() {
+                EitherRow::Left(self.top.row_subslice_unchecked(r, start, end))
+            } else {
+                EitherRow::Right(self.bottom.row_subslice_unchecked(
+                    r - self.top.height(),
                     start,
                     end,
                 ))
@@ -185,42 +164,9 @@
     }
 }
 
-impl<T: Send + Sync + Clone, First: Matrix<T>, Second: Matrix<T>> Matrix<T>
-    for HorizontalPair<First, Second>
+impl<T: Send + Sync + Clone, Left: Matrix<T>, Right: Matrix<T>> Matrix<T>
+    for HorizontalPair<Left, Right>
 {
-=======
-    fn get(&self, r: usize, c: usize) -> T {
-        if r < self.top.height() {
-            self.top.get(r, c)
-        } else {
-            self.bottom.get(r - self.top.height(), c)
-        }
-    }
-
-    type Row<'a>
-        = EitherRow<Top::Row<'a>, Bottom::Row<'a>>
-    where
-        Self: 'a;
-
-    fn row(&self, r: usize) -> Self::Row<'_> {
-        if r < self.top.height() {
-            EitherRow::Left(self.top.row(r))
-        } else {
-            EitherRow::Right(self.bottom.row(r - self.top.height()))
-        }
-    }
-
-    fn row_slice(&self, r: usize) -> impl Deref<Target = [T]> {
-        if r < self.top.height() {
-            EitherRow::Left(self.top.row_slice(r))
-        } else {
-            EitherRow::Right(self.bottom.row_slice(r - self.top.height()))
-        }
-    }
-}
-
-impl<T: Send + Sync, Left: Matrix<T>, Right: Matrix<T>> Matrix<T> for HorizontalPair<Left, Right> {
->>>>>>> 58ff3dcf
     fn width(&self) -> usize {
         self.left.width() + self.right.width()
     }
@@ -229,14 +175,13 @@
         self.left.height()
     }
 
-<<<<<<< HEAD
     unsafe fn get_unchecked(&self, r: usize, c: usize) -> T {
         unsafe {
             // Safety: The caller must ensure that r < self.height() and c < self.width()
-            if c < self.first.width() {
-                self.first.get_unchecked(r, c)
-            } else {
-                self.second.get_unchecked(r, c - self.first.width())
+            if c < self.left.width() {
+                self.left.get_unchecked(r, c)
+            } else {
+                self.right.get_unchecked(r, c - self.left.width())
             }
         }
     }
@@ -247,28 +192,11 @@
     ) -> impl IntoIterator<Item = T, IntoIter = impl Iterator<Item = T> + Send + Sync> {
         unsafe {
             // Safety: The caller must ensure that r < self.height()
-            self.first
+            self.left
                 .row_unchecked(r)
                 .into_iter()
-                .chain(self.second.row_unchecked(r))
-        }
-=======
-    fn get(&self, r: usize, c: usize) -> T {
-        if c < self.left.width() {
-            self.left.get(r, c)
-        } else {
-            self.right.get(r, c - self.left.width())
-        }
-    }
-
-    type Row<'a>
-        = Chain<Left::Row<'a>, Right::Row<'a>>
-    where
-        Self: 'a;
-
-    fn row(&self, r: usize) -> Self::Row<'_> {
-        self.left.row(r).chain(self.right.row(r))
->>>>>>> 58ff3dcf
+                .chain(self.right.row_unchecked(r))
+        }
     }
 }
 

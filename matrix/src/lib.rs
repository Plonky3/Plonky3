//! Matrix library.

#![no_std]

extern crate alloc;

use alloc::vec::Vec;
use core::fmt::{Debug, Display, Formatter};
use core::ops::Deref;

use itertools::{Itertools, izip};
use p3_field::{
    BasedVectorSpace, ExtensionField, Field, PackedValue, PrimeCharacteristicRing, dot_product,
};
use p3_maybe_rayon::prelude::*;
use strided::{VerticallyStridedMatrixView, VerticallyStridedRowIndexMap};
use tracing::instrument;

use crate::dense::RowMajorMatrix;

pub mod bitrev;
pub mod dense;
pub mod extension;
pub mod horizontally_truncated;
pub mod row_index_mapped;
pub mod stack;
pub mod strided;
pub mod util;

/// A simple struct representing the shape of a matrix.
///
/// The `Dimensions` type stores the number of columns (`width`) and rows (`height`)
/// of a matrix. It is commonly used for querying and displaying matrix shapes.
#[derive(Copy, Clone, PartialEq, Eq)]
pub struct Dimensions {
    /// Number of columns in the matrix.
    pub width: usize,
    /// Number of rows in the matrix.
    pub height: usize,
}

impl Debug for Dimensions {
    fn fmt(&self, f: &mut Formatter<'_>) -> core::fmt::Result {
        write!(f, "{}x{}", self.width, self.height)
    }
}

impl Display for Dimensions {
    fn fmt(&self, f: &mut Formatter<'_>) -> core::fmt::Result {
        write!(f, "{}x{}", self.width, self.height)
    }
}

/// A generic trait for two-dimensional matrix-like data structures.
///
/// The `Matrix` trait provides a uniform interface for accessing rows, elements,
/// and computing with matrices in both sequential and parallel contexts. It supports
/// packing strategies for SIMD optimizations and interaction with extension fields.
pub trait Matrix<T: Send + Sync>: Send + Sync {
    /// Returns the number of columns in the matrix.
    fn width(&self) -> usize;

    /// Returns the number of rows in the matrix.
    fn height(&self) -> usize;

    /// Returns the dimensions (width, height) of the matrix.
    fn dimensions(&self) -> Dimensions {
        Dimensions {
            width: self.width(),
            height: self.height(),
        }
    }

    /// Returns the element at the given row and column.
    ///
    /// # Panics
    /// Panics if `r >= height()` or `c >= width()`.
    fn get(&self, r: usize, c: usize) -> T {
        self.row(r).nth(c).unwrap()
    }

    /// Type of row iterator returned by this matrix.
    type Row<'a>: Iterator<Item = T> + Send + Sync
    where
        Self: 'a;

    /// Returns an iterator over the elements of the `r`-th row.
    ///
    /// # Panics
    /// Panics if `r >= height()`.
    fn row(&self, r: usize) -> Self::Row<'_>;

    /// Returns an iterator over all rows in the matrix.
    fn rows(&self) -> impl Iterator<Item = Self::Row<'_>> {
        (0..self.height()).map(move |r| self.row(r))
    }

    /// Returns a parallel iterator over all rows in the matrix.
    fn par_rows(&self) -> impl IndexedParallelIterator<Item = Self::Row<'_>> {
        (0..self.height()).into_par_iter().map(move |r| self.row(r))
    }

    /// Returns the elements of the `r`-th row as something which can be coerced to a slice.
    fn row_slice(&self, r: usize) -> impl Deref<Target = [T]> {
        self.row(r).collect_vec()
    }

    /// Returns an iterator over the first row of the matrix.
    fn first_row(&self) -> Self::Row<'_> {
        self.row(0)
    }

    /// Returns an iterator over the last row of the matrix.
    fn last_row(&self) -> Self::Row<'_> {
        self.row(self.height() - 1)
    }

    /// Converts the matrix into a `RowMajorMatrix` by collecting all rows into a single vector.
    fn to_row_major_matrix(self) -> RowMajorMatrix<T>
    where
        Self: Sized,
        T: Clone,
    {
        RowMajorMatrix::new(
            (0..self.height()).flat_map(|r| self.row(r)).collect(),
            self.width(),
        )
    }

    /// Get a packed iterator over the `r`-th row.
    ///
    /// If the row length is not divisible by the packing width, the final elements
    /// are returned as a base iterator with length `<= P::WIDTH - 1`.
    fn horizontally_packed_row<'a, P>(
        &'a self,
        r: usize,
    ) -> (
        impl Iterator<Item = P> + Send + Sync,
        impl Iterator<Item = T> + Send + Sync,
    )
    where
        P: PackedValue<Value = T>,
        T: Clone + 'a,
    {
        let num_packed = self.width() / P::WIDTH;
        let packed = (0..num_packed).map(move |c| P::from_fn(|i| self.get(r, P::WIDTH * c + i)));
        let sfx = (num_packed * P::WIDTH..self.width()).map(move |c| self.get(r, c));
        (packed, sfx)
    }

    /// Get a packed iterator over the `r`-th row.
    ///
    /// If the row length is not divisible by the packing width, the final entry will be zero-padded.
    fn padded_horizontally_packed_row<'a, P>(
        &'a self,
        r: usize,
    ) -> impl Iterator<Item = P> + Send + Sync
    where
        P: PackedValue<Value = T>,
        T: Clone + Default + 'a,
    {
        let mut row_iter = self.row(r);
        let num_elems = self.width().div_ceil(P::WIDTH);
        // array::from_fn is guaranteed to always call in order.
        (0..num_elems).map(move |_| P::from_fn(|_| row_iter.next().unwrap_or_default()))
    }

    /// Get a parallel iterator over all packed rows of the matrix.
    ///
    /// If the matrix width is not divisible by the packing width, the final elements
    /// of each row are returned as a base iterator with length `<= P::WIDTH - 1`.
    fn par_horizontally_packed_rows<'a, P>(
        &'a self,
    ) -> impl IndexedParallelIterator<
        Item = (
            impl Iterator<Item = P> + Send + Sync,
            impl Iterator<Item = T> + Send + Sync,
        ),
    >
    where
        P: PackedValue<Value = T>,
        T: Clone + 'a,
    {
        (0..self.height())
            .into_par_iter()
            .map(|r| self.horizontally_packed_row(r))
    }

    /// Get a parallel iterator over all packed rows of the matrix.
    ///
    /// If the matrix width is not divisible by the packing width, the final entry of each row will be zero-padded.
    fn par_padded_horizontally_packed_rows<'a, P>(
        &'a self,
    ) -> impl IndexedParallelIterator<Item = impl Iterator<Item = P> + Send + Sync>
    where
        P: PackedValue<Value = T>,
        T: Clone + Default + 'a,
    {
        (0..self.height())
            .into_par_iter()
            .map(|r| self.padded_horizontally_packed_row(r))
    }

    /// Pack together a collection of adjacent rows from the matrix.
    ///
    /// Returns an iterator whose i'th element is packing of the i'th element of the
    /// rows r through r + P::WIDTH - 1. If we exceed the height of the matrix,
    /// wrap around and include initial rows.
    #[inline]
    fn vertically_packed_row<P>(&self, r: usize) -> impl Iterator<Item = P>
    where
        T: Copy,
        P: PackedValue<Value = T>,
    {
        // Precompute row slices once to minimize redundant calls and improve performance.
        let rows = (0..P::WIDTH)
            .map(|c| self.row_slice((r + c) % self.height()))
            .collect_vec();

        // Using precomputed rows avoids repeatedly calling `row_slice`, which is costly.
        (0..self.width()).map(move |c| P::from_fn(|i| rows[i][c]))
    }

    /// Pack together a collection of rows and "next" rows from the matrix.
    ///
    /// Returns a vector corresponding to 2 packed rows. The i'th element of the first
    /// row contains the packing of the i'th element of the rows r through r + P::WIDTH - 1.
    /// The i'th element of the second row contains the packing of the i'th element of the
    /// rows r + step through r + step + P::WIDTH - 1. If at some point we exceed the
    /// height of the matrix, wrap around and include initial rows.
    #[inline]
    fn vertically_packed_row_pair<P>(&self, r: usize, step: usize) -> Vec<P>
    where
        T: Copy,
        P: PackedValue<Value = T>,
    {
        // Whilst it would appear that this can be replaced by two calls to vertically_packed_row
        // tests seem to indicate that combining them in the same function is slightly faster.
        // It's probably allowing the compiler to make some optimizations on the fly.

        let rows = (0..P::WIDTH)
            .map(|c| self.row_slice((r + c) % self.height()))
            .collect_vec();

        let next_rows = (0..P::WIDTH)
            .map(|c| self.row_slice((r + c + step) % self.height()))
            .collect_vec();

        (0..self.width())
            .map(|c| P::from_fn(|i| rows[i][c]))
            .chain((0..self.width()).map(|c| P::from_fn(|i| next_rows[i][c])))
            .collect_vec()
    }

<<<<<<< HEAD
    /// Given a matrix M, return a view to the sub-matrix containing the rows
    /// `offset, offset + stride, ...` in that order.
=======
    /// Returns a view over a vertically strided submatrix.
    ///
    /// The view selects rows using `r = offset + i * stride` for each `i`.
>>>>>>> 3271e33c
    fn vertically_strided(self, stride: usize, offset: usize) -> VerticallyStridedMatrixView<Self>
    where
        Self: Sized,
    {
        VerticallyStridedRowIndexMap::new_view(self, stride, offset)
    }

    /// Compute Mᵀv, aka premultiply this matrix by the given vector,
    /// aka scale each row by the corresponding entry in `v` and take the sum across rows.
    /// `v` can be a vector of extension elements.
    #[instrument(level = "debug", skip_all, fields(dims = %self.dimensions()))]
    fn columnwise_dot_product<EF>(&self, v: &[EF]) -> Vec<EF>
    where
        T: Field,
        EF: ExtensionField<T>,
    {
        let packed_width = self.width().div_ceil(T::Packing::WIDTH);

        let packed_result = self
            .par_padded_horizontally_packed_rows::<T::Packing>()
            .zip(v)
            .par_fold_reduce(
                || EF::ExtensionPacking::zero_vec(packed_width),
                |mut acc, (row, &scale)| {
                    let scale = EF::ExtensionPacking::from_basis_coefficients_fn(|i| {
                        T::Packing::from(scale.as_basis_coefficients_slice()[i])
                    });
                    izip!(&mut acc, row).for_each(|(l, r)| *l += scale * r);
                    acc
                },
                |mut acc_l, acc_r| {
                    izip!(&mut acc_l, acc_r).for_each(|(l, r)| *l += r);
                    acc_l
                },
            );

        packed_result
            .into_iter()
            .flat_map(|p| {
                (0..T::Packing::WIDTH).map(move |i| {
                    EF::from_basis_coefficients_fn(|j| {
                        p.as_basis_coefficients_slice()[j].as_slice()[i]
                    })
                })
            })
            .take(self.width())
            .collect()
    }

    /// Compute the matrix vector product `M . vec`, aka take the dot product of each
    /// row of `M` by `vec`. If the length of `vec` is longer than the width of `M`,
    /// `vec` is truncated to the first `width()` elements.
    ///
    /// We make use of `PackedFieldExtension` to speed up computations. Thus `vec` is passed in as
    /// a slice of `PackedFieldExtension` elements.
    ///
    /// # Panics
    /// This function panics if the length of `vec` is less than `self.width().div_ceil(T::Packing::WIDTH)`.
    fn rowwise_packed_dot_product<EF>(
        &self,
        vec: &[EF::ExtensionPacking],
    ) -> impl IndexedParallelIterator<Item = EF>
    where
        T: Field,
        EF: ExtensionField<T>,
    {
        // The length of a `padded_horizontally_packed_row` is `self.width().div_ceil(T::Packing::WIDTH)`.
        assert!(vec.len() >= self.width().div_ceil(T::Packing::WIDTH));

        // TODO: This is a base - extension dot product and so it should
        // be possible to speed this up using ideas in `packed_linear_combination`.
        // TODO: Perhaps we should be packing rows vertically not horizontally.
        self.par_padded_horizontally_packed_rows::<T::Packing>()
            .map(move |row_packed| {
                // Note that this is actually a base - ext dot product.
                // It should be possible to make use of this to speed this computation
                // up if it ever becomes a bottleneck.
                let packed_sum_of_packed: EF::ExtensionPacking =
                    dot_product(vec.iter().copied(), row_packed);
                let sum_of_packed: EF = EF::from_basis_coefficients_fn(|i| {
                    packed_sum_of_packed.as_basis_coefficients_slice()[i]
                        .as_slice()
                        .iter()
                        .copied()
                        .sum()
                });
                sum_of_packed
            })
    }
}

#[cfg(test)]
mod tests {
    use alloc::vec::Vec;
    use alloc::{format, vec};

    use itertools::izip;
    use p3_baby_bear::BabyBear;
    use p3_field::PrimeCharacteristicRing;
    use p3_field::extension::BinomialExtensionField;
    use rand::SeedableRng;
    use rand::rngs::SmallRng;

    use super::*;

    #[test]
    fn test_columnwise_dot_product() {
        type F = BabyBear;
        type EF = BinomialExtensionField<BabyBear, 4>;

        let mut rng = SmallRng::seed_from_u64(1);
        let m = RowMajorMatrix::<F>::rand(&mut rng, 1 << 8, 1 << 4);
        let v = RowMajorMatrix::<EF>::rand(&mut rng, 1 << 8, 1).values;

        let mut expected = vec![EF::ZERO; m.width()];
        for (row, &scale) in izip!(m.rows(), &v) {
            for (l, r) in izip!(&mut expected, row) {
                *l += scale * r;
            }
        }

        assert_eq!(m.columnwise_dot_product(&v), expected);
    }

    // Mock implementation for testing purposes
    struct MockMatrix {
        data: Vec<Vec<u32>>,
        width: usize,
        height: usize,
    }

    impl Matrix<u32> for MockMatrix {
        type Row<'a> = alloc::vec::IntoIter<u32>;

        fn width(&self) -> usize {
            self.width
        }

        fn height(&self) -> usize {
            self.height
        }

        fn row(&self, r: usize) -> Self::Row<'_> {
            self.data[r].clone().into_iter()
        }
    }

    #[test]
    fn test_dimensions() {
        let dims = Dimensions {
            width: 3,
            height: 5,
        };
        assert_eq!(dims.width, 3);
        assert_eq!(dims.height, 5);
        assert_eq!(format!("{:?}", dims), "3x5");
        assert_eq!(format!("{}", dims), "3x5");
    }

    #[test]
    fn test_mock_matrix_dimensions() {
        let matrix = MockMatrix {
            data: vec![vec![1, 2, 3], vec![4, 5, 6], vec![7, 8, 9]],
            width: 3,
            height: 3,
        };
        assert_eq!(matrix.width(), 3);
        assert_eq!(matrix.height(), 3);
        assert_eq!(
            matrix.dimensions(),
            Dimensions {
                width: 3,
                height: 3
            }
        );
    }

    #[test]
    fn test_first_row() {
        let matrix = MockMatrix {
            data: vec![vec![1, 2, 3], vec![4, 5, 6], vec![7, 8, 9]],
            width: 3,
            height: 3,
        };
        let mut first_row = matrix.first_row();
        assert_eq!(first_row.next(), Some(1));
        assert_eq!(first_row.next(), Some(2));
        assert_eq!(first_row.next(), Some(3));
    }

    #[test]
    fn test_last_row() {
        let matrix = MockMatrix {
            data: vec![vec![1, 2, 3], vec![4, 5, 6], vec![7, 8, 9]],
            width: 3,
            height: 3,
        };
        let mut last_row = matrix.last_row();
        assert_eq!(last_row.next(), Some(7));
        assert_eq!(last_row.next(), Some(8));
        assert_eq!(last_row.next(), Some(9));
    }

    #[test]
    fn test_row_slice() {
        let matrix = MockMatrix {
            data: vec![vec![1, 2, 3], vec![4, 5, 6], vec![7, 8, 9]],
            width: 3,
            height: 3,
        };
        let row_slice = matrix.row_slice(1);
        assert_eq!(row_slice.deref(), &[4, 5, 6]);
    }

    #[test]
    fn test_to_row_major_matrix() {
        let matrix = MockMatrix {
            data: vec![vec![1, 2], vec![3, 4]],
            width: 2,
            height: 2,
        };
        let row_major = matrix.to_row_major_matrix();
        assert_eq!(row_major.values, vec![1, 2, 3, 4]);
        assert_eq!(row_major.width, 2);
    }

    #[test]
    fn test_matrix_get() {
        let matrix = MockMatrix {
            data: vec![vec![1, 2, 3], vec![4, 5, 6], vec![7, 8, 9]],
            width: 3,
            height: 3,
        };
        assert_eq!(matrix.get(0, 0), 1);
        assert_eq!(matrix.get(1, 2), 6);
        assert_eq!(matrix.get(2, 1), 8);
    }

    #[test]
    fn test_matrix_row_iteration() {
        let matrix = MockMatrix {
            data: vec![vec![1, 2, 3], vec![4, 5, 6], vec![7, 8, 9]],
            width: 3,
            height: 3,
        };

        let mut row_iter = matrix.row(1);
        assert_eq!(row_iter.next(), Some(4));
        assert_eq!(row_iter.next(), Some(5));
        assert_eq!(row_iter.next(), Some(6));
        assert_eq!(row_iter.next(), None);
    }

    #[test]
    fn test_matrix_rows() {
        let matrix = MockMatrix {
            data: vec![vec![1, 2, 3], vec![4, 5, 6], vec![7, 8, 9]],
            width: 3,
            height: 3,
        };

        let all_rows: Vec<Vec<u32>> = matrix.rows().map(|row| row.collect()).collect();
        assert_eq!(all_rows, vec![vec![1, 2, 3], vec![4, 5, 6], vec![7, 8, 9]]);
    }
}<|MERGE_RESOLUTION|>--- conflicted
+++ resolved
@@ -252,14 +252,9 @@
             .collect_vec()
     }
 
-<<<<<<< HEAD
-    /// Given a matrix M, return a view to the sub-matrix containing the rows
-    /// `offset, offset + stride, ...` in that order.
-=======
     /// Returns a view over a vertically strided submatrix.
     ///
     /// The view selects rows using `r = offset + i * stride` for each `i`.
->>>>>>> 3271e33c
     fn vertically_strided(self, stride: usize, offset: usize) -> VerticallyStridedMatrixView<Self>
     where
         Self: Sized,

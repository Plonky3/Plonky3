//! Matrix library.

#![no_std]

extern crate alloc;

use alloc::vec::Vec;
use core::fmt::{Debug, Display, Formatter};
use core::ops::Deref;

use itertools::{Itertools, izip};
use p3_field::{
    BasedVectorSpace, ExtensionField, Field, PackedValue, PrimeCharacteristicRing, dot_product,
};
use p3_maybe_rayon::prelude::*;
use strided::{VerticallyStridedMatrixView, VerticallyStridedRowIndexMap};
use tracing::instrument;

use crate::dense::RowMajorMatrix;

pub mod bitrev;
pub mod dense;
pub mod extension;
pub mod horizontally_truncated;
pub mod mul;
pub mod row_index_mapped;
pub mod sparse;
pub mod stack;
pub mod strided;
pub mod util;

#[derive(Copy, Clone, PartialEq, Eq)]
pub struct Dimensions {
    pub width: usize,
    pub height: usize,
}

impl Debug for Dimensions {
    fn fmt(&self, f: &mut Formatter<'_>) -> core::fmt::Result {
        write!(f, "{}x{}", self.width, self.height)
    }
}

impl Display for Dimensions {
    fn fmt(&self, f: &mut Formatter<'_>) -> core::fmt::Result {
        write!(f, "{}x{}", self.width, self.height)
    }
}

pub trait Matrix<T: Send + Sync>: Send + Sync {
    fn width(&self) -> usize;
    fn height(&self) -> usize;

    fn dimensions(&self) -> Dimensions {
        Dimensions {
            width: self.width(),
            height: self.height(),
        }
    }

    fn get(&self, r: usize, c: usize) -> T {
        self.row(r).nth(c).unwrap()
    }

    type Row<'a>: Iterator<Item = T> + Send + Sync
    where
        Self: 'a;

    fn row(&self, r: usize) -> Self::Row<'_>;

    fn rows(&self) -> impl Iterator<Item = Self::Row<'_>> {
        (0..self.height()).map(move |r| self.row(r))
    }

    fn par_rows(&self) -> impl IndexedParallelIterator<Item = Self::Row<'_>> {
        (0..self.height()).into_par_iter().map(move |r| self.row(r))
    }

    // Opaque return type implicitly captures &'_ self
    fn row_slice(&self, r: usize) -> impl Deref<Target = [T]> {
        self.row(r).collect_vec()
    }

    fn first_row(&self) -> Self::Row<'_> {
        self.row(0)
    }

    fn last_row(&self) -> Self::Row<'_> {
        self.row(self.height() - 1)
    }

    fn to_row_major_matrix(self) -> RowMajorMatrix<T>
    where
        Self: Sized,
        T: Clone,
    {
        RowMajorMatrix::new(
            (0..self.height()).flat_map(|r| self.row(r)).collect(),
            self.width(),
        )
    }

    fn horizontally_packed_row<'a, P>(
        &'a self,
        r: usize,
    ) -> (
        impl Iterator<Item = P> + Send + Sync,
        impl Iterator<Item = T> + Send + Sync,
    )
    where
        P: PackedValue<Value = T>,
        T: Clone + 'a,
    {
        let num_packed = self.width() / P::WIDTH;
        let packed = (0..num_packed).map(move |c| P::from_fn(|i| self.get(r, P::WIDTH * c + i)));
        let sfx = (num_packed * P::WIDTH..self.width()).map(move |c| self.get(r, c));
        (packed, sfx)
    }

    /// Zero padded.
    fn padded_horizontally_packed_row<'a, P>(
        &'a self,
        r: usize,
    ) -> impl Iterator<Item = P> + Send + Sync
    where
        P: PackedValue<Value = T>,
        T: Clone + Default + 'a,
    {
        let mut row_iter = self.row(r);
        let num_elems = self.width().div_ceil(P::WIDTH);
        // array::from_fn is guaranteed to always call in order.
        (0..num_elems).map(move |_| P::from_fn(|_| row_iter.next().unwrap_or_default()))
    }

    fn par_horizontally_packed_rows<'a, P>(
        &'a self,
    ) -> impl IndexedParallelIterator<
        Item = (
            impl Iterator<Item = P> + Send + Sync,
            impl Iterator<Item = T> + Send + Sync,
        ),
    >
    where
        P: PackedValue<Value = T>,
        T: Clone + 'a,
    {
        (0..self.height())
            .into_par_iter()
            .map(|r| self.horizontally_packed_row(r))
    }

    fn par_padded_horizontally_packed_rows<'a, P>(
        &'a self,
    ) -> impl IndexedParallelIterator<Item = impl Iterator<Item = P> + Send + Sync>
    where
        P: PackedValue<Value = T>,
        T: Clone + Default + 'a,
    {
        (0..self.height())
            .into_par_iter()
            .map(|r| self.padded_horizontally_packed_row(r))
    }

    /// Pack together a collection of adjacent rows from the matrix.
    ///
    /// Returns an iterator whose i'th element is packing of the i'th element of the
    /// rows r through r + P::WIDTH - 1. If we exceed the height of the matrix,
    /// wrap around and include initial rows.
    #[inline]
    fn vertically_packed_row<P>(&self, r: usize) -> impl Iterator<Item = P>
    where
        T: Copy,
        P: PackedValue<Value = T>,
    {
        // Precompute row slices once to minimize redundant calls and improve performance.
        let rows = (0..P::WIDTH)
            .map(|c| self.row_slice((r + c) % self.height()))
            .collect_vec();

        // Using precomputed rows avoids repeatedly calling `row_slice`, which is costly.
        (0..self.width()).map(move |c| P::from_fn(|i| rows[i][c]))
    }

    /// Pack together a collection of rows and "next" rows from the matrix.
    ///
    /// Returns a vector corresponding to 2 packed rows. The i'th element of the first
    /// row contains the packing of the i'th element of the rows r through r + P::WIDTH - 1.
    /// The i'th element of the second row contains the packing of the i'th element of the
    /// rows r + step through r + step + P::WIDTH - 1. If at some point we exceed the
    /// height of the matrix, wrap around and include initial rows.
    #[inline]
    fn vertically_packed_row_pair<P>(&self, r: usize, step: usize) -> Vec<P>
    where
        T: Copy,
        P: PackedValue<Value = T>,
    {
        // Whilst it would appear that this can be replaced by two calls to vertically_packed_row
        // tests seem to indicate that combining them in the same function is slightly faster.
        // It's probably allowing the compiler to make some optimizations on the fly.

        let rows = (0..P::WIDTH)
            .map(|c| self.row_slice((r + c) % self.height()))
            .collect_vec();

        let next_rows = (0..P::WIDTH)
            .map(|c| self.row_slice((r + c + step) % self.height()))
            .collect_vec();

        (0..self.width())
            .map(|c| P::from_fn(|i| rows[i][c]))
            .chain((0..self.width()).map(|c| P::from_fn(|i| next_rows[i][c])))
            .collect_vec()
    }

    /// Given a matrix M, return a view to the sub-matrix containing the rows
    /// `offset, offset + stride, ...` in that order.
    fn vertically_strided(self, stride: usize, offset: usize) -> VerticallyStridedMatrixView<Self>
    where
        Self: Sized,
    {
        VerticallyStridedRowIndexMap::new_view(self, stride, offset)
    }

    /// Compute Mᵀv, aka premultiply this matrix by the given vector,
    /// aka scale each row by the corresponding entry in `v` and take the sum across rows.
    /// `v` can be a vector of extension elements.
    #[instrument(level = "debug", skip_all, fields(dims = %self.dimensions()))]
    fn columnwise_dot_product<EF>(&self, v: &[EF]) -> Vec<EF>
    where
        T: Field,
        EF: ExtensionField<T>,
    {
        let packed_width = self.width().div_ceil(T::Packing::WIDTH);

        let packed_result = self
            .par_padded_horizontally_packed_rows::<T::Packing>()
            .zip(v)
            .par_fold_reduce(
                || EF::ExtensionPacking::zero_vec(packed_width),
                |mut acc, (row, &scale)| {
                    let scale = EF::ExtensionPacking::from_basis_coefficients_fn(|i| {
                        T::Packing::from(scale.as_basis_coefficients_slice()[i])
                    });
                    izip!(&mut acc, row).for_each(|(l, r)| *l += scale * r);
                    acc
                },
                |mut acc_l, acc_r| {
                    izip!(&mut acc_l, acc_r).for_each(|(l, r)| *l += r);
                    acc_l
                },
            );

        packed_result
            .into_iter()
            .flat_map(|p| {
                (0..T::Packing::WIDTH).map(move |i| {
                    EF::from_basis_coefficients_fn(|j| {
                        p.as_basis_coefficients_slice()[j].as_slice()[i]
                    })
                })
            })
            .take(self.width())
            .collect()
    }

<<<<<<< HEAD
    /// Given the matrix `M` and extension element `beta`, compute the dot product
    /// of each row of `M` with the vector of powers of `beta`.
    fn dot_ext_powers<EF>(&self, beta: EF) -> impl IndexedParallelIterator<Item = EF>
=======
    /// Compute the matrix vector product `M . vec`, aka take the dot product of each
    /// row of `M` by `vec`. If the length of `vec` is longer than the width of `M`,
    /// `vec` is truncated to the first `width()` elements.
    ///
    /// We make use of `PackedFieldExtension` to speed up computations. Thus `vec` is passed in as
    /// a slice of `PackedFieldExtension` elements.
    ///
    /// # Panics
    /// This function panics if the length of `vec` is less than `self.width().div_ceil(T::Packing::WIDTH)`.
    fn rowwise_packed_dot_product<EF>(
        &self,
        vec: &[EF::ExtensionPacking],
    ) -> impl IndexedParallelIterator<Item = EF>
>>>>>>> 8c8bbb4c
    where
        T: Field,
        EF: ExtensionField<T>,
    {
<<<<<<< HEAD
        // Get the packed powers of `beta`. This will be reused for each row.
        let powers_packed = EF::ExtensionPacking::packed_ext_powers(beta)
            .take(self.width().next_multiple_of(T::Packing::WIDTH))
            .collect_vec();

        // We pack the rows horizontally. This means that after our dot product we need to
        // sum the packed elements together to get the final result.
=======
        // The length of a `padded_horizontally_packed_row` is `self.width().div_ceil(T::Packing::WIDTH)`.
        assert!(vec.len() >= self.width().div_ceil(T::Packing::WIDTH));

        // TODO: This is a base - extension dot product and so it should
        // be possible to speed this up using ideas in `packed_linear_combination`.
        // TODO: Perhaps we should be packing rows vertically not horizontally.
>>>>>>> 8c8bbb4c
        self.par_padded_horizontally_packed_rows::<T::Packing>()
            .map(move |row_packed| {
                // Note that this is actually a base - ext dot product.
                // It should be possible to make use of this to speed this computation
                // up if it ever becomes a bottleneck.
                let packed_sum_of_packed: EF::ExtensionPacking =
<<<<<<< HEAD
                    dot_product(powers_packed.iter().copied(), row_packed);

                // We use `as_basis_coefficients_slice` to convert `EF::ExtensionPacking`
                // to a slice of `F::Packing` elements which we can then sum.
=======
                    dot_product(vec.iter().copied(), row_packed);
>>>>>>> 8c8bbb4c
                let sum_of_packed: EF = EF::from_basis_coefficients_fn(|i| {
                    packed_sum_of_packed.as_basis_coefficients_slice()[i]
                        .as_slice()
                        .iter()
                        .copied()
                        .sum()
                });
                sum_of_packed
            })
    }
}

#[cfg(test)]
mod tests {
    use alloc::vec::Vec;
    use alloc::{format, vec};

    use itertools::izip;
    use p3_baby_bear::BabyBear;
    use p3_field::PrimeCharacteristicRing;
    use p3_field::extension::BinomialExtensionField;
    use rand::SeedableRng;
    use rand::rngs::SmallRng;

    use super::*;

    #[test]
    fn test_columnwise_dot_product() {
        type F = BabyBear;
        type EF = BinomialExtensionField<BabyBear, 4>;

        let mut rng = SmallRng::seed_from_u64(1);
        let m = RowMajorMatrix::<F>::rand(&mut rng, 1 << 8, 1 << 4);
        let v = RowMajorMatrix::<EF>::rand(&mut rng, 1 << 8, 1).values;

        let mut expected = vec![EF::ZERO; m.width()];
        for (row, &scale) in izip!(m.rows(), &v) {
            for (l, r) in izip!(&mut expected, row) {
                *l += scale * r;
            }
        }

        assert_eq!(m.columnwise_dot_product(&v), expected);
    }

    // Mock implementation for testing purposes
    struct MockMatrix {
        data: Vec<Vec<u32>>,
        width: usize,
        height: usize,
    }

    impl Matrix<u32> for MockMatrix {
        type Row<'a> = alloc::vec::IntoIter<u32>;

        fn width(&self) -> usize {
            self.width
        }

        fn height(&self) -> usize {
            self.height
        }

        fn row(&self, r: usize) -> Self::Row<'_> {
            self.data[r].clone().into_iter()
        }
    }

    #[test]
    fn test_dimensions() {
        let dims = Dimensions {
            width: 3,
            height: 5,
        };
        assert_eq!(dims.width, 3);
        assert_eq!(dims.height, 5);
        assert_eq!(format!("{:?}", dims), "3x5");
        assert_eq!(format!("{}", dims), "3x5");
    }

    #[test]
    fn test_mock_matrix_dimensions() {
        let matrix = MockMatrix {
            data: vec![vec![1, 2, 3], vec![4, 5, 6], vec![7, 8, 9]],
            width: 3,
            height: 3,
        };
        assert_eq!(matrix.width(), 3);
        assert_eq!(matrix.height(), 3);
        assert_eq!(
            matrix.dimensions(),
            Dimensions {
                width: 3,
                height: 3
            }
        );
    }

    #[test]
    fn test_first_row() {
        let matrix = MockMatrix {
            data: vec![vec![1, 2, 3], vec![4, 5, 6], vec![7, 8, 9]],
            width: 3,
            height: 3,
        };
        let mut first_row = matrix.first_row();
        assert_eq!(first_row.next(), Some(1));
        assert_eq!(first_row.next(), Some(2));
        assert_eq!(first_row.next(), Some(3));
    }

    #[test]
    fn test_last_row() {
        let matrix = MockMatrix {
            data: vec![vec![1, 2, 3], vec![4, 5, 6], vec![7, 8, 9]],
            width: 3,
            height: 3,
        };
        let mut last_row = matrix.last_row();
        assert_eq!(last_row.next(), Some(7));
        assert_eq!(last_row.next(), Some(8));
        assert_eq!(last_row.next(), Some(9));
    }

    #[test]
    fn test_row_slice() {
        let matrix = MockMatrix {
            data: vec![vec![1, 2, 3], vec![4, 5, 6], vec![7, 8, 9]],
            width: 3,
            height: 3,
        };
        let row_slice = matrix.row_slice(1);
        assert_eq!(row_slice.deref(), &[4, 5, 6]);
    }

    #[test]
    fn test_to_row_major_matrix() {
        let matrix = MockMatrix {
            data: vec![vec![1, 2], vec![3, 4]],
            width: 2,
            height: 2,
        };
        let row_major = matrix.to_row_major_matrix();
        assert_eq!(row_major.values, vec![1, 2, 3, 4]);
        assert_eq!(row_major.width, 2);
    }

    #[test]
    fn test_matrix_get() {
        let matrix = MockMatrix {
            data: vec![vec![1, 2, 3], vec![4, 5, 6], vec![7, 8, 9]],
            width: 3,
            height: 3,
        };
        assert_eq!(matrix.get(0, 0), 1);
        assert_eq!(matrix.get(1, 2), 6);
        assert_eq!(matrix.get(2, 1), 8);
    }

    #[test]
    fn test_matrix_row_iteration() {
        let matrix = MockMatrix {
            data: vec![vec![1, 2, 3], vec![4, 5, 6], vec![7, 8, 9]],
            width: 3,
            height: 3,
        };

        let mut row_iter = matrix.row(1);
        assert_eq!(row_iter.next(), Some(4));
        assert_eq!(row_iter.next(), Some(5));
        assert_eq!(row_iter.next(), Some(6));
        assert_eq!(row_iter.next(), None);
    }

    #[test]
    fn test_matrix_rows() {
        let matrix = MockMatrix {
            data: vec![vec![1, 2, 3], vec![4, 5, 6], vec![7, 8, 9]],
            width: 3,
            height: 3,
        };

        let all_rows: Vec<Vec<u32>> = matrix.rows().map(|row| row.collect()).collect();
        assert_eq!(all_rows, vec![vec![1, 2, 3], vec![4, 5, 6], vec![7, 8, 9]]);
    }
}<|MERGE_RESOLUTION|>--- conflicted
+++ resolved
@@ -263,11 +263,6 @@
             .collect()
     }
 
-<<<<<<< HEAD
-    /// Given the matrix `M` and extension element `beta`, compute the dot product
-    /// of each row of `M` with the vector of powers of `beta`.
-    fn dot_ext_powers<EF>(&self, beta: EF) -> impl IndexedParallelIterator<Item = EF>
-=======
     /// Compute the matrix vector product `M . vec`, aka take the dot product of each
     /// row of `M` by `vec`. If the length of `vec` is longer than the width of `M`,
     /// `vec` is truncated to the first `width()` elements.
@@ -281,41 +276,23 @@
         &self,
         vec: &[EF::ExtensionPacking],
     ) -> impl IndexedParallelIterator<Item = EF>
->>>>>>> 8c8bbb4c
     where
         T: Field,
         EF: ExtensionField<T>,
     {
-<<<<<<< HEAD
-        // Get the packed powers of `beta`. This will be reused for each row.
-        let powers_packed = EF::ExtensionPacking::packed_ext_powers(beta)
-            .take(self.width().next_multiple_of(T::Packing::WIDTH))
-            .collect_vec();
-
-        // We pack the rows horizontally. This means that after our dot product we need to
-        // sum the packed elements together to get the final result.
-=======
         // The length of a `padded_horizontally_packed_row` is `self.width().div_ceil(T::Packing::WIDTH)`.
         assert!(vec.len() >= self.width().div_ceil(T::Packing::WIDTH));
 
         // TODO: This is a base - extension dot product and so it should
         // be possible to speed this up using ideas in `packed_linear_combination`.
         // TODO: Perhaps we should be packing rows vertically not horizontally.
->>>>>>> 8c8bbb4c
         self.par_padded_horizontally_packed_rows::<T::Packing>()
             .map(move |row_packed| {
                 // Note that this is actually a base - ext dot product.
                 // It should be possible to make use of this to speed this computation
                 // up if it ever becomes a bottleneck.
                 let packed_sum_of_packed: EF::ExtensionPacking =
-<<<<<<< HEAD
-                    dot_product(powers_packed.iter().copied(), row_packed);
-
-                // We use `as_basis_coefficients_slice` to convert `EF::ExtensionPacking`
-                // to a slice of `F::Packing` elements which we can then sum.
-=======
                     dot_product(vec.iter().copied(), row_packed);
->>>>>>> 8c8bbb4c
                 let sum_of_packed: EF = EF::from_basis_coefficients_fn(|i| {
                     packed_sum_of_packed.as_basis_coefficients_slice()[i]
                         .as_slice()

--- conflicted
+++ resolved
@@ -139,18 +139,9 @@
         T: ExtensionField<F>,
     {
         let width = self.width * T::DIMENSION;
-<<<<<<< HEAD
         // TODO: Depending on the way EF elements are stored internally, there
         // should be a way to avoid the copy here.
-        let values = self
-            .values
-            .borrow()
-            .iter()
-            .flat_map(|x| x.as_basis_coefficients_slice().iter().copied())
-            .collect();
-=======
         let values = T::flatten_to_base(self.values.to_vec());
->>>>>>> caa39a96
         RowMajorMatrix::new(values, width)
     }
 

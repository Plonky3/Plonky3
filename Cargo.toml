[workspace]
resolver = "2"
members = [
    "air",
    "baby-bear",
    "batch-stark",
    "blake3",
    "blake3-air",
    "bn254",
    "challenger",
    "circle",
    "commit",
    "dft",
    "examples",
    "field",
    "field-testing",
    "fri",
    "goldilocks",
    "interpolation",
    "keccak",
    "keccak-air",
    "koala-bear",
    "lookup",
    "matrix",
    "maybe-rayon",
    "mds",
    "merkle-tree",
    "mersenne-31",
    "monolith",
    "monty-31",
    "multilinear-util",
    "poseidon",
    "poseidon2",
    "poseidon2-air",
    "rescue",
    "sha256",
    "symmetric",
    "uni-stark",
    "util",
]

[workspace.lints]
rust.rust_2018_idioms = { level = "deny", priority = -1 }
rust.unused_must_use = "deny"
rust.rust_2024_incompatible_pat = "warn"
rustdoc.all = "warn"

[workspace.lints.clippy]
all = { level = "warn", priority = -1 }
nursery = { level = "warn", priority = -1 }

# Some pedantic lints
semicolon_if_nothing_returned = "warn"
<<<<<<< HEAD
match_bool = "warn"
=======
needless_pass_by_value = "warn"
>>>>>>> 7b753ccf

redundant_pub_crate = "allow"
too_long_first_doc_paragraph = "allow"
unused_peekable = "allow"
tuple_array_conversions = "allow"
transmute_undefined_repr = "allow"
cognitive_complexity = "allow"

[workspace.dependencies]
bincode = { version = "2.0.0", default-features = false }
blake3 = { version = "1.5", default-features = false }
clap = { version = "4.5.23", features = ["derive"] }
clap_derive = "4.5.18"
criterion = "0.7"
hashbrown = "0.16.0"
hex-literal = "1.0.0"
itertools = { version = "0.14.0", default-features = false, features = [
    "use_alloc",
] }
num-bigint = { version = "0.4.3", default-features = false }
paste = "1.0.15"
postcard = { version = "1.0.0", default-features = false }
proptest = "1.8"
rand = { version = "0.9.0", default-features = false, features = ["small_rng"] }
rand_xoshiro = "0.7.0"
rayon = "1.11.0"
serde = { version = "1.0", default-features = false }
serde_json = "1.0.113"
sha2 = { version = "0.10.8", default-features = false }
sha3 = { version = "0.10.8", default-features = false }
spin = "0.10.0"
tiny-keccak = "2.0.2"
tracing = { version = "0.1.37", default-features = false, features = [
    "attributes",
] }
tracing-forest = "0.2.0"
tracing-subscriber = { version = "0.3.17", default-features = false, features = [
    "alloc",
] }
transpose = "0.2.3"

# Local dependencies
p3-air = { path = "air", version = "0.3.0" }
p3-baby-bear = { path = "baby-bear", version = "0.3.0" }
p3-blake3 = { path = "blake3", version = "0.3.0" }
p3-blake3-air = { path = "blake3-air", version = "0.3.0" }
p3-bn254 = { path = "bn254", version = "0.3.0" }
p3-challenger = { path = "challenger", version = "0.3.0" }
p3-circle = { path = "circle", version = "0.3.0" }
p3-commit = { path = "commit", version = "0.3.0" }
p3-dft = { path = "dft", version = "0.3.0" }
p3-examples = { path = "examples", version = "0.3.0" }
p3-field = { path = "field", version = "0.3.0" }
p3-field-testing = { path = "field-testing", version = "0.3.0" }
p3-fri = { path = "fri", version = "0.3.0" }
p3-goldilocks = { path = "goldilocks", version = "0.3.0" }
p3-interpolation = { path = "interpolation", version = "0.3.0" }
p3-keccak = { path = "keccak", version = "0.3.0" }
p3-keccak-air = { path = "keccak-air", version = "0.3.0" }
p3-koala-bear = { path = "koala-bear", version = "0.3.0" }
p3-lookup = { path = "lookup", version = "0.3.0" }
p3-matrix = { path = "matrix", version = "0.3.0" }
p3-maybe-rayon = { path = "maybe-rayon", version = "0.3.0" }
p3-mds = { path = "mds", version = "0.3.0" }
p3-merkle-tree = { path = "merkle-tree", version = "0.3.0" }
p3-mersenne-31 = { path = "mersenne-31", version = "0.3.0" }
p3-monty-31 = { path = "monty-31", version = "0.3.0" }
p3-multilinear-util = { path = "multilinear-util", version = "0.3.0" }
p3-poseidon = { path = "poseidon", version = "0.3.0" }
p3-poseidon2 = { path = "poseidon2", version = "0.3.0" }
p3-poseidon2-air = { path = "poseidon2-air", version = "0.3.0" }
p3-rescue = { path = "rescue", version = "0.3.0" }
p3-sha256 = { path = "sha256", version = "0.3.0" }
p3-symmetric = { path = "symmetric", version = "0.3.0" }
p3-uni-stark = { path = "uni-stark", version = "0.3.0" }
p3-util = { path = "util", version = "0.3.0" }

[workspace.package]
# General description field used for the sub-crates that are currently missing a description.
description = "Plonky3 is a toolkit for implementing polynomial IOPs (PIOPs), such as PLONK and STARKs."
version = "0.3.0"
edition = "2024"
license = "MIT OR Apache-2.0"
repository = "https://github.com/Plonky3/Plonky3"
homepage = "https://github.com/Plonky3/Plonky3"
keywords = ["cryptography", "SNARK", "PLONK", "FRI", "plonky3"]
categories = ["cryptography::cryptocurrencies"]

[profile.profiling]
inherits = "release"
debug = true<|MERGE_RESOLUTION|>--- conflicted
+++ resolved
@@ -51,11 +51,8 @@
 
 # Some pedantic lints
 semicolon_if_nothing_returned = "warn"
-<<<<<<< HEAD
 match_bool = "warn"
-=======
 needless_pass_by_value = "warn"
->>>>>>> 7b753ccf
 
 redundant_pub_crate = "allow"
 too_long_first_doc_paragraph = "allow"

//! A collection of helper methods when Neon is available

use core::arch::aarch64::{self, uint32x4_t};
use core::mem::transmute;

/// Add the packed vectors `a` and `b` modulo `p`.
///
/// This allows us to add 4 elements at once.
///
/// Assumes that `p` is less than `2^31` and `a + b <= 2P`.
/// If the inputs are not in this range, the result may be incorrect.
/// The result will be in the range `[0, P]` and equal to `(a + b) mod p`.
/// It will be equal to `P` if and only if `a + b = 2P` so provided `a + b < 2P`
/// the result is guaranteed to be less than `P`.
#[inline]
#[must_use]
pub fn uint32x4_mod_add(a: uint32x4_t, b: uint32x4_t, p: uint32x4_t) -> uint32x4_t {
    // We want this to compile to:
    //      add   t.4s, a.4s, b.4s
    //      sub   u.4s, t.4s, P.4s
    //      umin  res.4s, t.4s, u.4s
    // throughput: .75 cyc/vec (5.33 els/cyc)
    // latency: 6 cyc

    // See field/src/packed/x86_64_avx.rs for a proof of correctness of this algorithm.

    unsafe {
        // Safety: If this code got compiled then NEON intrinsics are available.
        let t = aarch64::vaddq_u32(a, b);
        let u = aarch64::vsubq_u32(t, p);
        aarch64::vminq_u32(t, u)
    }
}

<<<<<<< HEAD
/// Subtract the packed vectors `a` and `b` modulo `p`.
///
/// This allows us to subtract 4 elements at once.
///
/// Assumes that `p` is less than `2^31` and `|a - b| <= P`.
/// If the inputs are not in this range, the result may be incorrect.
/// The result will be in the range `[0, P]` and equal to `(a - b) mod p`.
/// It will be equal to `P` if and only if `a - b = P` so provided `a - b < P`
/// the result is guaranteed to be less than `P`.
#[inline]
#[must_use]
pub fn uint32x4_mod_sub(a: uint32x4_t, b: uint32x4_t, p: uint32x4_t) -> uint32x4_t {
    // We want this to compile to:
    //      sub   t.4s, a.4s, b.4s
    //      add   u.4s, t.4s, P.4s
    //      umin  res.4s, t.4s, u.4s
    // throughput: .75 cyc/vec (5.33 els/cyc)
    // latency: 6 cyc

    // See field/src/packed/x86_64_avx.rs for a proof of correctness of this algorithm.

    unsafe {
        // Safety: If this code got compiled then NEON intrinsics are available.
        let t = aarch64::vsubq_u32(a, b);
        let u = aarch64::vaddq_u32(t, p);
        aarch64::vminq_u32(t, u)
=======
/// Add two arrays of integers modulo `P` using packings.
///
/// Assumes that `P` is less than `2^31` and `a + b <= 2P` for all array pairs `a, b`.
/// If the inputs are not in this range, the result may be incorrect.
/// The result will be in the range `[0, P]` and equal to `(a + b) mod P`.
/// It will be equal to `P` if and only if `a + b = 2P` so provided `a + b < 2P`
/// the result is guaranteed to be less than `P`.
///
/// Scalar add is assumed to be a function which implements `a + b % P` with the
/// same specifications as above.
///
/// TODO: Add support for extensions of degree 2,3,6,7.
#[inline(always)]
pub fn packed_mod_add<const WIDTH: usize>(
    a: &[u32; WIDTH],
    b: &[u32; WIDTH],
    res: &mut [u32; WIDTH],
    p: u32,
    scalar_add: fn(u32, u32) -> u32,
) {
    match WIDTH {
        1 => res[0] = scalar_add(a[0], b[0]),
        4 => {
            // Perfectly fits into a uint32x4_t vector.
            let out: [u32; 4] = unsafe {
                let a: uint32x4_t = transmute([a[0], a[1], a[2], a[3]]);
                let b: uint32x4_t = transmute([b[0], b[1], b[2], b[3]]);
                let p: uint32x4_t = aarch64::vdupq_n_u32(p);
                transmute(uint32x4_mod_add(a, b, p))
            };

            res.copy_from_slice(&out);
        }
        5 => {
            // We fit what we can into a uint32x4_t element.
            // The final add is done using a scalar addition.
            let out: [u32; 4] = unsafe {
                let a: uint32x4_t = transmute([a[0], a[1], a[2], a[3]]);
                let b: uint32x4_t = transmute([b[0], b[1], b[2], b[3]]);
                let p: uint32x4_t = aarch64::vdupq_n_u32(p);
                transmute(uint32x4_mod_add(a, b, p))
            };

            res[4] = scalar_add(a[4], b[4]);

            res[..4].copy_from_slice(&out);
        }
        8 => {
            // This perfectly fits into two uint32x4_t elements.
            let (out_lo, out_hi): ([u32; 4], [u32; 4]) = unsafe {
                let p: uint32x4_t = aarch64::vdupq_n_u32(p);

                let a_lo: uint32x4_t = transmute([a[0], a[1], a[2], a[3]]);
                let b_lo: uint32x4_t = transmute([b[0], b[1], b[2], b[3]]);
                let out_lo = transmute(uint32x4_mod_add(a_lo, b_lo, p));

                let a_hi: uint32x4_t = transmute([a[4], a[5], a[6], a[7]]);
                let b_hi: uint32x4_t = transmute([b[4], b[5], b[6], b[7]]);
                let out_hi = transmute(uint32x4_mod_add(a_hi, b_hi, p));
                (out_lo, out_hi)
            };

            res[..4].copy_from_slice(&out_lo);
            res[4..].copy_from_slice(&out_hi);
        }
        _ => panic!("Currently unsupported width for packed addition"),
>>>>>>> dc7d0ba3
    }
}<|MERGE_RESOLUTION|>--- conflicted
+++ resolved
@@ -32,7 +32,6 @@
     }
 }
 
-<<<<<<< HEAD
 /// Subtract the packed vectors `a` and `b` modulo `p`.
 ///
 /// This allows us to subtract 4 elements at once.
@@ -59,7 +58,9 @@
         let t = aarch64::vsubq_u32(a, b);
         let u = aarch64::vaddq_u32(t, p);
         aarch64::vminq_u32(t, u)
-=======
+    }
+}
+
 /// Add two arrays of integers modulo `P` using packings.
 ///
 /// Assumes that `P` is less than `2^31` and `a + b <= 2P` for all array pairs `a, b`.
@@ -126,6 +127,5 @@
             res[4..].copy_from_slice(&out_hi);
         }
         _ => panic!("Currently unsupported width for packed addition"),
->>>>>>> dc7d0ba3
     }
 }
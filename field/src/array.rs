--- conflicted
+++ resolved
@@ -44,47 +44,9 @@
     const TWO: Self = FieldArray([F::TWO; N]);
     const NEG_ONE: Self = FieldArray([F::NEG_ONE; N]);
 
-<<<<<<< HEAD
-    fn from_bool(b: bool) -> Self {
-        [F::from_bool(b); N].into()
-    }
-
-    fn from_canonical_u8(n: u8) -> Self {
-        [F::from_canonical_u8(n); N].into()
-    }
-
-    fn from_canonical_u16(n: u16) -> Self {
-        [F::from_canonical_u16(n); N].into()
-    }
-
-    fn from_canonical_u32(n: u32) -> Self {
-        [F::from_canonical_u32(n); N].into()
-    }
-
-    fn from_canonical_u64(n: u64) -> Self {
-        [F::from_canonical_u64(n); N].into()
-    }
-
-    fn from_canonical_usize(n: usize) -> Self {
-        [F::from_canonical_usize(n); N].into()
-    }
-
-    fn from_wrapped_u32(n: u32) -> Self {
-        [F::from_wrapped_u32(n); N].into()
-    }
-
-    fn from_wrapped_u64(n: u64) -> Self {
-        [F::from_wrapped_u64(n); N].into()
-=======
-    #[inline]
-    fn from_f(f: Self::F) -> Self {
-        f.into()
-    }
-
     #[inline]
     fn from_prime_subfield(f: Self::PrimeSubfield) -> Self {
         F::from_prime_subfield(f).into()
->>>>>>> 0cdc3a14
     }
 }
 

--- conflicted
+++ resolved
@@ -1051,7 +1051,6 @@
     prod_conj * norm.inverse()
 }
 
-<<<<<<< HEAD
 /// Compute the (D-N)'th coefficient in the multiplication of two elements in a degree
 /// D binomial extension field.
 ///
@@ -1134,7 +1133,8 @@
 
     // Final coefficient = a0*b7 + ... + a7*b0
     res[7] = R::dot_product::<8>(&a_array, b_r_rev[..8].try_into().unwrap());
-=======
+}
+
 /// Compute the inverse of a octic binomial extension field element.
 #[inline]
 fn octic_inv<F: Field, const D: usize>(a: &[F; D], res: &mut [F; D], w: F) {
@@ -1190,5 +1190,4 @@
     res[5] = -out_odd[2];
     res[6] = out_evn[3];
     res[7] = -out_odd[3];
->>>>>>> 45b3a9ee
 }
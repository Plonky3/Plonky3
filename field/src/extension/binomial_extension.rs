--- conflicted
+++ resolved
@@ -318,11 +318,8 @@
         match D {
             2 => quadratic_inv(&self.value, &mut res.value, F::W),
             3 => cubic_inv(&self.value, &mut res.value, F::W),
-<<<<<<< HEAD
+            4 => quartic_inv(&self.value, &mut res.value, F::W),
             5 => res = quintic_inv(self),
-=======
-            4 => quartic_inv(&self.value, &mut res.value, F::W),
->>>>>>> caa39a96
             _ => res = self.frobenius_inv(),
         }
 
@@ -966,7 +963,56 @@
     res[4] = R::dot_product::<5>(a[..].try_into().unwrap(), b_r_rev[..5].try_into().unwrap());
 }
 
-<<<<<<< HEAD
+/// Optimized Square function for quintic extension field elements.
+///
+/// Makes use of the in built field dot product code. This is optimized for the case that
+/// R is a prime field or its packing.
+#[inline]
+pub(crate) fn quintic_square<F, R, const D: usize>(a: &[R; D], res: &mut [R; D], w: F)
+where
+    F: Field,
+    R: Algebra<F>,
+{
+    assert_eq!(D, 5);
+
+    let two_a0 = a[0].double();
+    let two_a1 = a[1].double();
+    let two_a2 = a[2].double();
+    let two_a3 = a[3].double();
+    let w_a3 = a[3].clone() * w;
+    let w_a4 = a[4].clone() * w;
+
+    // Constant term = a0*a0 + 2*w(a1*a4 + a2*a3)
+    res[0] = R::dot_product(
+        &[a[0].clone(), w_a4.clone(), w_a3.clone()],
+        &[a[0].clone(), two_a1.clone(), two_a2.clone()],
+    );
+
+    // Linear term = w*a3*a3 + 2*(a0*a1 + w * a2*a4)
+    res[1] = R::dot_product(
+        &[w_a3, two_a0.clone(), w_a4.clone()],
+        &[a[3].clone(), a[1].clone(), two_a2],
+    );
+
+    // Square term = a1*a1 + 2 * (a0*a2 + w*a3*a4)
+    res[2] = R::dot_product(
+        &[a[1].clone(), two_a0.clone(), w_a4.clone()],
+        &[a[1].clone(), a[2].clone(), two_a3],
+    );
+
+    // Cubic term = w*a4*a4 + 2*(a0*a3 + a1*a2)
+    res[3] = R::dot_product(
+        &[w_a4, two_a0.clone(), two_a1.clone()],
+        &[a[4].clone(), a[3].clone(), a[2].clone()],
+    );
+
+    // Quartic term = a2*a2 + 2*(a0*a4 + a1*a3)
+    res[4] = R::dot_product(
+        &[a[2].clone(), two_a0, two_a1],
+        &[a[2].clone(), a[4].clone(), a[3].clone()],
+    );
+}
+
 /// Compute the inverse of a quintic binomial extension field element.
 #[inline]
 fn quintic_inv<F: BinomiallyExtendable<D>, const D: usize>(
@@ -988,54 +1034,4 @@
     debug_assert_eq!(BinomialExtensionField::<F, D>::from(norm), *a * prod_conj);
 
     prod_conj * norm.inverse()
-=======
-/// Optimized Square function for quintic extension field elements.
-///
-/// Makes use of the in built field dot product code. This is optimized for the case that
-/// R is a prime field or its packing.
-#[inline]
-pub(crate) fn quintic_square<F, R, const D: usize>(a: &[R; D], res: &mut [R; D], w: F)
-where
-    F: Field,
-    R: Algebra<F>,
-{
-    assert_eq!(D, 5);
-
-    let two_a0 = a[0].double();
-    let two_a1 = a[1].double();
-    let two_a2 = a[2].double();
-    let two_a3 = a[3].double();
-    let w_a3 = a[3].clone() * w;
-    let w_a4 = a[4].clone() * w;
-
-    // Constant term = a0*a0 + 2*w(a1*a4 + a2*a3)
-    res[0] = R::dot_product(
-        &[a[0].clone(), w_a4.clone(), w_a3.clone()],
-        &[a[0].clone(), two_a1.clone(), two_a2.clone()],
-    );
-
-    // Linear term = w*a3*a3 + 2*(a0*a1 + w * a2*a4)
-    res[1] = R::dot_product(
-        &[w_a3, two_a0.clone(), w_a4.clone()],
-        &[a[3].clone(), a[1].clone(), two_a2],
-    );
-
-    // Square term = a1*a1 + 2 * (a0*a2 + w*a3*a4)
-    res[2] = R::dot_product(
-        &[a[1].clone(), two_a0.clone(), w_a4.clone()],
-        &[a[1].clone(), a[2].clone(), two_a3],
-    );
-
-    // Cubic term = w*a4*a4 + 2*(a0*a3 + a1*a2)
-    res[3] = R::dot_product(
-        &[w_a4, two_a0.clone(), two_a1.clone()],
-        &[a[4].clone(), a[3].clone(), a[2].clone()],
-    );
-
-    // Quartic term = a2*a2 + 2*(a0*a4 + a1*a3)
-    res[4] = R::dot_product(
-        &[a[2].clone(), two_a0, two_a1],
-        &[a[2].clone(), a[4].clone(), a[3].clone()],
-    );
->>>>>>> caa39a96
 }
use alloc::format;
use alloc::string::ToString;
use alloc::vec::Vec;
use core::array;
use core::fmt::{self, Debug, Display, Formatter};
use core::iter::{Product, Sum};
use core::ops::{Add, AddAssign, Div, DivAssign, Mul, MulAssign, Neg, Sub, SubAssign};

use itertools::Itertools;
use num_bigint::BigUint;
use p3_util::convert_vec;
use rand::distributions::Standard;
use rand::prelude::Distribution;
use serde::{Deserialize, Serialize};

use super::{HasFrobenius, HasTwoAdicBionmialExtension, PackedBinomialExtensionField};
use crate::extension::BinomiallyExtendable;
use crate::field::Field;
use crate::{
<<<<<<< HEAD
    field_to_array, ExtensionField, FieldAlgebra, FieldExtensionAlgebra, Packable,
    PrimeCharacteristicRing, TwoAdicField,
=======
    field_to_array, ExtensionField, FieldAlgebra, FieldExtensionAlgebra, Packable, PackedValue,
    Powers, Serializable, TwoAdicField,
>>>>>>> f83b5f4d
};

#[derive(Copy, Clone, Eq, PartialEq, Hash, Debug, Serialize, Deserialize, PartialOrd, Ord)]
#[repr(transparent)] // to make the zero_vec implementation safe
pub struct BinomialExtensionField<F, const D: usize> {
    #[serde(
        with = "p3_util::array_serialization",
        bound(serialize = "F: Serialize", deserialize = "F: Deserialize<'de>")
    )]
    pub(crate) value: [F; D],
}

impl<F: Field, const D: usize> Default for BinomialExtensionField<F, D> {
    fn default() -> Self {
        Self {
            value: array::from_fn(|_| F::ZERO),
        }
    }
}

impl<F: Field, const D: usize> From<F> for BinomialExtensionField<F, D> {
    fn from(x: F) -> Self {
        Self {
            value: field_to_array(x),
        }
    }
}

impl<F: BinomiallyExtendable<D>, const D: usize> Packable for BinomialExtensionField<F, D> {}

impl<F: BinomiallyExtendable<D>, const D: usize> Serializable<F> for BinomialExtensionField<F, D> {
    const DIMENSION: usize = D;

    #[inline]
    fn serialize_as_slice(&self) -> &[F] {
        &self.value
    }

    #[inline]
    fn deserialize_fn<Fn: FnMut(usize) -> F>(f: Fn) -> Self {
        Self {
            value: array::from_fn(f),
        }
    }

    #[inline]
    fn deserialize_iter<I: Iterator<Item = F>>(iter: I) -> Self {
        let mut res = Self::default();
        for (i, b) in iter.enumerate() {
            res.value[i] = b;
        }
        res
    }
}

impl<F: BinomiallyExtendable<D>, const D: usize> ExtensionField<F>
    for BinomialExtensionField<F, D>
{
    type ExtensionPacking = PackedBinomialExtensionField<F, F::Packing, D>;

    fn is_in_basefield(&self) -> bool {
        self.value[1..].iter().all(F::is_zero)
    }

    fn as_base(&self) -> Option<F> {
        if <Self as ExtensionField<F>>::is_in_basefield(self) {
            Some(self.value[0])
        } else {
            None
        }
    }

    // This is just here as a placeholder for now. Going to move this function to packed_binomial_extension
    // in a future PR (before this is merged onto the main branch.)
    fn ext_powers_packed(&self) -> crate::Powers<Self::ExtensionPacking> {
        let width = F::Packing::WIDTH;
        let powers = self.powers().take(width + 1).collect_vec();
        // Transpose first WIDTH powers
        let mut packed_powers = PackedBinomialExtensionField::<F, F::Packing, D> {
            value: [F::Packing::ZERO; D],
        };
        packed_powers
            .value
            .iter_mut()
            .enumerate()
            .for_each(|(i, row_i)| {
                let row_i = row_i.as_slice_mut();
                powers[..width]
                    .iter()
                    .enumerate()
                    .for_each(|(j, vec_j)| row_i[j] = vec_j.value[i])
            });

        // Broadcast self^WIDTH
        let multiplier = powers[width].into();

        Powers {
            base: multiplier,
            current: packed_powers,
        }
    }
}

impl<F: BinomiallyExtendable<D>, const D: usize> HasFrobenius<F> for BinomialExtensionField<F, D> {
    /// FrobeniusField automorphisms: x -> x^n, where n is the order of BaseField.
    fn frobenius(&self) -> Self {
        self.repeated_frobenius(1)
    }

    /// Repeated Frobenius automorphisms: x -> x^(n^count).
    ///
    /// Follows precomputation suggestion in Section 11.3.3 of the
    /// Handbook of Elliptic and Hyperelliptic Curve Cryptography.
    fn repeated_frobenius(&self, count: usize) -> Self {
        if count == 0 {
            return *self;
        } else if count >= D {
            // x |-> x^(n^D) is the identity, so x^(n^count) ==
            // x^(n^(count % D))
            return self.repeated_frobenius(count % D);
        }
        let arr: &[F] = self.serialize_as_slice();

        // z0 = DTH_ROOT^count = W^(k * count) where k = floor((n-1)/D)
        let mut z0 = F::DTH_ROOT;
        for _ in 1..count {
            z0 *= F::DTH_ROOT;
        }

        let mut res = [F::ZERO; D];
        for (i, z) in z0.powers().take(D).enumerate() {
            res[i] = arr[i] * z;
        }

        Self::deserialize_slice(&res)
    }

    /// Algorithm 11.3.4 in Handbook of Elliptic and Hyperelliptic Curve Cryptography.
    fn frobenius_inv(&self) -> Self {
        // Writing 'a' for self, we need to compute a^(r-1):
        // r = n^D-1/n-1 = n^(D-1)+n^(D-2)+...+n
        let mut f = Self::ONE;
        for _ in 1..D {
            f = (f * *self).frobenius();
        }

        // g = a^r is in the base field, so only compute that
        // coefficient rather than the full product.
        let a = self.value;
        let b = f.value;
        let mut g = F::ZERO;
        for i in 1..D {
            g += a[i] * b[D - i];
        }
        g *= F::W;
        g += a[0] * b[0];
        debug_assert_eq!(Self::from(g), *self * f);

        f * g.inverse()
    }
}

impl<F, const D: usize> PrimeCharacteristicRing for BinomialExtensionField<F, D>
where
    F: BinomiallyExtendable<D>,
{
    type PrimeSubfield = <F as PrimeCharacteristicRing>::PrimeSubfield;

    const ZERO: Self = Self {
        value: [F::ZERO; D],
    };

    const ONE: Self = Self {
        value: field_to_array(F::ONE),
    };

    const TWO: Self = Self {
        value: field_to_array(F::TWO),
    };

    const NEG_ONE: Self = Self {
        value: field_to_array(F::NEG_ONE),
    };

    #[inline]
    fn from_prime_subfield(f: Self::PrimeSubfield) -> Self {
        <F as PrimeCharacteristicRing>::from_prime_subfield(f).into()
    }

    #[inline(always)]
    fn square(&self) -> Self {
        match D {
            2 => {
                let a = self.value;
                let mut res = Self::default();
                res.value[0] = a[0].square() + a[1].square() * F::W;
                res.value[1] = a[0] * a[1].double();
                res
            }
            3 => {
                let mut res = Self::default();
                cubic_square(&self.value, &mut res.value);
                res
            }
            _ => <Self as Mul<Self>>::mul(*self, *self),
        }
    }

    #[inline]
    fn zero_vec(len: usize) -> Vec<Self> {
        // SAFETY: this is a repr(transparent) wrapper around an array.
        unsafe { convert_vec(F::zero_vec(len * D)) }
    }
}

impl<F: BinomiallyExtendable<D>, const D: usize> FieldAlgebra<F> for BinomialExtensionField<F, D> {}

impl<F: BinomiallyExtendable<D>, const D: usize> Field for BinomialExtensionField<F, D> {
    type Packing = Self;

    const GENERATOR: Self = Self {
        value: F::EXT_GENERATOR,
    };

    fn try_inverse(&self) -> Option<Self> {
        if self.is_zero() {
            return None;
        }

        match D {
            2 => Some(Self::deserialize_slice(&qudratic_inv(&self.value, F::W))),
            3 => Some(Self::deserialize_slice(&cubic_inv(&self.value, F::W))),
            _ => Some(self.frobenius_inv()),
        }
    }

    fn halve(&self) -> Self {
        Self {
            value: self.value.map(|x| x.halve()),
        }
    }

    fn order() -> BigUint {
        F::order().pow(D as u32)
    }
}

impl<F, const D: usize> Display for BinomialExtensionField<F, D>
where
    F: BinomiallyExtendable<D>,
{
    fn fmt(&self, f: &mut Formatter<'_>) -> fmt::Result {
        if self.is_zero() {
            write!(f, "0")
        } else {
            let str = self
                .value
                .iter()
                .enumerate()
                .filter(|(_, x)| !x.is_zero())
                .map(|(i, x)| match (i, x.is_one()) {
                    (0, _) => format!("{x}"),
                    (1, true) => "X".to_string(),
                    (1, false) => format!("{x} X"),
                    (_, true) => format!("X^{i}"),
                    (_, false) => format!("{x} X^{i}"),
                })
                .join(" + ");
            write!(f, "{}", str)
        }
    }
}

impl<F, const D: usize> Neg for BinomialExtensionField<F, D>
where
    F: BinomiallyExtendable<D>,
{
    type Output = Self;

    #[inline]
    fn neg(self) -> Self {
        Self {
            value: self.value.map(F::neg),
        }
    }
}

impl<F, const D: usize> Add for BinomialExtensionField<F, D>
where
    F: BinomiallyExtendable<D>,
{
    type Output = Self;

    #[inline]
    fn add(self, rhs: Self) -> Self {
        let value = vector_add(&self.value, &rhs.value);
        Self { value }
    }
}

impl<F, const D: usize> Add<F> for BinomialExtensionField<F, D>
where
    F: BinomiallyExtendable<D>,
{
    type Output = Self;

    #[inline]
    fn add(mut self, rhs: F) -> Self {
        self.value[0] += rhs;
        self
    }
}

impl<F, const D: usize> AddAssign for BinomialExtensionField<F, D>
where
    F: BinomiallyExtendable<D>,
{
    #[inline]
    fn add_assign(&mut self, rhs: Self) {
        for i in 0..D {
            self.value[i] += rhs.value[i];
        }
    }
}

impl<F, const D: usize> AddAssign<F> for BinomialExtensionField<F, D>
where
    F: BinomiallyExtendable<D>,
{
    #[inline]
    fn add_assign(&mut self, rhs: F) {
        self.value[0] += rhs;
    }
}

impl<F, const D: usize> Sum for BinomialExtensionField<F, D>
where
    F: BinomiallyExtendable<D>,
{
    fn sum<I: Iterator<Item = Self>>(iter: I) -> Self {
        iter.fold(Self::ZERO, |acc, x| acc + x)
    }
}

impl<F, const D: usize> Sub for BinomialExtensionField<F, D>
where
    F: BinomiallyExtendable<D>,
{
    type Output = Self;

    #[inline]
    fn sub(self, rhs: Self) -> Self {
        let value = vector_sub(&self.value, &rhs.value);
        Self { value }
    }
}

impl<F, const D: usize> Sub<F> for BinomialExtensionField<F, D>
where
    F: BinomiallyExtendable<D>,
{
    type Output = Self;

    #[inline]
    fn sub(self, rhs: F) -> Self {
        let mut res = self.value;
        res[0] -= rhs;
        Self { value: res }
    }
}

impl<F, const D: usize> SubAssign for BinomialExtensionField<F, D>
where
    F: BinomiallyExtendable<D>,
{
    #[inline]
    fn sub_assign(&mut self, rhs: Self) {
        *self = *self - rhs;
    }
}

impl<F, const D: usize> SubAssign<F> for BinomialExtensionField<F, D>
where
    F: BinomiallyExtendable<D>,
{
    #[inline]
    fn sub_assign(&mut self, rhs: F) {
        *self = *self - rhs;
    }
}

impl<F, const D: usize> Mul for BinomialExtensionField<F, D>
where
    F: BinomiallyExtendable<D>,
{
    type Output = Self;

    #[inline]
    fn mul(self, rhs: Self) -> Self {
        let a = self.value;
        let b = rhs.value;
        let mut res = Self::default();
        let w = F::W;

        binomial_mul(&a, &b, &mut res.value, w);

        res
    }
}

impl<F, const D: usize> Mul<F> for BinomialExtensionField<F, D>
where
    F: BinomiallyExtendable<D>,
{
    type Output = Self;

    #[inline]
    fn mul(self, rhs: F) -> Self {
        Self {
            value: self.value.map(|x| x * rhs),
        }
    }
}

impl<F, const D: usize> Product for BinomialExtensionField<F, D>
where
    F: BinomiallyExtendable<D>,
{
    fn product<I: Iterator<Item = Self>>(iter: I) -> Self {
        iter.fold(Self::ONE, |acc, x| acc * x)
    }
}

impl<F, const D: usize> Div for BinomialExtensionField<F, D>
where
    F: BinomiallyExtendable<D>,
{
    type Output = Self;

    #[allow(clippy::suspicious_arithmetic_impl)]
    #[inline]
    fn div(self, rhs: Self) -> Self::Output {
        self * rhs.inverse()
    }
}

impl<F, const D: usize> DivAssign for BinomialExtensionField<F, D>
where
    F: BinomiallyExtendable<D>,
{
    #[inline]
    fn div_assign(&mut self, rhs: Self) {
        *self = *self / rhs;
    }
}

impl<F, const D: usize> MulAssign for BinomialExtensionField<F, D>
where
    F: BinomiallyExtendable<D>,
{
    #[inline]
    fn mul_assign(&mut self, rhs: Self) {
        *self = *self * rhs;
    }
}

impl<F, const D: usize> MulAssign<F> for BinomialExtensionField<F, D>
where
    F: BinomiallyExtendable<D>,
{
    #[inline]
    fn mul_assign(&mut self, rhs: F) {
        *self = *self * rhs;
    }
}

impl<F, const D: usize> FieldExtensionAlgebra<F> for BinomialExtensionField<F, D>
where
    F: BinomiallyExtendable<D>,
{
    const D: usize = D;
}

impl<F: BinomiallyExtendable<D>, const D: usize> Distribution<BinomialExtensionField<F, D>>
    for Standard
where
    Standard: Distribution<F>,
{
    fn sample<R: rand::Rng + ?Sized>(&self, rng: &mut R) -> BinomialExtensionField<F, D> {
        let mut res = [F::ZERO; D];
        for r in res.iter_mut() {
            *r = Standard.sample(rng);
        }
        BinomialExtensionField::deserialize_slice(&res)
    }
}

impl<F: Field + HasTwoAdicBionmialExtension<D>, const D: usize> TwoAdicField
    for BinomialExtensionField<F, D>
{
    const TWO_ADICITY: usize = F::EXT_TWO_ADICITY;

    #[inline]
    fn two_adic_generator(bits: usize) -> Self {
        Self {
            value: F::ext_two_adic_generator(bits),
        }
    }
}

/// Add two vectors element wise.
#[inline]
pub(crate) fn vector_add<
    FA: PrimeCharacteristicRing + Add<FA2, Output = FA>,
    FA2: Clone,
    const D: usize,
>(
    a: &[FA; D],
    b: &[FA2; D],
) -> [FA; D] {
    array::from_fn(|i| a[i].clone() + b[i].clone())
}

/// Subtract two vectors element wise.
#[inline]
pub(crate) fn vector_sub<
    FA: PrimeCharacteristicRing + Sub<FA2, Output = FA>,
    FA2: Clone,
    const D: usize,
>(
    a: &[FA; D],
    b: &[FA2; D],
) -> [FA; D] {
    array::from_fn(|i| a[i].clone() - b[i].clone())
}

/// Multiply two vectors representing elements in a binomial extension.
#[inline]
pub(super) fn binomial_mul<
    FA: PrimeCharacteristicRing + Mul<FA2, Output = FA>,
    FA2: Add<Output = FA2> + Clone,
    const D: usize,
>(
    a: &[FA; D],
    b: &[FA2; D],
    res: &mut [FA; D],
    w: FA,
) {
    match D {
        2 => {
            res[0] = a[0].clone() * b[0].clone() + a[1].clone() * w * b[1].clone();
            res[1] = a[0].clone() * b[1].clone() + a[1].clone() * b[0].clone();
        }
        3 => cubic_mul(a, b, res, w),
        _ =>
        {
            #[allow(clippy::needless_range_loop)]
            for i in 0..D {
                for j in 0..D {
                    if i + j >= D {
                        res[i + j - D] += a[i].clone() * w.clone() * b[j].clone();
                    } else {
                        res[i + j] += a[i].clone() * b[j].clone();
                    }
                }
            }
        }
    }
}

///Section 11.3.6b in Handbook of Elliptic and Hyperelliptic Curve Cryptography.
#[inline]
fn qudratic_inv<F: Field>(a: &[F], w: F) -> [F; 2] {
    let scalar = (a[0].square() - w * a[1].square()).inverse();
    [a[0] * scalar, -a[1] * scalar]
}

/// Section 11.3.6b in Handbook of Elliptic and Hyperelliptic Curve Cryptography.
#[inline]
fn cubic_inv<F: Field>(a: &[F], w: F) -> [F; 3] {
    let a0_square = a[0].square();
    let a1_square = a[1].square();
    let a2_w = w * a[2];
    let a0_a1 = a[0] * a[1];

    // scalar = (a0^3+wa1^3+w^2a2^3-3wa0a1a2)^-1
    let scalar = (a0_square * a[0] + w * a[1] * a1_square + a2_w.square() * a[2]
        - (F::ONE + F::TWO) * a2_w * a0_a1)
        .inverse();

    //scalar*[a0^2-wa1a2, wa2^2-a0a1, a1^2-a0a2]
    [
        scalar * (a0_square - a[1] * a2_w),
        scalar * (a2_w * a[2] - a0_a1),
        scalar * (a1_square - a[0] * a[2]),
    ]
}

/// karatsuba multiplication for cubic extension field
#[inline]
pub(crate) fn cubic_mul<
    FA: PrimeCharacteristicRing + Mul<FA2, Output = FA>,
    FA2: Add<Output = FA2> + Clone,
    const D: usize,
>(
    a: &[FA; D],
    b: &[FA2; D],
    res: &mut [FA; D],
    w: FA,
) {
    assert_eq!(D, 3);

    let a0_b0 = a[0].clone() * b[0].clone();
    let a1_b1 = a[1].clone() * b[1].clone();
    let a2_b2 = a[2].clone() * b[2].clone();

    res[0] = a0_b0.clone()
        + ((a[1].clone() + a[2].clone()) * (b[1].clone() + b[2].clone())
            - a1_b1.clone()
            - a2_b2.clone())
            * w.clone();
    res[1] = (a[0].clone() + a[1].clone()) * (b[0].clone() + b[1].clone())
        - a0_b0.clone()
        - a1_b1.clone()
        + a2_b2.clone() * w;
    res[2] = (a[0].clone() + a[2].clone()) * (b[0].clone() + b[2].clone()) - a0_b0 - a2_b2 + a1_b1;
}

/// Section 11.3.6a in Handbook of Elliptic and Hyperelliptic Curve Cryptography.
#[inline]
pub fn cubic_square<
    F: BinomiallyExtendable<D>,
    FA: FieldAlgebra<F> + PrimeCharacteristicRing,
    const D: usize,
>(
    a: &[FA; D],
    res: &mut [FA; D],
) {
    assert_eq!(D, 3);

    let w_a2 = a[2].clone() * Into::<FA>::into(F::W);

    res[0] = a[0].square() + (a[1].clone() * w_a2.clone()).double();
    res[1] = w_a2 * a[2].clone() + (a[0].clone() * a[1].clone()).double();
    res[2] = a[1].square() + (a[0].clone() * a[2].clone()).double();
}<|MERGE_RESOLUTION|>--- conflicted
+++ resolved
@@ -17,13 +17,8 @@
 use crate::extension::BinomiallyExtendable;
 use crate::field::Field;
 use crate::{
-<<<<<<< HEAD
-    field_to_array, ExtensionField, FieldAlgebra, FieldExtensionAlgebra, Packable,
-    PrimeCharacteristicRing, TwoAdicField,
-=======
     field_to_array, ExtensionField, FieldAlgebra, FieldExtensionAlgebra, Packable, PackedValue,
-    Powers, Serializable, TwoAdicField,
->>>>>>> f83b5f4d
+    Powers, PrimeCharacteristicRing, Serializable, TwoAdicField,
 };
 
 #[derive(Copy, Clone, Eq, PartialEq, Hash, Debug, Serialize, Deserialize, PartialOrd, Ord)]

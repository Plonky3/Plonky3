use alloc::format;
use alloc::string::ToString;
use alloc::vec::Vec;
use core::array;
use core::fmt::{self, Debug, Display, Formatter};
use core::iter::{Product, Sum};
use core::marker::PhantomData;
use core::ops::{Add, AddAssign, Div, DivAssign, Mul, MulAssign, Neg, Sub, SubAssign};

use itertools::Itertools;
use num_bigint::BigUint;
use p3_util::convert_vec;
use rand::distributions::Standard;
use rand::prelude::Distribution;
use serde::{Deserialize, Serialize};

<<<<<<< HEAD
use super::{HasFrobenius, HasTwoAdicBionmialExtension, PackedBinomialExtensionField};
=======
use super::{HasFrobenius, HasTwoAdicBinomialExtension};
>>>>>>> e8e4169d
use crate::extension::BinomiallyExtendable;
use crate::field::Field;
use crate::{
    field_to_array, Algebra, ExtensionField, Packable, PrimeCharacteristicRing, Serializable,
    TwoAdicField,
};

#[derive(Copy, Clone, Eq, PartialEq, Hash, Debug, Serialize, Deserialize, PartialOrd, Ord)]
#[repr(transparent)] // to make the zero_vec implementation safe
pub struct BinomialExtensionField<F, const D: usize, A = F> {
    #[serde(
        with = "p3_util::array_serialization",
        bound(serialize = "A: Serialize", deserialize = "A: Deserialize<'de>")
    )]
    pub(crate) value: [A; D],
    _phantom: PhantomData<F>,
}

impl<F, A, const D: usize> BinomialExtensionField<F, D, A> {
    pub(crate) const fn new(value: [A; D]) -> Self {
        Self {
            value,
            _phantom: PhantomData,
        }
    }
}

<<<<<<< HEAD
impl<F: Field, A: Algebra<F>, const D: usize> Default for BinomialExtensionField<F, D, A> {
    fn default() -> Self {
        Self::new(array::from_fn(|_| A::ZERO))
    }
}

impl<F: Field, A: Algebra<F>, const D: usize> From<A> for BinomialExtensionField<F, D, A> {
    fn from(x: A) -> Self {
        Self::new(field_to_array(x))
=======
impl<FA: FieldAlgebra, const D: usize> From<FA> for BinomialExtensionField<FA, D> {
    fn from(x: FA) -> Self {
        Self {
            value: field_to_array(x),
        }
>>>>>>> e8e4169d
    }
}

impl<F: BinomiallyExtendable<D>, const D: usize> Packable for BinomialExtensionField<F, D> {}

impl<F: BinomiallyExtendable<D>, A: Algebra<F>, const D: usize> Serializable<A>
    for BinomialExtensionField<F, D, A>
{
    const DIMENSION: usize = D;

    #[inline]
    fn serialize_as_slice(&self) -> &[A] {
        &self.value
    }

    #[inline]
    fn deserialize_fn<Fn: FnMut(usize) -> A>(f: Fn) -> Self {
        Self::new(array::from_fn(f))
    }

    #[inline]
    fn deserialize_iter<I: Iterator<Item = A>>(iter: I) -> Self {
        let mut res = Self::default();
        for (i, b) in iter.enumerate() {
            res.value[i] = b;
        }
        res
    }
}

impl<F: BinomiallyExtendable<D>, const D: usize> ExtensionField<F>
    for BinomialExtensionField<F, D>
{
    type ExtensionPacking = PackedBinomialExtensionField<F, F::Packing, D>;

    fn is_in_basefield(&self) -> bool {
        self.value[1..].iter().all(F::is_zero)
    }

    fn as_base(&self) -> Option<F> {
        if <Self as ExtensionField<F>>::is_in_basefield(self) {
            Some(self.value[0])
        } else {
            None
        }
    }
}

impl<F: BinomiallyExtendable<D>, const D: usize> HasFrobenius<F> for BinomialExtensionField<F, D> {
    /// FrobeniusField automorphisms: x -> x^n, where n is the order of BaseField.
    fn frobenius(&self) -> Self {
        self.repeated_frobenius(1)
    }

    /// Repeated Frobenius automorphisms: x -> x^(n^count).
    ///
    /// Follows precomputation suggestion in Section 11.3.3 of the
    /// Handbook of Elliptic and Hyperelliptic Curve Cryptography.
    fn repeated_frobenius(&self, count: usize) -> Self {
        if count == 0 {
            return *self;
        } else if count >= D {
            // x |-> x^(n^D) is the identity, so x^(n^count) ==
            // x^(n^(count % D))
            return self.repeated_frobenius(count % D);
        }
        let arr: &[F] = self.serialize_as_slice();

        // z0 = DTH_ROOT^count = W^(k * count) where k = floor((n-1)/D)
        let mut z0 = F::DTH_ROOT;
        for _ in 1..count {
            z0 *= F::DTH_ROOT;
        }

        let mut res = [F::ZERO; D];
        for (i, z) in z0.powers().take(D).enumerate() {
            res[i] = arr[i] * z;
        }

        Self::deserialize_slice(&res)
    }

    /// Algorithm 11.3.4 in Handbook of Elliptic and Hyperelliptic Curve Cryptography.
    fn frobenius_inv(&self) -> Self {
        // Writing 'a' for self, we need to compute a^(r-1):
        // r = n^D-1/n-1 = n^(D-1)+n^(D-2)+...+n
        let mut f = Self::ONE;
        for _ in 1..D {
            f = (f * *self).frobenius();
        }

        // g = a^r is in the base field, so only compute that
        // coefficient rather than the full product.
        let a = self.value;
        let b = f.value;
        let mut g = F::ZERO;
        for i in 1..D {
            g += a[i] * b[D - i];
        }
        g *= F::W;
        g += a[0] * b[0];
        debug_assert_eq!(Self::from(g), *self * f);

        f * g.inverse()
    }
}

impl<F, A, const D: usize> PrimeCharacteristicRing for BinomialExtensionField<F, D, A>
where
    F: BinomiallyExtendable<D>,
    A: Algebra<F>,
{
    type PrimeSubfield = <A as PrimeCharacteristicRing>::PrimeSubfield;

    const ZERO: Self = Self::new([A::ZERO; D]);

<<<<<<< HEAD
    const ONE: Self = Self::new(field_to_array(A::ONE));

    const TWO: Self = Self::new(field_to_array(A::TWO));

    const NEG_ONE: Self = Self::new(field_to_array(A::NEG_ONE));

    #[inline]
    fn from_prime_subfield(f: Self::PrimeSubfield) -> Self {
        <A as PrimeCharacteristicRing>::from_prime_subfield(f).into()
=======
    const ONE: Self = Self {
        value: field_to_array(FA::ONE),
    };

    const TWO: Self = Self {
        value: field_to_array(FA::TWO),
    };

    const NEG_ONE: Self = Self {
        value: field_to_array(FA::NEG_ONE),
    };

    #[inline]
    fn from_f(f: Self::F) -> Self {
        Self {
            value: f.value.map(FA::from_f),
        }
    }

    #[inline]
    fn from_canonical_u8(n: u8) -> Self {
        FA::from_canonical_u8(n).into()
    }

    #[inline]
    fn from_canonical_u16(n: u16) -> Self {
        FA::from_canonical_u16(n).into()
    }

    #[inline]
    fn from_canonical_u32(n: u32) -> Self {
        FA::from_canonical_u32(n).into()
    }

    #[inline]
    fn from_canonical_u64(n: u64) -> Self {
        FA::from_canonical_u64(n).into()
    }

    #[inline]
    fn from_canonical_usize(n: usize) -> Self {
        FA::from_canonical_usize(n).into()
    }

    #[inline]
    fn from_wrapped_u32(n: u32) -> Self {
        FA::from_wrapped_u32(n).into()
    }

    #[inline]
    fn from_wrapped_u64(n: u64) -> Self {
        FA::from_wrapped_u64(n).into()
>>>>>>> e8e4169d
    }

    #[inline(always)]
    fn square(&self) -> Self {
        match D {
            2 => {
                let a = self.value.clone();
                let mut res = Self::default();
                res.value[0] = a[0].square() + a[1].square() * F::W;
                res.value[1] = a[0].clone() * a[1].double();
                res
            }
            3 => {
                let mut res = Self::default();
                cubic_square(&self.value, &mut res.value);
                res
            }
            _ => <Self as Mul<Self>>::mul(self.clone(), self.clone()),
        }
    }

    #[inline]
    fn zero_vec(len: usize) -> Vec<Self> {
        // SAFETY: this is a repr(transparent) wrapper around an array.
        unsafe { convert_vec(F::zero_vec(len * D)) }
    }
}

impl<F: BinomiallyExtendable<D>, const D: usize> Algebra<F> for BinomialExtensionField<F, D> {}

impl<F: BinomiallyExtendable<D>, const D: usize> Field for BinomialExtensionField<F, D> {
    type Packing = Self;

    const GENERATOR: Self = Self::new(F::EXT_GENERATOR);

    fn try_inverse(&self) -> Option<Self> {
        if self.is_zero() {
            return None;
        }

        match D {
            2 => Some(Self::deserialize_slice(&qudratic_inv(&self.value, F::W))),
            3 => Some(Self::deserialize_slice(&cubic_inv(&self.value, F::W))),
            _ => Some(self.frobenius_inv()),
        }
    }

    fn halve(&self) -> Self {
        Self::new(self.value.map(|x| x.halve()))
    }

    fn order() -> BigUint {
        F::order().pow(D as u32)
    }
}

impl<F, const D: usize> Display for BinomialExtensionField<F, D>
where
    F: BinomiallyExtendable<D>,
{
    fn fmt(&self, f: &mut Formatter<'_>) -> fmt::Result {
        if self.is_zero() {
            write!(f, "0")
        } else {
            let str = self
                .value
                .iter()
                .enumerate()
                .filter(|(_, x)| !x.is_zero())
                .map(|(i, x)| match (i, x.is_one()) {
                    (0, _) => format!("{x}"),
                    (1, true) => "X".to_string(),
                    (1, false) => format!("{x} X"),
                    (_, true) => format!("X^{i}"),
                    (_, false) => format!("{x} X^{i}"),
                })
                .join(" + ");
            write!(f, "{}", str)
        }
    }
}

impl<F, A, const D: usize> Neg for BinomialExtensionField<F, D, A>
where
    F: BinomiallyExtendable<D>,
    A: Algebra<F>,
{
    type Output = Self;

    #[inline]
    fn neg(self) -> Self {
        Self::new(self.value.map(A::neg))
    }
}

impl<F, A, const D: usize> Add for BinomialExtensionField<F, D, A>
where
    F: BinomiallyExtendable<D>,
    A: Algebra<F>,
{
    type Output = Self;

    #[inline]
    fn add(self, rhs: Self) -> Self {
        let value = vector_add(&self.value, &rhs.value);
        Self::new(value)
    }
}

impl<F, A, const D: usize> Add<A> for BinomialExtensionField<F, D, A>
where
    F: BinomiallyExtendable<D>,
    A: Algebra<F>,
{
    type Output = Self;

    #[inline]
    fn add(mut self, rhs: A) -> Self {
        self.value[0] += rhs;
        self
    }
}

impl<F, A, const D: usize> AddAssign for BinomialExtensionField<F, D, A>
where
    F: BinomiallyExtendable<D>,
    A: Algebra<F>,
{
    #[inline]
    fn add_assign(&mut self, rhs: Self) {
        for i in 0..D {
            self.value[i] += rhs.value[i].clone();
        }
    }
}

impl<F, A, const D: usize> AddAssign<A> for BinomialExtensionField<F, D, A>
where
    F: BinomiallyExtendable<D>,
    A: Algebra<F>,
{
    #[inline]
    fn add_assign(&mut self, rhs: A) {
        self.value[0] += rhs;
    }
}

impl<F, A, const D: usize> Sum for BinomialExtensionField<F, D, A>
where
    F: BinomiallyExtendable<D>,
    A: Algebra<F>,
{
    fn sum<I: Iterator<Item = Self>>(iter: I) -> Self {
        iter.fold(Self::ZERO, |acc, x| acc + x)
    }
}

impl<F, A, const D: usize> Sub for BinomialExtensionField<F, D, A>
where
    F: BinomiallyExtendable<D>,
    A: Algebra<F>,
{
    type Output = Self;

    #[inline]
    fn sub(self, rhs: Self) -> Self {
        let value = vector_sub(&self.value, &rhs.value);
        Self::new(value)
    }
}

impl<F, A, const D: usize> Sub<A> for BinomialExtensionField<F, D, A>
where
    F: BinomiallyExtendable<D>,
    A: Algebra<F>,
{
    type Output = Self;

    #[inline]
    fn sub(self, rhs: A) -> Self {
        let mut res = self.value;
        res[0] -= rhs;
        Self::new(res)
    }
}

impl<F, A, const D: usize> SubAssign for BinomialExtensionField<F, D, A>
where
    F: BinomiallyExtendable<D>,
    A: Algebra<F>,
{
    #[inline]
    fn sub_assign(&mut self, rhs: Self) {
        for i in 0..D {
            self.value[i] -= rhs.value[i].clone();
        }
    }
}

impl<F, A, const D: usize> SubAssign<A> for BinomialExtensionField<F, D, A>
where
    F: BinomiallyExtendable<D>,
    A: Algebra<F>,
{
    #[inline]
    fn sub_assign(&mut self, rhs: A) {
        self.value[0] -= rhs;
    }
}

impl<F, A, const D: usize> Mul for BinomialExtensionField<F, D, A>
where
    F: BinomiallyExtendable<D>,
    A: Algebra<F>,
{
    type Output = Self;

    #[inline]
    fn mul(self, rhs: Self) -> Self {
        let a = self.value;
        let b = rhs.value;
        let mut res = Self::default();
        let w = F::W;

        binomial_mul(&a, &b, &mut res.value, w);

        res
    }
}

impl<F, A, const D: usize> Mul<A> for BinomialExtensionField<F, D, A>
where
    F: BinomiallyExtendable<D>,
    A: Algebra<F>,
{
    type Output = Self;

    #[inline]
    fn mul(self, rhs: A) -> Self {
        Self::new(self.value.map(|x| x * rhs.clone()))
    }
}

impl<F, A, const D: usize> MulAssign for BinomialExtensionField<F, D, A>
where
    F: BinomiallyExtendable<D>,
    A: Algebra<F>,
{
    #[inline]
    fn mul_assign(&mut self, rhs: Self) {
        *self = self.clone() * rhs;
    }
}

impl<F, A, const D: usize> MulAssign<A> for BinomialExtensionField<F, D, A>
where
    F: BinomiallyExtendable<D>,
    A: Algebra<F>,
{
    #[inline]
    fn mul_assign(&mut self, rhs: A) {
        *self = self.clone() * rhs;
    }
}

impl<F, A, const D: usize> Product for BinomialExtensionField<F, D, A>
where
    F: BinomiallyExtendable<D>,
    A: Algebra<F>,
{
    fn product<I: Iterator<Item = Self>>(iter: I) -> Self {
        iter.fold(Self::ONE, |acc, x| acc * x)
    }
}

impl<F, const D: usize> Div for BinomialExtensionField<F, D>
where
    F: BinomiallyExtendable<D>,
{
    type Output = Self;

    #[allow(clippy::suspicious_arithmetic_impl)]
    #[inline]
    fn div(self, rhs: Self) -> Self::Output {
        self * rhs.inverse()
    }
}

impl<F, const D: usize> DivAssign for BinomialExtensionField<F, D>
where
    F: BinomiallyExtendable<D>,
{
    #[inline]
    fn div_assign(&mut self, rhs: Self) {
        *self = *self / rhs;
    }
}

impl<F: BinomiallyExtendable<D>, const D: usize> Distribution<BinomialExtensionField<F, D>>
    for Standard
where
    Standard: Distribution<F>,
{
    fn sample<R: rand::Rng + ?Sized>(&self, rng: &mut R) -> BinomialExtensionField<F, D> {
        let mut res = [F::ZERO; D];
        for r in res.iter_mut() {
            *r = Standard.sample(rng);
        }
        BinomialExtensionField::deserialize_slice(&res)
    }
}

impl<F: Field + HasTwoAdicBinomialExtension<D>, const D: usize> TwoAdicField
    for BinomialExtensionField<F, D>
{
    const TWO_ADICITY: usize = F::EXT_TWO_ADICITY;

    #[inline]
    fn two_adic_generator(bits: usize) -> Self {
        Self::new(F::ext_two_adic_generator(bits))
    }
}

/// Add two vectors element wise.
#[inline]
pub(crate) fn vector_add<
    R: PrimeCharacteristicRing + Add<R2, Output = R>,
    R2: Clone,
    const D: usize,
>(
    a: &[R; D],
    b: &[R2; D],
) -> [R; D] {
    array::from_fn(|i| a[i].clone() + b[i].clone())
}

/// Subtract two vectors element wise.
#[inline]
pub(crate) fn vector_sub<
    R: PrimeCharacteristicRing + Sub<R2, Output = R>,
    R2: Clone,
    const D: usize,
>(
    a: &[R; D],
    b: &[R2; D],
) -> [R; D] {
    array::from_fn(|i| a[i].clone() - b[i].clone())
}

/// Multiply two vectors representing elements in a binomial extension.
#[inline]
pub(super) fn binomial_mul<
    F: Field,
    R: Algebra<F> + Mul<R2, Output = R>,
    R2: Add<Output = R2> + Clone,
    const D: usize,
>(
    a: &[R; D],
    b: &[R2; D],
    res: &mut [R; D],
    w: F,
) {
    match D {
        2 => {
            res[0] = a[0].clone() * b[0].clone() + a[1].clone() * w * b[1].clone();
            res[1] = a[0].clone() * b[1].clone() + a[1].clone() * b[0].clone();
        }
        3 => cubic_mul(a, b, res, w),
        _ =>
        {
            #[allow(clippy::needless_range_loop)]
            for i in 0..D {
                for j in 0..D {
                    if i + j >= D {
                        res[i + j - D] += a[i].clone() * w * b[j].clone();
                    } else {
                        res[i + j] += a[i].clone() * b[j].clone();
                    }
                }
            }
        }
    }
}

///Section 11.3.6b in Handbook of Elliptic and Hyperelliptic Curve Cryptography.
#[inline]
fn qudratic_inv<F: Field>(a: &[F], w: F) -> [F; 2] {
    let scalar = (a[0].square() - w * a[1].square()).inverse();
    [a[0] * scalar, -a[1] * scalar]
}

/// Section 11.3.6b in Handbook of Elliptic and Hyperelliptic Curve Cryptography.
#[inline]
fn cubic_inv<F: Field>(a: &[F], w: F) -> [F; 3] {
    let a0_square = a[0].square();
    let a1_square = a[1].square();
    let a2_w = w * a[2];
    let a0_a1 = a[0] * a[1];

    // scalar = (a0^3+wa1^3+w^2a2^3-3wa0a1a2)^-1
    let scalar = (a0_square * a[0] + w * a[1] * a1_square + a2_w.square() * a[2]
        - (F::ONE + F::TWO) * a2_w * a0_a1)
        .inverse();

    //scalar*[a0^2-wa1a2, wa2^2-a0a1, a1^2-a0a2]
    [
        scalar * (a0_square - a[1] * a2_w),
        scalar * (a2_w * a[2] - a0_a1),
        scalar * (a1_square - a[0] * a[2]),
    ]
}

/// karatsuba multiplication for cubic extension field
#[inline]
pub(crate) fn cubic_mul<
    F: Field,
    R: Algebra<F> + Mul<R2, Output = R>,
    R2: Add<Output = R2> + Clone,
    const D: usize,
>(
    a: &[R; D],
    b: &[R2; D],
    res: &mut [R; D],
    w: F,
) {
    assert_eq!(D, 3);

    let a0_b0 = a[0].clone() * b[0].clone();
    let a1_b1 = a[1].clone() * b[1].clone();
    let a2_b2 = a[2].clone() * b[2].clone();

    res[0] = a0_b0.clone()
        + ((a[1].clone() + a[2].clone()) * (b[1].clone() + b[2].clone())
            - a1_b1.clone()
            - a2_b2.clone())
            * w;
    res[1] = (a[0].clone() + a[1].clone()) * (b[0].clone() + b[1].clone())
        - a0_b0.clone()
        - a1_b1.clone()
        + a2_b2.clone() * w;
    res[2] = (a[0].clone() + a[2].clone()) * (b[0].clone() + b[2].clone()) - a0_b0 - a2_b2 + a1_b1;
}

/// Section 11.3.6a in Handbook of Elliptic and Hyperelliptic Curve Cryptography.
#[inline]
pub fn cubic_square<F: BinomiallyExtendable<D>, A: Algebra<F>, const D: usize>(
    a: &[A; D],
    res: &mut [A; D],
) {
    assert_eq!(D, 3);

    let w_a2 = a[2].clone() * F::W;

    res[0] = a[0].square() + (a[1].clone() * w_a2.clone()).double();
    res[1] = w_a2 * a[2].clone() + (a[0].clone() * a[1].clone()).double();
    res[2] = a[1].square() + (a[0].clone() * a[2].clone()).double();
}<|MERGE_RESOLUTION|>--- conflicted
+++ resolved
@@ -14,11 +14,7 @@
 use rand::prelude::Distribution;
 use serde::{Deserialize, Serialize};
 
-<<<<<<< HEAD
 use super::{HasFrobenius, HasTwoAdicBionmialExtension, PackedBinomialExtensionField};
-=======
-use super::{HasFrobenius, HasTwoAdicBinomialExtension};
->>>>>>> e8e4169d
 use crate::extension::BinomiallyExtendable;
 use crate::field::Field;
 use crate::{
@@ -46,7 +42,6 @@
     }
 }
 
-<<<<<<< HEAD
 impl<F: Field, A: Algebra<F>, const D: usize> Default for BinomialExtensionField<F, D, A> {
     fn default() -> Self {
         Self::new(array::from_fn(|_| A::ZERO))
@@ -56,13 +51,6 @@
 impl<F: Field, A: Algebra<F>, const D: usize> From<A> for BinomialExtensionField<F, D, A> {
     fn from(x: A) -> Self {
         Self::new(field_to_array(x))
-=======
-impl<FA: FieldAlgebra, const D: usize> From<FA> for BinomialExtensionField<FA, D> {
-    fn from(x: FA) -> Self {
-        Self {
-            value: field_to_array(x),
-        }
->>>>>>> e8e4169d
     }
 }
 
@@ -179,7 +167,6 @@
 
     const ZERO: Self = Self::new([A::ZERO; D]);
 
-<<<<<<< HEAD
     const ONE: Self = Self::new(field_to_array(A::ONE));
 
     const TWO: Self = Self::new(field_to_array(A::TWO));
@@ -189,60 +176,6 @@
     #[inline]
     fn from_prime_subfield(f: Self::PrimeSubfield) -> Self {
         <A as PrimeCharacteristicRing>::from_prime_subfield(f).into()
-=======
-    const ONE: Self = Self {
-        value: field_to_array(FA::ONE),
-    };
-
-    const TWO: Self = Self {
-        value: field_to_array(FA::TWO),
-    };
-
-    const NEG_ONE: Self = Self {
-        value: field_to_array(FA::NEG_ONE),
-    };
-
-    #[inline]
-    fn from_f(f: Self::F) -> Self {
-        Self {
-            value: f.value.map(FA::from_f),
-        }
-    }
-
-    #[inline]
-    fn from_canonical_u8(n: u8) -> Self {
-        FA::from_canonical_u8(n).into()
-    }
-
-    #[inline]
-    fn from_canonical_u16(n: u16) -> Self {
-        FA::from_canonical_u16(n).into()
-    }
-
-    #[inline]
-    fn from_canonical_u32(n: u32) -> Self {
-        FA::from_canonical_u32(n).into()
-    }
-
-    #[inline]
-    fn from_canonical_u64(n: u64) -> Self {
-        FA::from_canonical_u64(n).into()
-    }
-
-    #[inline]
-    fn from_canonical_usize(n: usize) -> Self {
-        FA::from_canonical_usize(n).into()
-    }
-
-    #[inline]
-    fn from_wrapped_u32(n: u32) -> Self {
-        FA::from_wrapped_u32(n).into()
-    }
-
-    #[inline]
-    fn from_wrapped_u64(n: u64) -> Self {
-        FA::from_wrapped_u64(n).into()
->>>>>>> e8e4169d
     }
 
     #[inline(always)]

--- conflicted
+++ resolved
@@ -195,14 +195,8 @@
         let w = F::W;
         match D {
             2 => {
-                let a = self.value.clone();
-<<<<<<< HEAD
-                res.value[0] = a[0].square() + a[1].square() * w;
-=======
-                let mut res = Self::default();
                 let a1_w = a[1].clone() * F::W;
                 res.value[0] = A::dot_product(a[..].try_into().unwrap(), &[a[0].clone(), a1_w]);
->>>>>>> e46b4160
                 res.value[1] = a[0].clone() * a[1].double();
                 res
             }

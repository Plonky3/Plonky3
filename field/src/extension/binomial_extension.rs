use alloc::format;
use alloc::string::ToString;
use alloc::vec::Vec;
use core::array;
use core::fmt::{self, Debug, Display, Formatter};
use core::iter::{Product, Sum};
use core::marker::PhantomData;
use core::ops::{Add, AddAssign, Div, DivAssign, Mul, MulAssign, Neg, Sub, SubAssign};

use itertools::Itertools;
use num_bigint::BigUint;
use p3_util::convert_vec;
use rand::distr::StandardUniform;
use rand::prelude::Distribution;
use serde::{Deserialize, Serialize};

use super::{HasFrobenius, HasTwoAdicBinomialExtension, PackedBinomialExtensionField};
use crate::extension::BinomiallyExtendable;
use crate::field::Field;
use crate::{
    field_to_array, Algebra, BasedVectorSpace, ExtensionField, Packable, PrimeCharacteristicRing,
    TwoAdicField,
};

#[derive(Copy, Clone, Eq, PartialEq, Hash, Debug, Serialize, Deserialize, PartialOrd, Ord)]
#[repr(transparent)] // to make the zero_vec implementation safe
pub struct BinomialExtensionField<F, const D: usize, A = F> {
    #[serde(
        with = "p3_util::array_serialization",
        bound(serialize = "A: Serialize", deserialize = "A: Deserialize<'de>")
    )]
    pub(crate) value: [A; D],
    _phantom: PhantomData<F>,
}

impl<F, A, const D: usize> BinomialExtensionField<F, D, A> {
    pub(crate) const fn new(value: [A; D]) -> Self {
        Self {
            value,
            _phantom: PhantomData,
        }
    }
}

impl<F: Field, A: Algebra<F>, const D: usize> Default for BinomialExtensionField<F, D, A> {
    fn default() -> Self {
        Self::new(array::from_fn(|_| A::ZERO))
    }
}

impl<F: Field, A: Algebra<F>, const D: usize> From<A> for BinomialExtensionField<F, D, A> {
    fn from(x: A) -> Self {
        Self::new(field_to_array(x))
    }
}

impl<F: BinomiallyExtendable<D>, const D: usize> Packable for BinomialExtensionField<F, D> {}

impl<F: BinomiallyExtendable<D>, A: Algebra<F>, const D: usize> BasedVectorSpace<A>
    for BinomialExtensionField<F, D, A>
{
    const DIMENSION: usize = D;

    #[inline]
    fn as_basis_coefficients_slice(&self) -> &[A] {
        &self.value
    }

    #[inline]
    fn from_basis_coefficients_fn<Fn: FnMut(usize) -> A>(f: Fn) -> Self {
        Self::new(array::from_fn(f))
    }

    #[inline]
    fn from_basis_coefficients_iter<I: Iterator<Item = A>>(iter: I) -> Self {
        let mut res = Self::default();
        for (i, b) in iter.enumerate() {
            res.value[i] = b;
        }
        res
    }
}

impl<F: BinomiallyExtendable<D>, const D: usize> ExtensionField<F>
    for BinomialExtensionField<F, D>
{
    type ExtensionPacking = PackedBinomialExtensionField<F, F::Packing, D>;

    fn is_in_basefield(&self) -> bool {
        self.value[1..].iter().all(F::is_zero)
    }

    fn as_base(&self) -> Option<F> {
        if <Self as ExtensionField<F>>::is_in_basefield(self) {
            Some(self.value[0])
        } else {
            None
        }
    }
}

impl<F: BinomiallyExtendable<D>, const D: usize> HasFrobenius<F> for BinomialExtensionField<F, D> {
    /// FrobeniusField automorphisms: x -> x^n, where n is the order of BaseField.
    fn frobenius(&self) -> Self {
        self.repeated_frobenius(1)
    }

    /// Repeated Frobenius automorphisms: x -> x^(n^count).
    ///
    /// Follows precomputation suggestion in Section 11.3.3 of the
    /// Handbook of Elliptic and Hyperelliptic Curve Cryptography.
    fn repeated_frobenius(&self, count: usize) -> Self {
        if count == 0 {
            return *self;
        } else if count >= D {
            // x |-> x^(n^D) is the identity, so x^(n^count) ==
            // x^(n^(count % D))
            return self.repeated_frobenius(count % D);
        }
        let arr: &[F] = self.as_basis_coefficients_slice();

        // z0 = DTH_ROOT^count = W^(k * count) where k = floor((n-1)/D)
        let mut z0 = F::DTH_ROOT;
        for _ in 1..count {
            z0 *= F::DTH_ROOT;
        }

        let mut res = [F::ZERO; D];
        for (i, z) in z0.powers().take(D).enumerate() {
            res[i] = arr[i] * z;
        }

        Self::from_basis_coefficients_slice(&res)
    }

    /// Algorithm 11.3.4 in Handbook of Elliptic and Hyperelliptic Curve Cryptography.
    fn frobenius_inv(&self) -> Self {
        // Writing 'a' for self, we need to compute a^(r-1):
        // r = n^D-1/n-1 = n^(D-1)+n^(D-2)+...+n
        let mut f = Self::ONE;
        for _ in 1..D {
            f = (f * *self).frobenius();
        }

        // g = a^r is in the base field, so only compute that
        // coefficient rather than the full product.
        let a = self.value;
        let b = f.value;
        let mut g = F::ZERO;
        for i in 1..D {
            g += a[i] * b[D - i];
        }
        g *= F::W;
        g += a[0] * b[0];
        debug_assert_eq!(Self::from(g), *self * f);

        f * g.inverse()
    }
}

impl<F, A, const D: usize> PrimeCharacteristicRing for BinomialExtensionField<F, D, A>
where
    F: BinomiallyExtendable<D>,
    A: Algebra<F>,
{
    type PrimeSubfield = <A as PrimeCharacteristicRing>::PrimeSubfield;

    const ZERO: Self = Self::new([A::ZERO; D]);

    const ONE: Self = Self::new(field_to_array(A::ONE));

    const TWO: Self = Self::new(field_to_array(A::TWO));

    const NEG_ONE: Self = Self::new(field_to_array(A::NEG_ONE));

    #[inline]
    fn from_prime_subfield(f: Self::PrimeSubfield) -> Self {
        <A as PrimeCharacteristicRing>::from_prime_subfield(f).into()
    }

    #[inline(always)]
    fn square(&self) -> Self {
        match D {
            2 => {
                let a = self.value.clone();
                let mut res = Self::default();
                res.value[0] = a[0].square() + a[1].square() * F::W;
                res.value[1] = a[0].clone() * a[1].double();
                res
            }
            3 => {
                let mut res = Self::default();
                cubic_square(&self.value, &mut res.value);
                res
            }
            _ => <Self as Mul<Self>>::mul(self.clone(), self.clone()),
        }
    }

    #[inline]
    fn zero_vec(len: usize) -> Vec<Self> {
        // SAFETY: this is a repr(transparent) wrapper around an array.
        unsafe { convert_vec(F::zero_vec(len * D)) }
    }
}

impl<F: BinomiallyExtendable<D>, const D: usize> Algebra<F> for BinomialExtensionField<F, D> {}

impl<F: BinomiallyExtendable<D>, const D: usize> Field for BinomialExtensionField<F, D> {
    type Packing = Self;

    const GENERATOR: Self = Self::new(F::EXT_GENERATOR);

    fn try_inverse(&self) -> Option<Self> {
        if self.is_zero() {
            return None;
        }

        match D {
            2 => Some(Self::from_basis_coefficients_slice(&qudratic_inv(
                &self.value,
                F::W,
            ))),
            3 => Some(Self::from_basis_coefficients_slice(&cubic_inv(
                &self.value,
                F::W,
            ))),
            _ => Some(self.frobenius_inv()),
        }
    }

    fn halve(&self) -> Self {
        Self::new(self.value.map(|x| x.halve()))
    }

    fn order() -> BigUint {
        F::order().pow(D as u32)
    }
}

impl<F, const D: usize> Display for BinomialExtensionField<F, D>
where
    F: BinomiallyExtendable<D>,
{
    fn fmt(&self, f: &mut Formatter<'_>) -> fmt::Result {
        if self.is_zero() {
            write!(f, "0")
        } else {
            let str = self
                .value
                .iter()
                .enumerate()
                .filter(|(_, x)| !x.is_zero())
                .map(|(i, x)| match (i, x.is_one()) {
                    (0, _) => format!("{x}"),
                    (1, true) => "X".to_string(),
                    (1, false) => format!("{x} X"),
                    (_, true) => format!("X^{i}"),
                    (_, false) => format!("{x} X^{i}"),
                })
                .join(" + ");
            write!(f, "{}", str)
        }
    }
}

impl<F, A, const D: usize> Neg for BinomialExtensionField<F, D, A>
where
    F: BinomiallyExtendable<D>,
    A: Algebra<F>,
{
    type Output = Self;

    #[inline]
    fn neg(self) -> Self {
        Self::new(self.value.map(A::neg))
    }
}

impl<F, A, const D: usize> Add for BinomialExtensionField<F, D, A>
where
    F: BinomiallyExtendable<D>,
    A: Algebra<F>,
{
    type Output = Self;

    #[inline]
    fn add(self, rhs: Self) -> Self {
        let value = vector_add(&self.value, &rhs.value);
        Self::new(value)
    }
}

impl<F, A, const D: usize> Add<A> for BinomialExtensionField<F, D, A>
where
    F: BinomiallyExtendable<D>,
    A: Algebra<F>,
{
    type Output = Self;

    #[inline]
    fn add(mut self, rhs: A) -> Self {
        self.value[0] += rhs;
        self
    }
}

impl<F, A, const D: usize> AddAssign for BinomialExtensionField<F, D, A>
where
    F: BinomiallyExtendable<D>,
    A: Algebra<F>,
{
    #[inline]
    fn add_assign(&mut self, rhs: Self) {
        for i in 0..D {
            self.value[i] += rhs.value[i].clone();
        }
    }
}

impl<F, A, const D: usize> AddAssign<A> for BinomialExtensionField<F, D, A>
where
    F: BinomiallyExtendable<D>,
    A: Algebra<F>,
{
    #[inline]
    fn add_assign(&mut self, rhs: A) {
        self.value[0] += rhs;
    }
}

impl<F, A, const D: usize> Sum for BinomialExtensionField<F, D, A>
where
    F: BinomiallyExtendable<D>,
    A: Algebra<F>,
{
    fn sum<I: Iterator<Item = Self>>(iter: I) -> Self {
        iter.reduce(|acc, x| acc + x).unwrap_or(Self::ZERO)
    }
}

impl<F, A, const D: usize> Sub for BinomialExtensionField<F, D, A>
where
    F: BinomiallyExtendable<D>,
    A: Algebra<F>,
{
    type Output = Self;

    #[inline]
    fn sub(self, rhs: Self) -> Self {
        let value = vector_sub(&self.value, &rhs.value);
        Self::new(value)
    }
}

impl<F, A, const D: usize> Sub<A> for BinomialExtensionField<F, D, A>
where
    F: BinomiallyExtendable<D>,
    A: Algebra<F>,
{
    type Output = Self;

    #[inline]
    fn sub(self, rhs: A) -> Self {
        let mut res = self.value;
        res[0] -= rhs;
        Self::new(res)
    }
}

impl<F, A, const D: usize> SubAssign for BinomialExtensionField<F, D, A>
where
    F: BinomiallyExtendable<D>,
    A: Algebra<F>,
{
    #[inline]
    fn sub_assign(&mut self, rhs: Self) {
        for i in 0..D {
            self.value[i] -= rhs.value[i].clone();
        }
    }
}

impl<F, A, const D: usize> SubAssign<A> for BinomialExtensionField<F, D, A>
where
    F: BinomiallyExtendable<D>,
    A: Algebra<F>,
{
    #[inline]
    fn sub_assign(&mut self, rhs: A) {
        self.value[0] -= rhs;
    }
}

impl<F, A, const D: usize> Mul for BinomialExtensionField<F, D, A>
where
    F: BinomiallyExtendable<D>,
    A: Algebra<F>,
{
    type Output = Self;

    #[inline]
    fn mul(self, rhs: Self) -> Self {
        let a = self.value;
        let b = rhs.value;
        let mut res = Self::default();
        let w = F::W;

        binomial_mul(&a, &b, &mut res.value, w);

        res
    }
}

impl<F, A, const D: usize> Mul<A> for BinomialExtensionField<F, D, A>
where
    F: BinomiallyExtendable<D>,
    A: Algebra<F>,
{
    type Output = Self;

    #[inline]
    fn mul(self, rhs: A) -> Self {
        Self::new(self.value.map(|x| x * rhs.clone()))
    }
}

impl<F, A, const D: usize> MulAssign for BinomialExtensionField<F, D, A>
where
    F: BinomiallyExtendable<D>,
    A: Algebra<F>,
{
    #[inline]
    fn mul_assign(&mut self, rhs: Self) {
        *self = self.clone() * rhs;
    }
}

impl<F, A, const D: usize> MulAssign<A> for BinomialExtensionField<F, D, A>
where
    F: BinomiallyExtendable<D>,
    A: Algebra<F>,
{
    #[inline]
    fn mul_assign(&mut self, rhs: A) {
        *self = self.clone() * rhs;
    }
}

impl<F, A, const D: usize> Product for BinomialExtensionField<F, D, A>
where
    F: BinomiallyExtendable<D>,
    A: Algebra<F>,
{
    fn product<I: Iterator<Item = Self>>(iter: I) -> Self {
        iter.reduce(|acc, x| acc * x).unwrap_or(Self::ONE)
    }
}

impl<F, const D: usize> Div for BinomialExtensionField<F, D>
where
    F: BinomiallyExtendable<D>,
{
    type Output = Self;

    #[allow(clippy::suspicious_arithmetic_impl)]
    #[inline]
    fn div(self, rhs: Self) -> Self::Output {
        self * rhs.inverse()
    }
}

impl<F, const D: usize> DivAssign for BinomialExtensionField<F, D>
where
    F: BinomiallyExtendable<D>,
{
    #[inline]
    fn div_assign(&mut self, rhs: Self) {
        *self = *self / rhs;
    }
}

impl<F: BinomiallyExtendable<D>, const D: usize> Distribution<BinomialExtensionField<F, D>>
    for StandardUniform
where
<<<<<<< HEAD
    Self: Distribution<F>,
{
    fn sample<R: rand::Rng + ?Sized>(&self, rng: &mut R) -> BinomialExtensionField<F, D> {
        let mut res = [F::ZERO; D];
        for r in &mut res {
            *r = Self.sample(rng);
=======
    StandardUniform: Distribution<F>,
{
    fn sample<R: rand::Rng + ?Sized>(&self, rng: &mut R) -> BinomialExtensionField<F, D> {
        let mut res = [F::ZERO; D];
        for r in res.iter_mut() {
            *r = StandardUniform.sample(rng);
>>>>>>> 3d33ebe6
        }
        BinomialExtensionField::from_basis_coefficients_slice(&res)
    }
}

impl<F: Field + HasTwoAdicBinomialExtension<D>, const D: usize> TwoAdicField
    for BinomialExtensionField<F, D>
{
    const TWO_ADICITY: usize = F::EXT_TWO_ADICITY;

    #[inline]
    fn two_adic_generator(bits: usize) -> Self {
        Self::new(F::ext_two_adic_generator(bits))
    }
}

/// Add two vectors element wise.
#[inline]
pub(crate) fn vector_add<
    R: PrimeCharacteristicRing + Add<R2, Output = R>,
    R2: Clone,
    const D: usize,
>(
    a: &[R; D],
    b: &[R2; D],
) -> [R; D] {
    array::from_fn(|i| a[i].clone() + b[i].clone())
}

/// Subtract two vectors element wise.
#[inline]
pub(crate) fn vector_sub<
    R: PrimeCharacteristicRing + Sub<R2, Output = R>,
    R2: Clone,
    const D: usize,
>(
    a: &[R; D],
    b: &[R2; D],
) -> [R; D] {
    array::from_fn(|i| a[i].clone() - b[i].clone())
}

/// Multiply two vectors representing elements in a binomial extension.
#[inline]
pub(super) fn binomial_mul<
    F: Field,
    R: Algebra<F> + Mul<R2, Output = R>,
    R2: Add<Output = R2> + Clone,
    const D: usize,
>(
    a: &[R; D],
    b: &[R2; D],
    res: &mut [R; D],
    w: F,
) {
    match D {
        2 => {
            res[0] = a[0].clone() * b[0].clone() + a[1].clone() * w * b[1].clone();
            res[1] = a[0].clone() * b[1].clone() + a[1].clone() * b[0].clone();
        }
        3 => cubic_mul(a, b, res, w),
        _ =>
        {
            #[allow(clippy::needless_range_loop)]
            for i in 0..D {
                for j in 0..D {
                    if i + j >= D {
                        res[i + j - D] += a[i].clone() * w * b[j].clone();
                    } else {
                        res[i + j] += a[i].clone() * b[j].clone();
                    }
                }
            }
        }
    }
}

///Section 11.3.6b in Handbook of Elliptic and Hyperelliptic Curve Cryptography.
#[inline]
fn qudratic_inv<F: Field>(a: &[F], w: F) -> [F; 2] {
    let scalar = (a[0].square() - w * a[1].square()).inverse();
    [a[0] * scalar, -a[1] * scalar]
}

/// Section 11.3.6b in Handbook of Elliptic and Hyperelliptic Curve Cryptography.
#[inline]
fn cubic_inv<F: Field>(a: &[F], w: F) -> [F; 3] {
    let a0_square = a[0].square();
    let a1_square = a[1].square();
    let a2_w = w * a[2];
    let a0_a1 = a[0] * a[1];

    // scalar = (a0^3+wa1^3+w^2a2^3-3wa0a1a2)^-1
    let scalar = (a0_square * a[0] + w * a[1] * a1_square + a2_w.square() * a[2]
        - (F::ONE + F::TWO) * a2_w * a0_a1)
        .inverse();

    //scalar*[a0^2-wa1a2, wa2^2-a0a1, a1^2-a0a2]
    [
        scalar * (a0_square - a[1] * a2_w),
        scalar * (a2_w * a[2] - a0_a1),
        scalar * (a1_square - a[0] * a[2]),
    ]
}

/// karatsuba multiplication for cubic extension field
#[inline]
pub(crate) fn cubic_mul<
    F: Field,
    R: Algebra<F> + Mul<R2, Output = R>,
    R2: Add<Output = R2> + Clone,
    const D: usize,
>(
    a: &[R; D],
    b: &[R2; D],
    res: &mut [R; D],
    w: F,
) {
    assert_eq!(D, 3);

    let a0_b0 = a[0].clone() * b[0].clone();
    let a1_b1 = a[1].clone() * b[1].clone();
    let a2_b2 = a[2].clone() * b[2].clone();

    res[0] = a0_b0.clone()
        + ((a[1].clone() + a[2].clone()) * (b[1].clone() + b[2].clone())
            - a1_b1.clone()
            - a2_b2.clone())
            * w;
    res[1] = (a[0].clone() + a[1].clone()) * (b[0].clone() + b[1].clone())
        - a0_b0.clone()
        - a1_b1.clone()
        + a2_b2.clone() * w;
    res[2] = (a[0].clone() + a[2].clone()) * (b[0].clone() + b[2].clone()) - a0_b0 - a2_b2 + a1_b1;
}

/// Section 11.3.6a in Handbook of Elliptic and Hyperelliptic Curve Cryptography.
#[inline]
pub fn cubic_square<F: BinomiallyExtendable<D>, A: Algebra<F>, const D: usize>(
    a: &[A; D],
    res: &mut [A; D],
) {
    assert_eq!(D, 3);

    let w_a2 = a[2].clone() * F::W;

    res[0] = a[0].square() + (a[1].clone() * w_a2.clone()).double();
    res[1] = w_a2 * a[2].clone() + (a[0].clone() * a[1].clone()).double();
    res[2] = a[1].square() + (a[0].clone() * a[2].clone()).double();
}<|MERGE_RESOLUTION|>--- conflicted
+++ resolved
@@ -483,21 +483,12 @@
 impl<F: BinomiallyExtendable<D>, const D: usize> Distribution<BinomialExtensionField<F, D>>
     for StandardUniform
 where
-<<<<<<< HEAD
-    Self: Distribution<F>,
-{
-    fn sample<R: rand::Rng + ?Sized>(&self, rng: &mut R) -> BinomialExtensionField<F, D> {
-        let mut res = [F::ZERO; D];
-        for r in &mut res {
-            *r = Self.sample(rng);
-=======
     StandardUniform: Distribution<F>,
 {
     fn sample<R: rand::Rng + ?Sized>(&self, rng: &mut R) -> BinomialExtensionField<F, D> {
         let mut res = [F::ZERO; D];
         for r in res.iter_mut() {
             *r = StandardUniform.sample(rng);
->>>>>>> 3d33ebe6
         }
         BinomialExtensionField::from_basis_coefficients_slice(&res)
     }

use alloc::vec;
use alloc::vec::Vec;
use core::iter::Sum;
use core::mem::{ManuallyDrop, MaybeUninit};
use core::ops::Mul;

use num_bigint::BigUint;
use p3_maybe_rayon::prelude::{IntoParallelRefMutIterator, ParallelIterator};

use crate::field::Field;
use crate::{PackedValue, PrimeCharacteristicRing, PrimeField, PrimeField32, TwoAdicField};

/// Computes `Z_H(x)`, where `Z_H` is the zerofier of a multiplicative subgroup of order `2^log_n`.
pub fn two_adic_subgroup_zerofier<F: TwoAdicField>(log_n: usize, x: F) -> F {
    x.exp_power_of_2(log_n) - F::ONE
}

/// Computes `Z_{sH}(x)`, where `Z_{sH}` is the zerofier of the given coset of a multiplicative
/// subgroup of order `2^log_n`.
pub fn two_adic_coset_zerofier<F: TwoAdicField>(log_n: usize, shift: F, x: F) -> F {
    x.exp_power_of_2(log_n) - shift.exp_power_of_2(log_n)
}

/// Computes a multiplicative subgroup whose order is known in advance.
pub fn cyclic_subgroup_known_order<F: Field>(
    generator: F,
    order: usize,
) -> impl Iterator<Item = F> + Clone {
    generator.powers().take(order)
}

/// Computes a coset of a multiplicative subgroup whose order is known in advance.
pub fn cyclic_subgroup_coset_known_order<F: Field>(
    generator: F,
    shift: F,
    order: usize,
) -> impl Iterator<Item = F> + Clone {
    generator.shifted_powers(shift).take(order)
}

#[must_use]
pub fn add_vecs<F: Field>(v: Vec<F>, w: Vec<F>) -> Vec<F> {
    assert_eq!(v.len(), w.len());
    v.into_iter().zip(w).map(|(x, y)| x + y).collect()
}

pub fn sum_vecs<F: Field, I: Iterator<Item = Vec<F>>>(iter: I) -> Vec<F> {
    iter.reduce(|v, w| add_vecs(v, w))
        .expect("sum_vecs: empty iterator")
}

pub fn scale_vec<F: Field>(s: F, vec: Vec<F>) -> Vec<F> {
    vec.into_iter().map(|x| s * x).collect()
}

pub fn scale_slice_in_place<F: Field>(s: F, slice: &mut [F]) {
    let (packed, sfx) = F::Packing::pack_slice_with_suffix_mut(slice);
    let packed_s: F::Packing = s.into();
    packed.par_iter_mut().for_each(|x| *x *= packed_s);
    sfx.iter_mut().for_each(|x| *x *= s);
}

/// `x += y * s`, where `s` is a scalar.
pub fn add_scaled_slice_in_place<F, Y>(x: &mut [F], y: Y, s: F)
where
    F: Field,
    Y: Iterator<Item = F>,
{
    // TODO: Use PackedField
    x.iter_mut().zip(y).for_each(|(x_i, y_i)| *x_i += y_i * s);
}

// The ideas for the following work around come from the construe crate along with
// the playground example linked in the following comment:
// https://github.com/rust-lang/rust/issues/115403#issuecomment-1701000117

// The goal is to want to make field_to_array a const function in order
// to allow us to convert R constants to BinomialExtensionField<R, D> constants.
//
// The natural approach would be:
// fn field_to_array<R: PrimeCharacteristicRing, const D: usize>(x: R) -> [R; D]
//      let mut arr: [R; D] = [R::ZERO; D];
//      arr[0] = x
//      arr
//
// Unfortunately this doesn't compile as R does not implement Copy and so instead
// implements Drop which cannot be run in constant contexts. Clearly nothing should
// actually be dropped by the above function but the compiler is unable to determine this.
// There is a rust issue for this: https://github.com/rust-lang/rust/issues/73255
// but it seems unlikely to be stabilized anytime soon.
//
// The natural workaround for this is to use MaybeUninit and set each element of the list
// separately. This mostly works but we end up with an array of the form [MaybeUninit<T>; N]
// and there is not currently a way in the standard library to convert this to [T; N].
// There is a method on nightly: array_assume_init so this function should be reworked after
// that has stabilized (More details in Rust issue: https://github.com/rust-lang/rust/issues/96097).
//
// Annoyingly, both transmute and transmute_copy fail here. The first because it cannot handle
// const generics and the second due to interior mutability and the unability to use &mut in const
// functions.
//
// The solution is to implement the map [MaybeUninit<T>; D]) -> MaybeUninit<[T; D]>
// using Union types and ManuallyDrop to essentially do a manual transmute.

union HackyWorkAround<T, const D: usize> {
    complete: ManuallyDrop<MaybeUninit<[T; D]>>,
    elements: ManuallyDrop<[MaybeUninit<T>; D]>,
}

impl<T, const D: usize> HackyWorkAround<T, D> {
    const fn transpose(arr: [MaybeUninit<T>; D]) -> MaybeUninit<[T; D]> {
        // This is safe as [MaybeUninit<T>; D]> and MaybeUninit<[T; D]> are
        // the same type regardless of T. Both are an array or size equal to [T; D]
        // with some data potentially not initialized.
        let transpose = Self {
            elements: ManuallyDrop::new(arr),
        };
        unsafe { ManuallyDrop::into_inner(transpose.complete) }
    }
}

/// Extend a ring `R` element `x` to an array of length `D`
/// by filling zeros.
#[inline]
pub const fn field_to_array<R: PrimeCharacteristicRing, const D: usize>(x: R) -> [R; D] {
    let mut arr: [MaybeUninit<R>; D] = unsafe { MaybeUninit::uninit().assume_init() };

    arr[0] = MaybeUninit::new(x);
    let mut acc = 1;
    loop {
        if acc == D {
            break;
        }
        arr[acc] = MaybeUninit::new(R::ZERO);
        acc += 1;
    }
    // If the code has reached this point every element of arr is correctly initialized.
<<<<<<< HEAD
    // Hence we are safe to reintepret the array as [R; D].
=======
    // Hence we are safe to reinterpret the array as [FA; D].
>>>>>>> e8e4169d

    unsafe { HackyWorkAround::transpose(arr).assume_init() }
}

/// Naive polynomial multiplication.
pub fn naive_poly_mul<R: PrimeCharacteristicRing>(a: &[R], b: &[R]) -> Vec<R> {
    // Grade school algorithm
    let mut product = vec![R::ZERO; a.len() + b.len() - 1];
    for (i, c1) in a.iter().enumerate() {
        for (j, c2) in b.iter().enumerate() {
            product[i + j] += c1.clone() * c2.clone();
        }
    }
    product
}

/// Expand a product of binomials `(x - roots[0])(x - roots[1])..` into polynomial coefficients.
pub fn binomial_expand<R: PrimeCharacteristicRing>(roots: &[R]) -> Vec<R> {
    let mut coeffs = vec![R::ZERO; roots.len() + 1];
    coeffs[0] = R::ONE;
    for (i, x) in roots.iter().enumerate() {
        for j in (1..i + 2).rev() {
            coeffs[j] = coeffs[j - 1].clone() - x.clone() * coeffs[j].clone();
        }
        coeffs[0] *= -x.clone();
    }
    coeffs
}

pub fn eval_poly<R: PrimeCharacteristicRing>(poly: &[R], x: R) -> R {
    let mut acc = R::ZERO;
    for coeff in poly.iter().rev() {
        acc *= x.clone();
        acc += coeff.clone();
    }
    acc
}

/// Given an element x from a 32 bit field F_P compute x/2.
#[inline]
pub fn halve_u32<const P: u32>(input: u32) -> u32 {
    let shift = (P + 1) >> 1;
    let shr = input >> 1;
    let lo_bit = input & 1;
    let shr_corr = shr + shift;
    if lo_bit == 0 {
        shr
    } else {
        shr_corr
    }
}

/// Given an element x from a 64 bit field F_P compute x/2.
#[inline]
pub fn halve_u64<const P: u64>(input: u64) -> u64 {
    let shift = (P + 1) >> 1;
    let shr = input >> 1;
    let lo_bit = input & 1;
    let shr_corr = shr + shift;
    if lo_bit == 0 {
        shr
    } else {
        shr_corr
    }
}

/// Given a slice of SF elements, reduce them to a TF element using a 2^32-base decomposition.
///
/// This is optimised assuming that the characteristic of TF is greater than 2^64.
pub fn reduce_32<SF: PrimeField32, TF: PrimeField>(vals: &[SF]) -> TF {
    // If the characteristic of TF is > 2^64, from_int and from_canonical_unchecked act identically
    // on u64 and u32 inputs so we use the safer option.
    let po2 = TF::from_int(1u64 << 32);
    let mut result = TF::ZERO;
    for val in vals.iter().rev() {
        result = result * po2 + TF::from_int(val.as_canonical_u32());
    }
    result
}

/// Given an SF element, split it to a vector of TF elements using a 2^64-base decomposition.
///
/// We use a 2^64-base decomposition for a field of size ~2^32 because then the bias will be
/// at most ~1/2^32 for each element after the reduction.
pub fn split_32<SF: PrimeField, TF: PrimeField32>(val: SF, n: usize) -> Vec<TF> {
    let po2 = BigUint::from(1u128 << 64);
    let mut val = val.as_canonical_biguint();
    let mut result = Vec::new();
    for _ in 0..n {
        let mask: BigUint = po2.clone() - BigUint::from(1u128);
        let digit: BigUint = val.clone() & mask;
        let digit_u64s = digit.to_u64_digits();
        if !digit_u64s.is_empty() {
            result.push(TF::from_int(digit_u64s[0]));
        } else {
            result.push(TF::ZERO)
        }
        val /= po2.clone();
    }
    result
}

/// Maximally generic dot product.
pub fn dot_product<S, LI, RI>(li: LI, ri: RI) -> S
where
    LI: Iterator,
    RI: Iterator,
    LI::Item: Mul<RI::Item>,
    S: Sum<<LI::Item as Mul<RI::Item>>::Output>,
{
    li.zip(ri).map(|(l, r)| l * r).sum()
}<|MERGE_RESOLUTION|>--- conflicted
+++ resolved
@@ -135,11 +135,7 @@
         acc += 1;
     }
     // If the code has reached this point every element of arr is correctly initialized.
-<<<<<<< HEAD
-    // Hence we are safe to reintepret the array as [R; D].
-=======
-    // Hence we are safe to reinterpret the array as [FA; D].
->>>>>>> e8e4169d
+    // Hence we are safe to reinterpret the array as [R; D].
 
     unsafe { HackyWorkAround::transpose(arr).assume_init() }
 }

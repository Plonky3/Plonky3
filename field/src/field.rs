use alloc::vec;
use alloc::vec::Vec;
use core::fmt::{Debug, Display};
use core::hash::Hash;
use core::iter::{Product, Sum};
use core::ops::{Add, AddAssign, Div, Mul, MulAssign, Neg, Sub, SubAssign};
use core::slice;

use itertools::Itertools;
use num_bigint::BigUint;
use num_traits::One;
use nums::{Factorizer, FactorizerFromSplitter, MillerRabin, PollardRho};
use serde::de::DeserializeOwned;
use serde::Serialize;

use crate::exponentiation::exp_u64_by_squaring;
use crate::packed::{PackedField, PackedValue};
use crate::Packable;

/// A generalization of `Field` which permits things like
/// - an actual field element
/// - a symbolic expression which would evaluate to a field element
/// - an array of field elements
pub trait AbstractField:
    Sized
    + Default
    + Clone
    + Add<Output = Self>
    + AddAssign
    + Sub<Output = Self>
    + SubAssign
    + Neg<Output = Self>
    + Mul<Output = Self>
    + MulAssign
    + Sum
    + Product
    + Debug
{
    type F: Field;

    const ZERO: Self;
    const ONE: Self;
    const TWO: Self;
    const NEG_ONE: Self;

    fn from_f(f: Self::F) -> Self;

    /// Convert from a `bool`.
    fn from_bool(b: bool) -> Self;

    /// Convert from a canonical `u8`.
    ///
    /// If the input is not canonical, i.e. if it exceeds the field's characteristic, then the
    /// behavior is undefined.
    fn from_canonical_u8(n: u8) -> Self;

    /// Convert from a canonical `u16`.
    ///
    /// If the input is not canonical, i.e. if it exceeds the field's characteristic, then the
    /// behavior is undefined.
    fn from_canonical_u16(n: u16) -> Self;

    /// Convert from a canonical `u32`.
    ///
    /// If the input is not canonical, i.e. if it exceeds the field's characteristic, then the
    /// behavior is undefined.
    fn from_canonical_u32(n: u32) -> Self;

    /// Convert from a canonical `u64`.
    ///
    /// If the input is not canonical, i.e. if it exceeds the field's characteristic, then the
    /// behavior is undefined.
    fn from_canonical_u64(n: u64) -> Self;

    /// Convert from a canonical `usize`.
    ///
    /// If the input is not canonical, i.e. if it exceeds the field's characteristic, then the
    /// behavior is undefined.
    fn from_canonical_usize(n: usize) -> Self;

    fn from_wrapped_u32(n: u32) -> Self;
    fn from_wrapped_u64(n: u64) -> Self;

    #[must_use]
    fn double(&self) -> Self {
        self.clone() + self.clone()
    }

    #[must_use]
    fn square(&self) -> Self {
        self.clone() * self.clone()
    }

    #[must_use]
    fn cube(&self) -> Self {
        self.square() * self.clone()
    }

    /// Exponentiation by a `u64` power.
    ///
    /// The default implementation calls `exp_u64_generic`, which by default performs exponentiation
    /// by squaring. Rather than override this method, it is generally recommended to have the
    /// concrete field type override `exp_u64_generic`, so that any optimizations will apply to all
    /// abstract fields.
    #[must_use]
    #[inline]
    fn exp_u64(&self, power: u64) -> Self {
        Self::F::exp_u64_generic(self.clone(), power)
    }

    #[must_use]
    #[inline(always)]
    fn exp_const_u64<const POWER: u64>(&self) -> Self {
        match POWER {
            0 => Self::ONE,
            1 => self.clone(),
            2 => self.square(),
            3 => self.cube(),
            4 => self.square().square(),
            5 => self.square().square() * self.clone(),
            6 => self.square().cube(),
            7 => {
                let x2 = self.square();
                let x3 = x2.clone() * self.clone();
                let x4 = x2.square();
                x3 * x4
            }
            _ => self.exp_u64(POWER),
        }
    }

    #[must_use]
    fn exp_power_of_2(&self, power_log: usize) -> Self {
        let mut res = self.clone();
        for _ in 0..power_log {
            res = res.square();
        }
        res
    }

    /// self * 2^exp
    #[must_use]
    #[inline]
    fn mul_2exp_u64(&self, exp: u64) -> Self {
        self.clone() * Self::two().exp_u64(exp)
    }

    #[must_use]
    fn powers(&self) -> Powers<Self> {
        self.shifted_powers(Self::ONE)
    }

    fn shifted_powers(&self, start: Self) -> Powers<Self> {
        Powers {
            base: self.clone(),
            current: start,
        }
    }

    fn powers_packed<P: PackedField<Scalar = Self>>(&self) -> PackedPowers<Self, P> {
        self.shifted_powers_packed(Self::ONE)
    }

    fn shifted_powers_packed<P: PackedField<Scalar = Self>>(
        &self,
        start: Self,
    ) -> PackedPowers<Self, P> {
        let mut current = P::from_f(start);
        let slice = current.as_slice_mut();
        for i in 1..P::WIDTH {
            slice[i] = slice[i - 1].clone() * self.clone();
        }

        PackedPowers {
            multiplier: P::from_f(self.clone()).exp_u64(P::WIDTH as u64),
            current,
        }
    }

    fn dot_product<const N: usize>(u: &[Self; N], v: &[Self; N]) -> Self {
        u.iter().zip(v).map(|(x, y)| x.clone() * y.clone()).sum()
    }

    fn try_div<Rhs>(self, rhs: Rhs) -> Option<<Self as Mul<Rhs>>::Output>
    where
        Rhs: Field,
        Self: Mul<Rhs>,
    {
        rhs.try_inverse().map(|inv| self * inv)
    }

    /// Allocates a vector of zero elements of length `len`. Many operating systems zero pages
    /// before assigning them to a userspace process. In that case, our process should not need to
    /// write zeros, which would be redundant. However, the compiler may not always recognize this.
    ///
    /// In particular, `vec![Self::ZERO; len]` appears to result in redundant userspace zeroing.
    /// This is the default implementation, but implementors may wish to provide their own
    /// implementation which transmutes something like `vec![0u32; len]`.
    #[inline]
    fn zero_vec(len: usize) -> Vec<Self> {
        vec![Self::ZERO; len]
    }
}

/// An element of a finite field.
pub trait Field:
    AbstractField<F = Self>
    + Packable
    + 'static
    + Copy
    + Div<Self, Output = Self>
    + Eq
    + Hash
    + Send
    + Sync
    + Display
    + Serialize
    + DeserializeOwned
{
    type Packing: PackedField<Scalar = Self>;

    /// A generator of this field's entire multiplicative group.
    const GENERATOR: Self;

    fn is_zero(&self) -> bool {
        *self == Self::ZERO
    }

    fn is_one(&self) -> bool {
        *self == Self::ONE
    }

<<<<<<< HEAD
=======
    /// self * 2^exp
    #[must_use]
    #[inline]
    fn mul_2exp_u64(&self, exp: u64) -> Self {
        *self * Self::TWO.exp_u64(exp)
    }

>>>>>>> 07857788
    /// self / 2^exp
    #[must_use]
    #[inline]
    fn div_2exp_u64(&self, exp: u64) -> Self {
        *self / Self::TWO.exp_u64(exp)
    }

    /// Exponentiation by a `u64` power. This is similar to `exp_u64`, but more general in that it
    /// can be used with `AbstractField`s, not just this concrete field.
    ///
    /// The default implementation uses naive square and multiply. Implementations may want to
    /// override this and handle certain powers with more optimal addition chains.
    #[must_use]
    #[inline]
    fn exp_u64_generic<AF: AbstractField<F = Self>>(val: AF, power: u64) -> AF {
        exp_u64_by_squaring(val, power)
    }

    /// The multiplicative inverse of this field element, if it exists.
    ///
    /// NOTE: The inverse of `0` is undefined and will return `None`.
    #[must_use]
    fn try_inverse(&self) -> Option<Self>;

    #[must_use]
    fn inverse(&self) -> Self {
        self.try_inverse().expect("Tried to invert zero")
    }

    /// Computes input/2.
    /// Should be overwritten by most field implementations to use bitshifts.
    /// Will error if the field characteristic is 2.
    #[must_use]
    fn halve(&self) -> Self {
        let half = Self::TWO
            .try_inverse()
            .expect("Cannot divide by 2 in fields with characteristic 2");
        *self * half
    }

    fn order() -> BigUint;

    /// A list of (factor, exponent) pairs.
    fn multiplicative_group_factors() -> Vec<(BigUint, usize)> {
        let primality_test = MillerRabin { error_bits: 128 };
        let composite_splitter = PollardRho;
        let factorizer = FactorizerFromSplitter {
            primality_test,
            composite_splitter,
        };
        let n = Self::order() - BigUint::one();
        factorizer.factor_counts(&n)
    }

    #[inline]
    fn bits() -> usize {
        Self::order().bits() as usize
    }
}

pub trait PrimeField: Field + Ord {
    fn as_canonical_biguint(&self) -> BigUint;
}

/// A prime field of order less than `2^64`.
pub trait PrimeField64: PrimeField {
    const ORDER_U64: u64;

    /// Return the representative of `value` that is less than `ORDER_U64`.
    fn as_canonical_u64(&self) -> u64;
}

/// A prime field of order less than `2^32`.
pub trait PrimeField32: PrimeField64 {
    const ORDER_U32: u32;

    /// Return the representative of `value` that is less than `ORDER_U32`.
    fn as_canonical_u32(&self) -> u32;
}

pub trait AbstractExtensionField<Base: AbstractField>:
    AbstractField
    + From<Base>
    + Add<Base, Output = Self>
    + AddAssign<Base>
    + Sub<Base, Output = Self>
    + SubAssign<Base>
    + Mul<Base, Output = Self>
    + MulAssign<Base>
{
    const D: usize;

    fn from_base(b: Base) -> Self;

    /// Suppose this field extension is represented by the quotient
    /// ring B[X]/(f(X)) where B is `Base` and f is an irreducible
    /// polynomial of degree `D`. This function takes a slice `bs` of
    /// length at exactly D, and constructs the field element
    /// \sum_i bs[i] * X^i.
    ///
    /// NB: The value produced by this function fundamentally depends
    /// on the choice of irreducible polynomial f. Care must be taken
    /// to ensure portability if these values might ever be passed to
    /// (or rederived within) another compilation environment where a
    /// different f might have been used.
    fn from_base_slice(bs: &[Base]) -> Self;

    /// Similar to `core:array::from_fn`, with the same caveats as
    /// `from_base_slice`.
    fn from_base_fn<F: FnMut(usize) -> Base>(f: F) -> Self;
    fn from_base_iter<I: Iterator<Item = Base>>(iter: I) -> Self;

    /// Suppose this field extension is represented by the quotient
    /// ring B[X]/(f(X)) where B is `Base` and f is an irreducible
    /// polynomial of degree `D`. This function takes a field element
    /// \sum_i bs[i] * X^i and returns the coefficients as a slice
    /// `bs` of length at most D containing, from lowest degree to
    /// highest.
    ///
    /// NB: The value produced by this function fundamentally depends
    /// on the choice of irreducible polynomial f. Care must be taken
    /// to ensure portability if these values might ever be passed to
    /// (or rederived within) another compilation environment where a
    /// different f might have been used.
    fn as_base_slice(&self) -> &[Base];

    /// Suppose this field extension is represented by the quotient
    /// ring B[X]/(f(X)) where B is `Base` and f is an irreducible
    /// polynomial of degree `D`. This function returns the field
    /// element `X^exponent` if `exponent < D` and panics otherwise.
    /// (The fact that f is not known at the point that this function
    /// is defined prevents implementing exponentiation of higher
    /// powers since the reduction cannot be performed.)
    ///
    /// NB: The value produced by this function fundamentally depends
    /// on the choice of irreducible polynomial f. Care must be taken
    /// to ensure portability if these values might ever be passed to
    /// (or rederived within) another compilation environment where a
    /// different f might have been used.
    fn monomial(exponent: usize) -> Self {
        assert!(exponent < Self::D, "requested monomial of too high degree");
        let mut vec = vec![Base::ZERO; Self::D];
        vec[exponent] = Base::ONE;
        Self::from_base_slice(&vec)
    }
}

pub trait ExtensionField<Base: Field>: Field + AbstractExtensionField<Base> {
    type ExtensionPacking: AbstractExtensionField<Base::Packing, F = Self>
        + 'static
        + Copy
        + Send
        + Sync;

    #[inline(always)]
    fn is_in_basefield(&self) -> bool {
        self.as_base_slice()[1..].iter().all(Field::is_zero)
    }

    fn as_base(&self) -> Option<Base> {
        if self.is_in_basefield() {
            Some(self.as_base_slice()[0])
        } else {
            None
        }
    }

    fn ext_powers_packed(&self) -> impl Iterator<Item = Self::ExtensionPacking> {
        let powers = self.powers().take(Base::Packing::WIDTH + 1).collect_vec();
        // Transpose first WIDTH powers
        let current = Self::ExtensionPacking::from_base_fn(|i| {
            Base::Packing::from_fn(|j| powers[j].as_base_slice()[i])
        });
        // Broadcast self^WIDTH
        let multiplier = Self::ExtensionPacking::from_base_fn(|i| {
            Base::Packing::from(powers[Base::Packing::WIDTH].as_base_slice()[i])
        });

        core::iter::successors(Some(current), move |&current| Some(current * multiplier))
    }
}

impl<F: Field> ExtensionField<F> for F {
    type ExtensionPacking = F::Packing;
}

impl<AF: AbstractField> AbstractExtensionField<AF> for AF {
    const D: usize = 1;

    fn from_base(b: AF) -> Self {
        b
    }

    fn from_base_slice(bs: &[AF]) -> Self {
        assert_eq!(bs.len(), 1);
        bs[0].clone()
    }

    fn from_base_iter<I: Iterator<Item = AF>>(mut iter: I) -> Self {
        iter.next().unwrap()
    }

    fn from_base_fn<F: FnMut(usize) -> AF>(mut f: F) -> Self {
        f(0)
    }

    #[inline(always)]
    fn as_base_slice(&self) -> &[AF] {
        slice::from_ref(self)
    }
}

/// A field which supplies information like the two-adicity of its multiplicative group, and methods
/// for obtaining two-adic generators.
pub trait TwoAdicField: Field {
    /// The number of factors of two in this field's multiplicative group.
    const TWO_ADICITY: usize;

    /// Returns a generator of the multiplicative group of order `2^bits`.
    /// Assumes `bits <= TWO_ADICITY`, otherwise the result is undefined.
    #[must_use]
    fn two_adic_generator(bits: usize) -> Self;
}

/// An iterator over the powers of a certain base element `b`: `b^0, b^1, b^2, ...`.
#[derive(Clone, Debug)]
pub struct Powers<F> {
    pub base: F,
    pub current: F,
}

impl<AF: AbstractField> Iterator for Powers<AF> {
    type Item = AF;

    fn next(&mut self) -> Option<AF> {
        let result = self.current.clone();
        self.current *= self.base.clone();
        Some(result)
    }
}

/// like `Powers`, but packed into `PackedField` elements
#[derive(Clone, Debug)]
pub struct PackedPowers<F, P: PackedField<Scalar = F>> {
    // base ** P::WIDTH
    pub multiplier: P,
    pub current: P,
}

impl<AF: AbstractField, P: PackedField<Scalar = AF>> Iterator for PackedPowers<AF, P> {
    type Item = P;

    fn next(&mut self) -> Option<P> {
        let result = self.current;
        self.current *= self.multiplier;
        Some(result)
    }
}<|MERGE_RESOLUTION|>--- conflicted
+++ resolved
@@ -142,7 +142,7 @@
     #[must_use]
     #[inline]
     fn mul_2exp_u64(&self, exp: u64) -> Self {
-        self.clone() * Self::two().exp_u64(exp)
+        self.clone() * Self::TWO.exp_u64(exp)
     }
 
     #[must_use]
@@ -230,16 +230,6 @@
         *self == Self::ONE
     }
 
-<<<<<<< HEAD
-=======
-    /// self * 2^exp
-    #[must_use]
-    #[inline]
-    fn mul_2exp_u64(&self, exp: u64) -> Self {
-        *self * Self::TWO.exp_u64(exp)
-    }
-
->>>>>>> 07857788
     /// self / 2^exp
     #[must_use]
     #[inline]

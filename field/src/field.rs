--- conflicted
+++ resolved
@@ -597,36 +597,69 @@
 /// really the result of applying extension of scalars to a FieldAlgebra `FA` to lift `FA`
 /// from an algebra over `F` to an algebra over `EF` and so `FEA = EF ⊗ FA` where the tensor
 /// product is over `F`.
-<<<<<<< HEAD
 pub trait FieldExtensionAlgebra<Base: PrimeCharacteristicRing>:
     PrimeCharacteristicRing + FieldAlgebra<Base>
-=======
-///
-/// This will be deleted in a future PR. It's currently only needed to give some traits for
-/// ExtensionPacking and so we will soon replace it by a new packed extension field trait.
-pub trait FieldExtensionAlgebra<Base: FieldAlgebra>:
-    FieldAlgebra
-    + From<Base>
-    + Add<Base, Output = Self>
-    + AddAssign<Base>
-    + Sub<Base, Output = Self>
-    + SubAssign<Base>
-    + Mul<Base, Output = Self>
-    + MulAssign<Base>
-    + Serializable<Base>
->>>>>>> f83b5f4d
 {
     const D: usize;
-}
-
-<<<<<<< HEAD
+
+    fn from_base(b: Base) -> Self;
+
+    /// Suppose this field extension is represented by the quotient
+    /// ring `B[X]/(f(X))` where B is `Base` and f is an irreducible
+    /// polynomial of degree `D`. This function takes a slice `bs` of
+    /// length at exactly D, and constructs the field element
+    /// `\sum_i bs[i] * X^i`.
+    ///
+    /// NB: The value produced by this function fundamentally depends
+    /// on the choice of irreducible polynomial f. Care must be taken
+    /// to ensure portability if these values might ever be passed to
+    /// (or rederived within) another compilation environment where a
+    /// different f might have been used.
+    fn from_base_slice(bs: &[Base]) -> Self;
+
+    /// Similar to `core:array::from_fn`, with the same caveats as
+    /// `from_base_slice`.
+    fn from_base_fn<F: FnMut(usize) -> Base>(f: F) -> Self;
+    fn from_base_iter<I: Iterator<Item = Base>>(iter: I) -> Self;
+
+    /// Suppose this field extension is represented by the quotient
+    /// ring `B[X]/(f(X))` where B is `Base` and f is an irreducible
+    /// polynomial of degree `D`. This function takes a field element
+    /// `\sum_i bs[i] * X^i` and returns the coefficients as a slice
+    /// `bs` of length at most D containing, from lowest degree to
+    /// highest.
+    ///
+    /// NB: The value produced by this function fundamentally depends
+    /// on the choice of irreducible polynomial f. Care must be taken
+    /// to ensure portability if these values might ever be passed to
+    /// (or rederived within) another compilation environment where a
+    /// different f might have been used.
+    fn as_base_slice(&self) -> &[Base];
+
+    /// Suppose this field extension is represented by the quotient
+    /// ring `B[X]/(f(X))` where B is `Base` and f is an irreducible
+    /// polynomial of degree `D`. This function returns the field
+    /// element `X^exponent` if `exponent < D` and panics otherwise.
+    /// (The fact that f is not known at the point that this function
+    /// is defined prevents implementing exponentiation of higher
+    /// powers since the reduction cannot be performed.)
+    ///
+    /// NB: The value produced by this function fundamentally depends
+    /// on the choice of irreducible polynomial f. Care must be taken
+    /// to ensure portability if these values might ever be passed to
+    /// (or rederived within) another compilation environment where a
+    /// different f might have been used.
+    fn monomial(exponent: usize) -> Self {
+        assert!(exponent < Self::D, "requested monomial of too high degree");
+        let mut vec = vec![Base::ZERO; Self::D];
+        vec[exponent] = Base::ONE;
+        Self::from_base_slice(&vec)
+    }
+}
+
 pub trait ExtensionField<Base: Field>: Field + FieldExtensionAlgebra<Base> {
     type ExtensionPacking: FieldExtensionAlgebra<Base::Packing>
         + FieldAlgebra<Self>
-=======
-pub trait ExtensionField<Base: Field>: Field + FieldExtensionAlgebra<Base> + From<Base> {
-    type ExtensionPacking: FieldExtensionAlgebra<Base::Packing, F = Self>
->>>>>>> f83b5f4d
         + 'static
         + Copy
         + Send
@@ -647,7 +680,6 @@
 
 impl<F: Field> ExtensionField<F> for F {
     type ExtensionPacking = F::Packing;
-<<<<<<< HEAD
 }
 
 impl<FA: PrimeCharacteristicRing> FieldExtensionAlgebra<FA> for FA {
@@ -656,24 +688,24 @@
     fn from_base(b: FA) -> Self {
         b
     }
-=======
->>>>>>> f83b5f4d
-
-    fn is_in_basefield(&self) -> bool {
-        true
-    }
-
-    fn as_base(&self) -> Option<F> {
-        Some(*self)
-    }
-
-    fn ext_powers_packed(&self) -> Powers<Self::ExtensionPacking> {
-        self.powers_packed()
-    }
-}
-
-impl<FA: FieldAlgebra> FieldExtensionAlgebra<FA> for FA {
-    const D: usize = 1;
+
+    fn from_base_slice(bs: &[FA]) -> Self {
+        assert_eq!(bs.len(), 1);
+        bs[0].clone()
+    }
+
+    fn from_base_iter<I: Iterator<Item = FA>>(mut iter: I) -> Self {
+        iter.next().unwrap()
+    }
+
+    fn from_base_fn<F: FnMut(usize) -> FA>(mut f: F) -> Self {
+        f(0)
+    }
+
+    #[inline(always)]
+    fn as_base_slice(&self) -> &[FA] {
+        slice::from_ref(self)
+    }
 }
 
 /// A field which supplies information like the two-adicity of its multiplicative group, and methods

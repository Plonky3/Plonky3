use alloc::vec;
use alloc::vec::Vec;
use core::fmt::{Debug, Display};
use core::hash::Hash;
use core::iter::{Product, Sum};
use core::ops::{Add, AddAssign, Div, Mul, MulAssign, Neg, Sub, SubAssign};
use core::slice;

use itertools::Itertools;
use num_bigint::BigUint;
use num_traits::One;
use nums::{Factorizer, FactorizerFromSplitter, MillerRabin, PollardRho};
use serde::de::DeserializeOwned;
use serde::Serialize;

use crate::exponentiation::bits_u64;
use crate::integers::{from_integer_types, QuotientMap};
use crate::packed::{PackedField, PackedValue};
use crate::Packable;

/// A commutative algebra over a finite field.
///
/// This permits elements like:
/// - an actual field element
/// - a symbolic expression which would evaluate to a field element
/// - an array of field elements
///
/// Mathematically speaking, this is an algebraic structure with addition,
/// multiplication and scalar multiplication. The addition and multiplication
/// maps must be both commutative and associative, and there must
/// exist identity elements for both (named `ZERO` and `ONE`
/// respectively). Furthermore, multiplication must distribute over
/// addition. Finally, the scalar multiplication must be realized by
/// a ring homomorphism from the field to the algebra.
pub trait FieldAlgebra:
    Sized
    + Default
    + Clone
    + From<Self::F>
    + Add<Self::F, Output = Self>
    + AddAssign<Self::F>
    + Sub<Self::F, Output = Self>
    + SubAssign<Self::F>
    + Mul<Self::F, Output = Self>
    + MulAssign<Self::F>
    + Add<Output = Self>
    + AddAssign
    + Sub<Output = Self>
    + SubAssign
    + Neg<Output = Self>
    + Mul<Output = Self>
    + MulAssign
    + Sum
    + Product
    + Debug
{
    type F: Field;
<<<<<<< HEAD
=======

    /// The field `ℤ/p` where the characteristic of this ring is p.
    type PrimeSubfield: PrimeField;

>>>>>>> 0cdc3a14
    /// The additive identity of the algebra.
    ///
    /// For every element `a` in the algebra we require the following properties:
    ///
    /// `a + ZERO = ZERO + a = a,`
    ///
    /// `a + (-a) = (-a) + a = ZERO.`
    const ZERO: Self;

    /// The multiplicative identity of the Algebra
    ///
    /// For every element `a` in the algebra we require the following property:
    ///
    /// `a*ONE = ONE*a = a.`
    const ONE: Self;

    /// The element in the algebra given by `ONE + ONE`.
    ///
    /// This is provided as a convenience as `TWO` occurs regularly in
    /// the proving system. This also is slightly faster than computing
    /// it via addition. Note that multiplication by `TWO` is discouraged.
    /// Instead of `a * TWO` use `a.double()` which will be faster.
    ///
    /// If the field has characteristic 2 this is equal to ZERO.
    const TWO: Self;

    /// The element in the algebra given by `-ONE`.
    ///
    /// This is provided as a convenience as `NEG_ONE` occurs regularly in
    /// the proving system. This also is slightly faster than computing
    /// it via negation. Note that where possible `NEG_ONE` should be absorbed
    /// into mathematical operations. For example `a - b` will be faster
    /// than `a + NEG_ONE * b` and similarly `(-b)` is faster than `NEG_ONE * b`.
    ///
    /// If the field has characteristic 2 this is equal to ONE.
    const NEG_ONE: Self;

<<<<<<< HEAD
    /// Convert from a `bool`.
    fn from_bool(b: bool) -> Self;

    /// Convert from a canonical `u8`.
    ///
    /// If the input is not canonical, i.e. if it exceeds the field's characteristic, then the
    /// behavior is undefined.
    fn from_canonical_u8(n: u8) -> Self;

    /// Convert from a canonical `u16`.
=======
    /// Interpret a field element as a commutative algebra element.
    ///
    /// Mathematically speaking, this map is a ring homomorphism from the base field
    /// to the commutative algebra. The existence of this map makes this structure
    /// an algebra and not simply a commutative ring.
    fn from_f(f: Self::F) -> Self;

    /// Embed an element of the prime field `ℤ/p` into the ring `R`.
>>>>>>> 0cdc3a14
    ///
    /// Given any element `r ∈ ℤ/p`, represented as an integer between `0` and `p - 1`
    /// `from_prime_subfield(r)` will be equal to:
    ///
    /// `Self::ONE + ... + Self::ONE (r times)`
    fn from_prime_subfield(f: Self::PrimeSubfield) -> Self;

    /// Return `Self::ONE` if `b` is `true` and `Self::ZERO` if `b` is `false`.
    fn from_bool(b: bool) -> Self {
        // Some rings might reimplement this to avoid the branch.
        if b {
            Self::ONE
        } else {
            Self::ZERO
        }
    }

    from_integer_types!(u8, u16, u32, u64, u128, usize, i8, i16, i32, i64, i128, isize);

    /// The elementary function `double(a) = 2*a`.
    ///
    /// This function should be preferred over calling `a + a` or `TWO * a` as a faster implementation may be available for some algebras.
    /// If the field has characteristic 2 then this returns 0.
    #[must_use]
    fn double(&self) -> Self {
        self.clone() + self.clone()
    }

    /// The elementary function `square(a) = a^2`.
    ///
    /// This function should be preferred over calling `a * a`, as a faster implementation may be available for some algebras.
    #[must_use]
    fn square(&self) -> Self {
        self.clone() * self.clone()
    }

    /// The elementary function `cube(a) = a^3`.
    ///
    /// This function should be preferred over calling `a * a * a`, as a faster implementation may be available for some algebras.
    #[must_use]
    fn cube(&self) -> Self {
        self.square() * self.clone()
    }

    /// Exponentiation by a `u64` power.
    #[must_use]
    #[inline]
    fn exp_u64(&self, power: u64) -> Self {
        let mut current = self.clone();
        let mut product = Self::ONE;

        for j in 0..bits_u64(power) {
            if (power >> j & 1) != 0 {
                product *= current.clone();
            }
            current = current.square();
        }
        product
    }

    /// Exponentiation by a constant power.
    ///
    /// For a collection of small values we implement custom multiplication chain circuits which can be faster than the
    /// simpler square and multiply approach.
    #[must_use]
    #[inline(always)]
    fn exp_const_u64<const POWER: u64>(&self) -> Self {
        match POWER {
            0 => Self::ONE,
            1 => self.clone(),
            2 => self.square(),
            3 => self.cube(),
            4 => self.square().square(),
            5 => self.square().square() * self.clone(),
            6 => self.square().cube(),
            7 => {
                let x2 = self.square();
                let x3 = x2.clone() * self.clone();
                let x4 = x2.square();
                x3 * x4
            }
            _ => self.exp_u64(POWER),
        }
    }

    /// Compute self^{2^power_log} by repeated squaring.
    #[must_use]
    fn exp_power_of_2(&self, power_log: usize) -> Self {
        let mut res = self.clone();
        for _ in 0..power_log {
            res = res.square();
        }
        res
    }

    /// self * 2^exp
    #[must_use]
    #[inline]
    fn mul_2exp_u64(&self, exp: u64) -> Self {
        self.clone() * Self::TWO.exp_u64(exp)
    }

    /// Construct an iterator which returns powers of `self: self^0, self^1, self^2, ...`.
    #[must_use]
    fn powers(&self) -> Powers<Self> {
        self.shifted_powers(Self::ONE)
    }

    /// Construct an iterator which returns powers of `self` shifted by `start: start, start*self^1, start*self^2, ...`.
    fn shifted_powers(&self, start: Self) -> Powers<Self> {
        Powers {
            base: self.clone(),
            current: start,
        }
    }

    /// Construct an iterator which returns powers of `self` packed into `PackedField` elements.
    ///
    /// E.g. if `PACKING::WIDTH = 4` this returns the elements:
    /// `[self^0, self^1, self^2, self^3], [self^4, self^5, self^6, self^7], ...`.
    fn powers_packed<P: PackedField<Scalar = Self>>(&self) -> Powers<P> {
        self.shifted_powers_packed(Self::ONE)
    }

    /// Construct an iterator which returns powers of `self` shifted by start
    /// and packed into `PackedField` elements.
    ///
    /// E.g. if `PACKING::WIDTH = 4` this returns the elements:
    /// `[start, start*self, start*self^2, start*self^3], [start*self^4, start*self^5, start*self^6, start*self^7], ...`.
    fn shifted_powers_packed<P: PackedField<Scalar = Self>>(&self, start: Self) -> Powers<P> {
        let mut current: P = start.into();
        let slice = current.as_slice_mut();
        for i in 1..P::WIDTH {
            slice[i] = slice[i - 1].clone() * self.clone();
        }

        Powers {
            base: self.clone().exp_u64(P::WIDTH as u64).into(),
            current,
        }
    }

    /// Compute the dot product of two vectors.
    fn dot_product<const N: usize>(u: &[Self; N], v: &[Self; N]) -> Self {
        u.iter().zip(v).map(|(x, y)| x.clone() * y.clone()).sum()
    }

    /// Allocates a vector of zero elements of length `len`. Many operating systems zero pages
    /// before assigning them to a userspace process. In that case, our process should not need to
    /// write zeros, which would be redundant. However, the compiler may not always recognize this.
    ///
    /// In particular, `vec![Self::ZERO; len]` appears to result in redundant userspace zeroing.
    /// This is the default implementation, but implementors may wish to provide their own
    /// implementation which transmutes something like `vec![0u32; len]`.
    #[inline]
    fn zero_vec(len: usize) -> Vec<Self> {
        vec![Self::ZERO; len]
    }
}

/// A ring implements `InjectiveMonomial<N>` if the algebraic function
/// `f(x) = x^N` is an injective map on elements of the ring.
///
/// We do not enforce that this map be invertible as there are useful
/// cases such as polynomials or symbolic expressions where no inverse exists.
///
/// However, if the ring is a field with order `q` or an array of such field elements,
/// then `f(x) = x^N` will be injective if and only if it is invertible and so in
/// such cases this monomial acts as a permutation. Moreover, this will occur
/// exactly when `N` and `q - 1` are relatively prime i.e. `gcd(N, q - 1) = 1`.
pub trait InjectiveMonomial<const N: u64>: FieldAlgebra {
    /// Compute `x -> x^n` for a given `n > 1` such that this
    /// map is injective.
    fn injective_exp_n(&self) -> Self {
        self.exp_const_u64::<N>()
    }
}

/// A ring implements PermutationMonomial<N> if the algebraic function
/// `f(x) = x^N` is invertible and thus acts as a permutation on elements of the ring.
///
/// In all cases we care about, this means that we can find another integer `K` such
/// that `x = x^{NK}` for all elements of our ring.
pub trait PermutationMonomial<const N: u64>: InjectiveMonomial<N> {
    /// Compute `x -> x^K` for a given `K > 1` such that
    /// `x^{NK} = x` for all elements `x`.
    fn injective_exp_root_n(&self) -> Self;
}

/// An element of a finite field.
pub trait Field:
    FieldAlgebra<F = Self>
    + Packable
    + 'static
    + Copy
    + Div<Self, Output = Self>
    + Eq
    + Hash
    + Send
    + Sync
    + Display
    + Serialize
    + DeserializeOwned
{
    type Packing: PackedField<Scalar = Self>;

    /// A generator of this field's entire multiplicative group.
    const GENERATOR: Self;

    fn is_zero(&self) -> bool {
        *self == Self::ZERO
    }

    fn is_one(&self) -> bool {
        *self == Self::ONE
    }

    /// self / 2^exp
    #[must_use]
    #[inline]
    fn div_2exp_u64(&self, exp: u64) -> Self {
        *self / Self::TWO.exp_u64(exp)
    }

    /// The multiplicative inverse of this field element, if it exists.
    ///
    /// NOTE: The inverse of `0` is undefined and will return `None`.
    #[must_use]
    fn try_inverse(&self) -> Option<Self>;

    #[must_use]
    fn inverse(&self) -> Self {
        self.try_inverse().expect("Tried to invert zero")
    }

    /// Computes input/2.
    /// Should be overwritten by most field implementations to use bitshifts.
    /// Will error if the field characteristic is 2.
    #[must_use]
    fn halve(&self) -> Self {
        let half = Self::TWO
            .try_inverse()
            .expect("Cannot divide by 2 in fields with characteristic 2");
        *self * half
    }

    fn order() -> BigUint;

    /// A list of (factor, exponent) pairs.
    fn multiplicative_group_factors() -> Vec<(BigUint, usize)> {
        let primality_test = MillerRabin { error_bits: 128 };
        let composite_splitter = PollardRho;
        let factorizer = FactorizerFromSplitter {
            primality_test,
            composite_splitter,
        };
        let n = Self::order() - BigUint::one();
        factorizer.factor_counts(&n)
    }

    #[inline]
    fn bits() -> usize {
        Self::order().bits() as usize
    }
}

pub trait PrimeField:
    Field
    + Ord
    + QuotientMap<u8>
    + QuotientMap<u16>
    + QuotientMap<u32>
    + QuotientMap<u64>
    + QuotientMap<u128>
    + QuotientMap<usize>
    + QuotientMap<i8>
    + QuotientMap<i16>
    + QuotientMap<i32>
    + QuotientMap<i64>
    + QuotientMap<i128>
    + QuotientMap<isize>
{
    fn as_canonical_biguint(&self) -> BigUint;
}

/// A prime field of order less than `2^64`.
pub trait PrimeField64: PrimeField {
    const ORDER_U64: u64;

    /// Return the representative of `value` that is less than `ORDER_U64`.
    fn as_canonical_u64(&self) -> u64;

    /// Convert a field element to a `u64` such that any two field elements
    /// are converted to the same `u64` if and only if they represent the same value.
    ///
    /// This will be the fastest way to convert a field element to a `u64` and
    /// is intended for use in hashing. It will also be consistent across different targets.
    fn to_unique_u64(&self) -> u64 {
        // A simple default which is optimal for some fields.
        self.as_canonical_u64()
    }
}

/// A prime field of order less than `2^32`.
pub trait PrimeField32: PrimeField64 {
    const ORDER_U32: u32;

    /// Return the representative of `value` that is less than `ORDER_U32`.
    fn as_canonical_u32(&self) -> u32;

    /// Convert a field element to a `u32` such that any two field elements
    /// are converted to the same `u32` if and only if they represent the same value.
    ///
    /// This will be the fastest way to convert a field element to a `u32` and
    /// is intended for use in hashing. It will also be consistent across different targets.
    fn to_unique_u32(&self) -> u32 {
        // A simple default which is optimal for some fields.
        self.as_canonical_u32()
    }
}

/// A commutative algebra over an extension field.
///
/// Mathematically, this trait captures a slightly more interesting structure than the above one liner.
/// As implemented here, A FieldExtensionAlgebra `FEA` over and extension field `EF` is
/// really the result of applying extension of scalars to a FieldAlgebra `FA` to lift `FA`
/// from an algebra over `F` to an algebra over `EF` and so `FEA = EF ⊗ FA` where the tensor
/// product is over `F`.
pub trait FieldExtensionAlgebra<Base: FieldAlgebra>:
    FieldAlgebra
    + From<Base>
    + Add<Base, Output = Self>
    + AddAssign<Base>
    + Sub<Base, Output = Self>
    + SubAssign<Base>
    + Mul<Base, Output = Self>
    + MulAssign<Base>
{
    const D: usize;

    fn from_base(b: Base) -> Self;

    /// Suppose this field extension is represented by the quotient
    /// ring `B[X]/(f(X))` where B is `Base` and f is an irreducible
    /// polynomial of degree `D`. This function takes a slice `bs` of
    /// length at exactly D, and constructs the field element
    /// `\sum_i bs[i] * X^i`.
    ///
    /// NB: The value produced by this function fundamentally depends
    /// on the choice of irreducible polynomial f. Care must be taken
    /// to ensure portability if these values might ever be passed to
    /// (or rederived within) another compilation environment where a
    /// different f might have been used.
    fn from_base_slice(bs: &[Base]) -> Self;

    /// Similar to `core:array::from_fn`, with the same caveats as
    /// `from_base_slice`.
    fn from_base_fn<F: FnMut(usize) -> Base>(f: F) -> Self;
    fn from_base_iter<I: Iterator<Item = Base>>(iter: I) -> Self;

    /// Suppose this field extension is represented by the quotient
    /// ring `B[X]/(f(X))` where B is `Base` and f is an irreducible
    /// polynomial of degree `D`. This function takes a field element
    /// `\sum_i bs[i] * X^i` and returns the coefficients as a slice
    /// `bs` of length at most D containing, from lowest degree to
    /// highest.
    ///
    /// NB: The value produced by this function fundamentally depends
    /// on the choice of irreducible polynomial f. Care must be taken
    /// to ensure portability if these values might ever be passed to
    /// (or rederived within) another compilation environment where a
    /// different f might have been used.
    fn as_base_slice(&self) -> &[Base];

    /// Suppose this field extension is represented by the quotient
    /// ring `B[X]/(f(X))` where B is `Base` and f is an irreducible
    /// polynomial of degree `D`. This function returns the field
    /// element `X^exponent` if `exponent < D` and panics otherwise.
    /// (The fact that f is not known at the point that this function
    /// is defined prevents implementing exponentiation of higher
    /// powers since the reduction cannot be performed.)
    ///
    /// NB: The value produced by this function fundamentally depends
    /// on the choice of irreducible polynomial f. Care must be taken
    /// to ensure portability if these values might ever be passed to
    /// (or rederived within) another compilation environment where a
    /// different f might have been used.
    fn monomial(exponent: usize) -> Self {
        assert!(exponent < Self::D, "requested monomial of too high degree");
        let mut vec = vec![Base::ZERO; Self::D];
        vec[exponent] = Base::ONE;
        Self::from_base_slice(&vec)
    }
}

pub trait ExtensionField<Base: Field>: Field + FieldExtensionAlgebra<Base> {
    type ExtensionPacking: FieldExtensionAlgebra<Base::Packing, F = Self>
        + 'static
        + Copy
        + Send
        + Sync;

    #[inline(always)]
    fn is_in_basefield(&self) -> bool {
        self.as_base_slice()[1..].iter().all(Field::is_zero)
    }

    fn as_base(&self) -> Option<Base> {
        if self.is_in_basefield() {
            Some(self.as_base_slice()[0])
        } else {
            None
        }
    }

    /// Construct an iterator which returns powers of `self` packed into `ExtensionPacking` elements.
    ///
    /// E.g. if `PACKING::WIDTH = 4` this returns the elements:
    /// `[self^0, self^1, self^2, self^3], [self^4, self^5, self^6, self^7], ...`.
    fn ext_powers_packed(&self) -> Powers<Self::ExtensionPacking> {
        let powers = self.powers().take(Base::Packing::WIDTH + 1).collect_vec();
        // Transpose first WIDTH powers
        let current = Self::ExtensionPacking::from_base_fn(|i| {
            Base::Packing::from_fn(|j| powers[j].as_base_slice()[i])
        });
        // Broadcast self^WIDTH
        let multiplier = Self::ExtensionPacking::from_base_fn(|i| {
            Base::Packing::from(powers[Base::Packing::WIDTH].as_base_slice()[i])
        });

        Powers {
            base: multiplier,
            current,
        }
    }
}

impl<F: Field> ExtensionField<F> for F {
    type ExtensionPacking = F::Packing;
}

impl<FA: FieldAlgebra> FieldExtensionAlgebra<FA> for FA {
    const D: usize = 1;

    fn from_base(b: FA) -> Self {
        b
    }

    fn from_base_slice(bs: &[FA]) -> Self {
        assert_eq!(bs.len(), 1);
        bs[0].clone()
    }

    fn from_base_iter<I: Iterator<Item = FA>>(mut iter: I) -> Self {
        iter.next().unwrap()
    }

    fn from_base_fn<F: FnMut(usize) -> FA>(mut f: F) -> Self {
        f(0)
    }

    #[inline(always)]
    fn as_base_slice(&self) -> &[FA] {
        slice::from_ref(self)
    }
}

/// A field which supplies information like the two-adicity of its multiplicative group, and methods
/// for obtaining two-adic generators.
pub trait TwoAdicField: Field {
    /// The number of factors of two in this field's multiplicative group.
    const TWO_ADICITY: usize;

    /// Returns a generator of the multiplicative group of order `2^bits`.
    /// Assumes `bits <= TWO_ADICITY`, otherwise the result is undefined.
    #[must_use]
    fn two_adic_generator(bits: usize) -> Self;
}

/// An iterator which returns the powers of a base element `b` shifted by current `c`: `c, c * b, c * b^2, ...`.
#[derive(Clone, Debug)]
pub struct Powers<F> {
    pub base: F,
    pub current: F,
}

impl<FA: FieldAlgebra> Iterator for Powers<FA> {
    type Item = FA;

    fn next(&mut self) -> Option<FA> {
        let result = self.current.clone();
        self.current *= self.base.clone();
        Some(result)
    }
}<|MERGE_RESOLUTION|>--- conflicted
+++ resolved
@@ -55,13 +55,10 @@
     + Debug
 {
     type F: Field;
-<<<<<<< HEAD
-=======
 
     /// The field `ℤ/p` where the characteristic of this ring is p.
     type PrimeSubfield: PrimeField;
 
->>>>>>> 0cdc3a14
     /// The additive identity of the algebra.
     ///
     /// For every element `a` in the algebra we require the following properties:
@@ -99,27 +96,7 @@
     /// If the field has characteristic 2 this is equal to ONE.
     const NEG_ONE: Self;
 
-<<<<<<< HEAD
-    /// Convert from a `bool`.
-    fn from_bool(b: bool) -> Self;
-
-    /// Convert from a canonical `u8`.
-    ///
-    /// If the input is not canonical, i.e. if it exceeds the field's characteristic, then the
-    /// behavior is undefined.
-    fn from_canonical_u8(n: u8) -> Self;
-
-    /// Convert from a canonical `u16`.
-=======
-    /// Interpret a field element as a commutative algebra element.
-    ///
-    /// Mathematically speaking, this map is a ring homomorphism from the base field
-    /// to the commutative algebra. The existence of this map makes this structure
-    /// an algebra and not simply a commutative ring.
-    fn from_f(f: Self::F) -> Self;
-
     /// Embed an element of the prime field `ℤ/p` into the ring `R`.
->>>>>>> 0cdc3a14
     ///
     /// Given any element `r ∈ ℤ/p`, represented as an integer between `0` and `p - 1`
     /// `from_prime_subfield(r)` will be equal to:

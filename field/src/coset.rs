--- conflicted
+++ resolved
@@ -75,11 +75,6 @@
     ///    shifted
     ///  - `log_size`: the size of the subgroup (and hence of the coset) is `2 ^
     ///    log_size`. This determines the subgroup uniquely.
-<<<<<<< HEAD
-    pub const fn new(shift: F, log_size: usize) -> Option<Self> {
-        if log_size <= F::TWO_ADICITY {
-            Some(Self { shift, log_size })
-=======
     pub fn new(shift: F, log_size: usize) -> Option<Self> {
         if shift != F::ZERO && log_size <= F::TWO_ADICITY {
             let shift_inverse = shift.inverse();
@@ -88,7 +83,6 @@
                 shift_inverse,
                 log_size,
             })
->>>>>>> 6e922b34
         } else {
             None
         }
@@ -151,17 +145,11 @@
     }
 
     /// Returns a new coset of the same size whose shift is equal to `scale * self.shift`.
-<<<<<<< HEAD
     pub fn shift_by(&self, scale: F) -> Self {
+        let shift = self.shift * scale;
         Self {
-            shift: self.shift * scale,
-=======
-    pub fn shift_by(&self, scale: F) -> TwoAdicMultiplicativeCoset<F> {
-        let shift = self.shift * scale;
-        TwoAdicMultiplicativeCoset {
             shift,
             shift_inverse: shift.inverse(),
->>>>>>> 6e922b34
             log_size: self.log_size,
         }
     }

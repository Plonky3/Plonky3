--- conflicted
+++ resolved
@@ -9,14 +9,11 @@
 
 [dependencies]
 p3-field = { path = "../field" }
-<<<<<<< HEAD
-p3-util = { path = "../util" }
-=======
 p3-mds = { path = "../mds" }
 p3-poseidon2 = { path = "../poseidon2" }
 p3-symmetric = { path = "../symmetric" }
+p3-util = { path = "../util" }
 num-bigint = { version = "0.4.3", default-features = false }
->>>>>>> 52b0654f
 rand = "0.8.5"
 serde = { version = "1.0", default-features = false, features = ["derive"] }
 

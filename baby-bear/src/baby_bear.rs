--- conflicted
+++ resolved
@@ -225,11 +225,7 @@
         radix2ditsmallbatch,
         crate::BabyBear,
         super::EF,
-<<<<<<< HEAD
-        p3_dft::Radix2FFTSmallBatch<_>
-=======
         p3_dft::Radix2DFTSmallBatch<_>
->>>>>>> 46590e29
     );
     test_field_dft!(bowers, crate::BabyBear, super::EF, p3_dft::Radix2Bowers);
     test_field_dft!(

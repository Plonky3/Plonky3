use p3_field::Field;
use p3_monty_31::{
    BarrettParameters, BinomialExtensionData, FieldParameters, MontyField31, MontyParameters,
    PackedMontyParameters, RelativelyPrimePower, TwoAdicData,
};

/// The prime field `2^31 - 2^27 + 1`, a.k.a. the Baby Bear field.
pub type BabyBear = MontyField31<BabyBearParameters>;

#[derive(Copy, Clone, Default, Debug, Eq, Hash, PartialEq)]
pub struct BabyBearParameters;

impl MontyParameters for BabyBearParameters {
    /// The Baby Bear prime: 2^31 - 2^27 + 1.
    /// This is the unique 31-bit prime with the highest possible 2 adicity (27).
    const PRIME: u32 = 0x78000001;

    const MONTY_BITS: u32 = 32;
    const MONTY_MU: u32 = 0x88000001;
}

impl PackedMontyParameters for BabyBearParameters {}

impl BarrettParameters for BabyBearParameters {}

impl FieldParameters for BabyBearParameters {
    const MONTY_GEN: BabyBear = BabyBear::new(31);

    fn try_inverse<F: Field>(p1: F) -> Option<F> {
        if p1.is_zero() {
            return None;
        }

        // From Fermat's little theorem, in a prime field `F_p`, the inverse of `a` is `a^(p-2)`.
        // Here p-2 = 2013265919 = 1110111111111111111111111111111_2.
        // Uses 30 Squares + 7 Multiplications => 37 Operations total.

        let p100000000 = p1.exp_power_of_2(8);
        let p100000001 = p100000000 * p1;
        let p10000000000000000 = p100000000.exp_power_of_2(8);
        let p10000000100000001 = p10000000000000000 * p100000001;
        let p10000000100000001000 = p10000000100000001.exp_power_of_2(3);
        let p1000000010000000100000000 = p10000000100000001000.exp_power_of_2(5);
        let p1000000010000000100000001 = p1000000010000000100000000 * p1;
        let p1000010010000100100001001 = p1000000010000000100000001 * p10000000100000001000;
        let p10000000100000001000000010 = p1000000010000000100000001.square();
        let p11000010110000101100001011 = p10000000100000001000000010 * p1000010010000100100001001;
        let p100000001000000010000000100 = p10000000100000001000000010.square();
        let p111000011110000111100001111 =
            p100000001000000010000000100 * p11000010110000101100001011;
        let p1110000111100001111000011110000 = p111000011110000111100001111.exp_power_of_2(4);
        let p1110111111111111111111111111111 =
            p1110000111100001111000011110000 * p111000011110000111100001111;

        Some(p1110111111111111111111111111111)
    }
}

impl RelativelyPrimePower<7> for BabyBearParameters {
    /// In the field `BabyBear`, `a^{1/7}` is equal to a^{1725656503}.
    ///
    /// This follows from the calculation `7 * 1725656503 = 6*(2^31 - 2^27) + 1 = 1 mod (p - 1)`.
    fn exp_root_d<FA: FieldAlgebra>(val: FA) -> FA {
        // We use a custom addition chain.
        // This could possibly by further optimised.
        exp_1725656503(val)
    }
}

impl TwoAdicData for BabyBearParameters {
    const TWO_ADICITY: usize = 27;

    type ArrayLike = &'static [BabyBear];

    const TWO_ADIC_GENERATORS: Self::ArrayLike = &BabyBear::new_array([
        0x1, 0x78000000, 0x67055c21, 0x5ee99486, 0xbb4c4e4, 0x2d4cc4da, 0x669d6090, 0x17b56c64,
        0x67456167, 0x688442f9, 0x145e952d, 0x4fe61226, 0x4c734715, 0x11c33e2a, 0x62c3d2b1,
        0x77cad399, 0x54c131f4, 0x4cabd6a6, 0x5cf5713f, 0x3e9430e8, 0xba067a3, 0x18adc27d,
        0x21fd55bc, 0x4b859b3d, 0x3bd57996, 0x4483d85a, 0x3a26eef8, 0x1a427a41,
    ]);

    const ROOTS_8: Self::ArrayLike = &BabyBear::new_array([0x1, 0x5ee99486, 0x67055c21, 0xc9ea3ba]);
    const INV_ROOTS_8: Self::ArrayLike =
        &BabyBear::new_array([0x1, 0x6b615c47, 0x10faa3e0, 0x19166b7b]);

    const ROOTS_16: Self::ArrayLike = &BabyBear::new_array([
        0x1, 0xbb4c4e4, 0x5ee99486, 0x4b49e08, 0x67055c21, 0x5376917a, 0xc9ea3ba, 0x563112a7,
    ]);
    const INV_ROOTS_16: Self::ArrayLike = &BabyBear::new_array([
        0x1, 0x21ceed5a, 0x6b615c47, 0x24896e87, 0x10faa3e0, 0x734b61f9, 0x19166b7b, 0x6c4b3b1d,
    ]);
}

impl BinomialExtensionData<4> for BabyBearParameters {
    const W: BabyBear = BabyBear::new(11);
    const DTH_ROOT: BabyBear = BabyBear::new(1728404513);
    const EXT_GENERATOR: [BabyBear; 4] = BabyBear::new_array([8, 1, 0, 0]);
    const EXT_TWO_ADICITY: usize = 29;

    type ArrayLike = [[BabyBear; 4]; 2];
    const TWO_ADIC_EXTENSION_GENERATORS: Self::ArrayLike =
        BabyBear::new_2d_array([[0, 0, 1996171314, 0], [0, 0, 0, 124907976]]);
}

impl BinomialExtensionData<5> for BabyBearParameters {
    const W: BabyBear = BabyBear::new(2);
    const DTH_ROOT: BabyBear = BabyBear::new(815036133);
    const EXT_GENERATOR: [BabyBear; 5] = BabyBear::new_array([8, 1, 0, 0, 0]);
    const EXT_TWO_ADICITY: usize = 27;

    type ArrayLike = [[BabyBear; 5]; 0];
    const TWO_ADIC_EXTENSION_GENERATORS: Self::ArrayLike = [];
}

#[cfg(test)]
mod tests {
    use core::array;

<<<<<<< HEAD
    use p3_field::{FieldAlgebra, PrimeField32, PrimeField64, TwoAdicField};
=======
    use p3_field::{
        InjectiveMonomial, PermutationMonomial, PrimeField32, PrimeField64, TwoAdicField,
    };
>>>>>>> e27b322e
    use p3_field_testing::{test_field, test_field_dft, test_two_adic_field};

    use super::*;

    type F = BabyBear;

    #[test]
    fn test_baby_bear_two_adicity_generators() {
        let base = BabyBear::from_canonical_u32(0x1a427a41);
        for bits in 0..=BabyBear::TWO_ADICITY {
            assert_eq!(
                BabyBear::two_adic_generator(bits),
                base.exp_power_of_2(BabyBear::TWO_ADICITY - bits)
            );
        }
    }

    #[test]
    fn test_to_babybear_array() {
        let range_array: [u32; 32] = array::from_fn(|i| i as u32);
        assert_eq!(
            BabyBear::new_array(range_array),
            range_array.map(F::from_canonical_u32)
        )
    }

    #[test]
    fn test_baby_bear() {
        let f = F::from_canonical_u32(100);
        assert_eq!(f.as_canonical_u64(), 100);

        let f = F::from_canonical_u32(0);
        assert!(f.is_zero());

        let f = F::from_wrapped_u32(F::ORDER_U32);
        assert!(f.is_zero());

        let f_1 = F::ONE;
        let f_1_copy = F::from_canonical_u32(1);

        let expected_result = F::ZERO;
        assert_eq!(f_1 - f_1_copy, expected_result);

        let expected_result = F::TWO;
        assert_eq!(f_1 + f_1_copy, expected_result);

        let f_2 = F::from_canonical_u32(2);
        let expected_result = F::from_canonical_u32(3);
        assert_eq!(f_1 + f_1_copy * f_2, expected_result);

        let expected_result = F::from_canonical_u32(5);
        assert_eq!(f_1 + f_2 * f_2, expected_result);

        let f_p_minus_1 = F::from_canonical_u32(F::ORDER_U32 - 1);
        let expected_result = F::ZERO;
        assert_eq!(f_1 + f_p_minus_1, expected_result);

        let f_p_minus_2 = F::from_canonical_u32(F::ORDER_U32 - 2);
        let expected_result = F::from_canonical_u32(F::ORDER_U32 - 3);
        assert_eq!(f_p_minus_1 + f_p_minus_2, expected_result);

        let expected_result = F::from_canonical_u32(1);
        assert_eq!(f_p_minus_1 - f_p_minus_2, expected_result);

        let expected_result = f_p_minus_1;
        assert_eq!(f_p_minus_2 - f_p_minus_1, expected_result);

        let expected_result = f_p_minus_2;
        assert_eq!(f_p_minus_1 - f_1, expected_result);

        let m1 = F::from_canonical_u32(0x34167c58);
        let m2 = F::from_canonical_u32(0x61f3207b);
        let expected_prod = F::from_canonical_u32(0x1b5c8046);
        assert_eq!(m1 * m2, expected_prod);

        assert_eq!(m1.injective_exp_n().injective_exp_root_n(), m1);
        assert_eq!(m2.injective_exp_n().injective_exp_root_n(), m2);
        assert_eq!(f_2.injective_exp_n().injective_exp_root_n(), f_2);

        let f_serialized = serde_json::to_string(&f).unwrap();
        let f_deserialized: F = serde_json::from_str(&f_serialized).unwrap();
        assert_eq!(f, f_deserialized);

        let f_1_serialized = serde_json::to_string(&f_1).unwrap();
        let f_1_deserialized: F = serde_json::from_str(&f_1_serialized).unwrap();
        let f_1_serialized_again = serde_json::to_string(&f_1_deserialized).unwrap();
        let f_1_deserialized_again: F = serde_json::from_str(&f_1_serialized_again).unwrap();
        assert_eq!(f_1, f_1_deserialized);
        assert_eq!(f_1, f_1_deserialized_again);

        let f_2_serialized = serde_json::to_string(&f_2).unwrap();
        let f_2_deserialized: F = serde_json::from_str(&f_2_serialized).unwrap();
        assert_eq!(f_2, f_2_deserialized);

        let f_p_minus_1_serialized = serde_json::to_string(&f_p_minus_1).unwrap();
        let f_p_minus_1_deserialized: F = serde_json::from_str(&f_p_minus_1_serialized).unwrap();
        assert_eq!(f_p_minus_1, f_p_minus_1_deserialized);

        let f_p_minus_2_serialized = serde_json::to_string(&f_p_minus_2).unwrap();
        let f_p_minus_2_deserialized: F = serde_json::from_str(&f_p_minus_2_serialized).unwrap();
        assert_eq!(f_p_minus_2, f_p_minus_2_deserialized);

        let m1_serialized = serde_json::to_string(&m1).unwrap();
        let m1_deserialized: F = serde_json::from_str(&m1_serialized).unwrap();
        assert_eq!(m1, m1_deserialized);

        let m2_serialized = serde_json::to_string(&m2).unwrap();
        let m2_deserialized: F = serde_json::from_str(&m2_serialized).unwrap();
        assert_eq!(m2, m2_deserialized);
    }

    test_field!(crate::BabyBear);
    test_two_adic_field!(crate::BabyBear);

    test_field_dft!(radix2dit, crate::BabyBear, p3_dft::Radix2Dit<_>);
    test_field_dft!(bowers, crate::BabyBear, p3_dft::Radix2Bowers);
    test_field_dft!(parallel, crate::BabyBear, p3_dft::Radix2DitParallel::<_>);
    test_field_dft!(
        recur_dft,
        crate::BabyBear,
        p3_monty_31::dft::RecursiveDft<_>
    );
}<|MERGE_RESOLUTION|>--- conflicted
+++ resolved
@@ -116,13 +116,9 @@
 mod tests {
     use core::array;
 
-<<<<<<< HEAD
-    use p3_field::{FieldAlgebra, PrimeField32, PrimeField64, TwoAdicField};
-=======
     use p3_field::{
         InjectiveMonomial, PermutationMonomial, PrimeField32, PrimeField64, TwoAdicField,
     };
->>>>>>> e27b322e
     use p3_field_testing::{test_field, test_field_dft, test_two_adic_field};
 
     use super::*;

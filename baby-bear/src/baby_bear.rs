--- conflicted
+++ resolved
@@ -37,11 +37,8 @@
 #[derive(Copy, Clone, Default, Eq, Hash, PartialEq, Serialize, Deserialize)]
 #[repr(transparent)] // `PackedBabyBearNeon` relies on this!
 pub struct BabyBear {
-<<<<<<< HEAD
-=======
     // This is `pub(crate)` just for tests. If you're accessing `value` outside of those, you're
     // likely doing something fishy.
->>>>>>> 86d13ddf
     pub(crate) value: u32,
 }
 

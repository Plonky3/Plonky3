--- conflicted
+++ resolved
@@ -3,11 +3,7 @@
     use alloc::format;
 
     use p3_field::extension::BinomialExtensionField;
-<<<<<<< HEAD
-    use p3_field::{FieldExtensionAlgebra, PrimeCharacteristicRing};
-=======
-    use p3_field::{FieldAlgebra, Serializable};
->>>>>>> f83b5f4d
+    use p3_field::{PrimeCharacteristicRing, Serializable};
     use p3_field_testing::{test_field, test_two_adic_extension_field};
 
     use crate::BabyBear;

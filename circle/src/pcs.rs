use alloc::borrow::Cow;
use alloc::collections::BTreeMap;
use alloc::vec;
use alloc::vec::Vec;
use core::marker::PhantomData;

use itertools::{Itertools, izip};
use p3_challenger::{CanObserve, FieldChallenger, GrindingChallenger};
use p3_commit::{Mmcs, OpenedValues, Pcs, PolynomialSpace};
use p3_field::extension::ComplexExtendable;
use p3_field::{ExtensionField, Field};
use p3_fri::FriConfig;
use p3_fri::verifier::FriError;
use p3_matrix::dense::{DenseMatrix, RowMajorMatrix};
use p3_matrix::row_index_mapped::RowIndexMappedView;
use p3_matrix::{Dimensions, Matrix};
use p3_maybe_rayon::prelude::*;
use p3_util::log2_strict_usize;
use p3_util::zip_eq::zip_eq;
use serde::{Deserialize, Serialize};
use tracing::info_span;

use crate::deep_quotient::{deep_quotient_reduce_row, extract_lambda};
use crate::domain::CircleDomain;
use crate::folding::{CircleFriConfig, CircleFriGenericConfig, fold_y, fold_y_row};
use crate::point::Point;
use crate::prover::prove;
use crate::verifier::verify;
use crate::{CfftPerm, CfftPermutable, CircleEvaluations, CircleFriProof, cfft_permute_index};

#[derive(Debug)]
pub struct CirclePcs<Val: Field, InputMmcs, FriMmcs> {
    pub mmcs: InputMmcs,
    pub fri_config: FriConfig<FriMmcs>,
    pub _phantom: PhantomData<Val>,
}

impl<Val: Field, InputMmcs, FriMmcs> CirclePcs<Val, InputMmcs, FriMmcs> {
    pub const fn new(mmcs: InputMmcs, fri_config: FriConfig<FriMmcs>) -> Self {
        Self {
            mmcs,
            fri_config,
            _phantom: PhantomData,
        }
    }
}

#[derive(Serialize, Deserialize, Clone)]
#[serde(bound = "")]
pub struct BatchOpening<Val: Field, InputMmcs: Mmcs<Val>> {
    pub(crate) opened_values: Vec<Vec<Val>>,
    pub(crate) opening_proof: <InputMmcs as Mmcs<Val>>::Proof,
}

#[derive(Serialize, Deserialize, Clone)]
#[serde(bound = "")]
pub struct CircleInputProof<
    Val: Field,
    Challenge: Field,
    InputMmcs: Mmcs<Val>,
    FriMmcs: Mmcs<Challenge>,
> {
    input_openings: Vec<BatchOpening<Val, InputMmcs>>,
    first_layer_siblings: Vec<Challenge>,
    first_layer_proof: FriMmcs::Proof,
}

#[derive(Debug)]
pub enum InputError<InputMmcsError, FriMmcsError> {
    InputMmcsError(InputMmcsError),
    FirstLayerMmcsError(FriMmcsError),
    InputShapeError,
}

#[derive(Serialize, Deserialize, Clone)]
#[serde(bound(
    serialize = "Witness: Serialize",
    deserialize = "Witness: Deserialize<'de>"
))]
pub struct CirclePcsProof<
    Val: Field,
    Challenge: Field,
    InputMmcs: Mmcs<Val>,
    FriMmcs: Mmcs<Challenge>,
    Witness,
> {
    first_layer_commitment: FriMmcs::Commitment,
    lambdas: Vec<Challenge>,
    fri_proof: CircleFriProof<
        Challenge,
        FriMmcs,
        Witness,
        CircleInputProof<Val, Challenge, InputMmcs, FriMmcs>,
    >,
}

impl<Val, InputMmcs, FriMmcs, Challenge, Challenger> Pcs<Challenge, Challenger>
    for CirclePcs<Val, InputMmcs, FriMmcs>
where
    Val: ComplexExtendable,
    Challenge: ExtensionField<Val>,
    InputMmcs: Mmcs<Val>,
    FriMmcs: Mmcs<Challenge>,
    Challenger: FieldChallenger<Val> + GrindingChallenger + CanObserve<FriMmcs::Commitment>,
{
    type Domain = CircleDomain<Val>;
    type Commitment = InputMmcs::Commitment;
    type ProverData = InputMmcs::ProverData<RowMajorMatrix<Val>>;
    type EvaluationsOnDomain<'a> = RowIndexMappedView<CfftPerm, DenseMatrix<Val, Cow<'a, [Val]>>>;
    type Proof = CirclePcsProof<Val, Challenge, InputMmcs, FriMmcs, Challenger::Witness>;
    type Error = FriError<FriMmcs::Error, InputError<InputMmcs::Error, FriMmcs::Error>>;

    fn natural_domain_for_degree(&self, degree: usize) -> Self::Domain {
        CircleDomain::standard(log2_strict_usize(degree))
    }

    fn commit(
        &self,
        evaluations: Vec<(Self::Domain, RowMajorMatrix<Val>)>,
    ) -> (Self::Commitment, Self::ProverData) {
        let ldes = evaluations
            .into_iter()
            .map(|(domain, evals)| {
                assert!(
                    domain.log_n >= 2,
                    "CirclePcs cannot commit to a matrix with fewer than 4 rows.",
                    // (because we bivariate fold one bit, and fri needs one more bit)
                );
                CircleEvaluations::from_natural_order(domain, evals)
                    .extrapolate(CircleDomain::standard(
                        domain.log_n + self.fri_config.log_blowup,
                    ))
                    .to_cfft_order()
            })
            .collect_vec();
        let (comm, mmcs_data) = self.mmcs.commit(ldes);
        (comm, mmcs_data)
    }

    fn get_evaluations_on_domain<'a>(
        &self,
        data: &'a Self::ProverData,
        idx: usize,
        domain: Self::Domain,
    ) -> Self::EvaluationsOnDomain<'a> {
        let mat = self.mmcs.get_matrices(data)[idx].as_view();
        let committed_domain = CircleDomain::standard(log2_strict_usize(mat.height()));
        if domain == committed_domain {
            mat.as_cow().cfft_perm_rows()
        } else {
            CircleEvaluations::from_cfft_order(committed_domain, mat)
                .extrapolate(domain)
                .to_cfft_order()
                .as_cow()
                .cfft_perm_rows()
        }
    }

    fn open(
        &self,
        // For each round,
        rounds: Vec<(
            &Self::ProverData,
            // for each matrix,
            Vec<
                // points to open
                Vec<Challenge>,
            >,
        )>,
        challenger: &mut Challenger,
    ) -> (OpenedValues<Challenge>, Self::Proof) {
        // Open matrices at points
        let values: OpenedValues<Challenge> = rounds
            .iter()
            .map(|(data, points_for_mats)| {
                let mats = self.mmcs.get_matrices(data);
                debug_assert_eq!(
                    mats.len(),
                    points_for_mats.len(),
                    "Mismatched number of matrices and points"
                );
                izip!(mats, points_for_mats)
                    .map(|(mat, points_for_mat)| {
                        let log_height = log2_strict_usize(mat.height());
                        // It was committed in cfft order.
                        let evals = CircleEvaluations::from_cfft_order(
                            CircleDomain::standard(log_height),
                            mat.as_view(),
                        );
                        points_for_mat
                            .iter()
                            .map(|&zeta| {
                                let zeta = Point::from_projective_line(zeta);
                                let ps_at_zeta =
                                    info_span!("compute opened values with Lagrange interpolation")
                                        .in_scope(|| evals.evaluate_at_point(zeta));
                                ps_at_zeta
                                    .iter()
                                    .for_each(|&p| challenger.observe_algebra_element(p));
                                ps_at_zeta
                            })
                            .collect()
                    })
                    .collect()
            })
            .collect();

        // Batch combination challenge
        let alpha: Challenge = challenger.sample_algebra_element();

        /*
        We are reducing columns ("ro" = reduced opening) with powers of alpha:
          ro = .. + α^n c_n + α^(n+1) c_(n+1) + ..
        But we want to precompute small powers of alpha, and batch the columns. So we can do:
          ro = .. + α^n (α^0 c_n + α^1 c_(n+1) + ..) + ..
        reusing the α^0, α^1, etc., then at the end of each column batch we multiply by the α^n.
        (Due to circle stark specifics, we need 2 powers of α for each column, so actually α^(2n)).
        We store this α^(2n), the running reducing factor per log_height, and call it the "alpha offset".
        */

        // log_height -> (alpha offset, reduced openings column)
        let mut reduced_openings: BTreeMap<usize, (Challenge, Vec<Challenge>)> = BTreeMap::new();

        rounds
            .iter()
            .zip(values.iter())
            .for_each(|((data, points_for_mats), values)| {
                let mats = self.mmcs.get_matrices(data);
                izip!(mats, points_for_mats, values).for_each(|(mat, points_for_mat, values)| {
                    let log_height = log2_strict_usize(mat.height());
                    // It was committed in cfft order.
                    let evals = CircleEvaluations::from_cfft_order(
                        CircleDomain::standard(log_height),
                        mat.as_view(),
                    );

                    let (alpha_offset, reduced_opening_for_log_height) =
                        reduced_openings.entry(log_height).or_insert_with(|| {
                            (Challenge::ONE, vec![Challenge::ZERO; 1 << log_height])
                        });

                    points_for_mat
                        .iter()
                        .zip(values.iter())
                        .for_each(|(&zeta, ps_at_zeta)| {
                            let zeta = Point::from_projective_line(zeta);

                            // Reduce this matrix, as a deep quotient, into one column with powers of α.
                            let mat_ros = evals.deep_quotient_reduce(alpha, zeta, ps_at_zeta);

                            // Fold it into our running reduction, offset by alpha_offset.
                            reduced_opening_for_log_height
                                .par_iter_mut()
                                .zip(mat_ros)
                                .for_each(|(ro, mat_ro)| {
                                    *ro += *alpha_offset * mat_ro;
                                });

                            // Update alpha_offset from α^i -> α^(i + 2 * width)
                            *alpha_offset *= alpha.exp_u64(2 * evals.values.width() as u64);
                        });
                });
            });

        // Iterate over our reduced columns and extract lambda - the multiple of the vanishing polynomial
        // which may appear in the reduced quotient due to CFFT dimension gap.

        let mut lambdas = vec![];
        let mut log_heights = vec![];
        let first_layer_mats: Vec<RowMajorMatrix<Challenge>> = reduced_openings
            .into_iter()
            .map(|(log_height, (_, mut ro))| {
                assert!(log_height > 0);
                log_heights.push(log_height);
                let lambda = extract_lambda(&mut ro, self.fri_config.log_blowup);
                lambdas.push(lambda);
                // Prepare for first layer fold with 2 siblings per leaf.
                RowMajorMatrix::new(ro, 2)
            })
            .collect();
        let log_max_height = log_heights.iter().max().copied().unwrap();

        // Commit to reduced openings at each log_height, so we can challenge a global
        // folding factor for all first layers, which we use for a "manual" (not part of p3-fri) fold.
        // This is necessary because the first layer of folding uses different twiddles, so it's easiest
        // to do it here, before p3-fri.

        let (first_layer_commitment, first_layer_data) =
            self.fri_config.mmcs.commit(first_layer_mats);
        challenger.observe(first_layer_commitment.clone());
        let bivariate_beta: Challenge = challenger.sample_algebra_element();

        // Fold all first layers at bivariate_beta.

        let fri_input: Vec<Vec<Challenge>> = self
            .fri_config
            .mmcs
            .get_matrices(&first_layer_data)
            .into_iter()
            .map(|m| fold_y(bivariate_beta, m.as_view()))
            // Reverse, because FRI expects descending by height
            .rev()
            .collect();

        let g: CircleFriConfig<Val, Challenge, InputMmcs, FriMmcs> =
            CircleFriGenericConfig(PhantomData);

        let fri_proof = prove(&g, &self.fri_config, fri_input, challenger, |index| {
            // CircleFriFolder asks for an extra query index bit, so we use that here to index
            // the first layer fold.

            // Open the input (big opening, lots of columns) at the full index...
            let input_openings = rounds
                .iter()
                .map(|(data, _)| {
                    let log_max_batch_height = log2_strict_usize(self.mmcs.get_max_height(data));
                    let reduced_index = index >> (log_max_height - log_max_batch_height);
                    let (opened_values, opening_proof) = self.mmcs.open_batch(reduced_index, data);
                    BatchOpening {
                        opened_values,
                        opening_proof,
                    }
                })
                .collect();

            // We committed to first_layer in pairs, so open the reduced index and include the sibling
            // as part of the input proof.
            let (first_layer_values, first_layer_proof) = self
                .fri_config
                .mmcs
                .open_batch(index >> 1, &first_layer_data);
            let first_layer_siblings = izip!(&first_layer_values, &log_heights)
                .map(|(v, log_height)| {
                    let reduced_index = index >> (log_max_height - log_height);
                    let sibling_index = (reduced_index & 1) ^ 1;
                    v[sibling_index]
                })
                .collect();
            CircleInputProof {
                input_openings,
                first_layer_siblings,
                first_layer_proof,
            }
        });

        (
            values,
            CirclePcsProof {
                first_layer_commitment,
                lambdas,
                fri_proof,
            },
        )
    }

    fn verify(
        &self,
        // For each round:
        rounds: Vec<(
            Self::Commitment,
            // for each matrix:
            Vec<(
                // its domain,
                Self::Domain,
                // for each point:
                Vec<(
                    // the point,
                    Challenge,
                    // values at the point
                    Vec<Challenge>,
                )>,
            )>,
        )>,
        proof: &Self::Proof,
        challenger: &mut Challenger,
    ) -> Result<(), Self::Error> {
        // Write evaluations to challenger
        for (_, round) in &rounds {
            for (_, mat) in round {
                for (_, point) in mat {
                    point
                        .iter()
                        .for_each(|&opening| challenger.observe_algebra_element(opening));
                }
            }
        }

        // Batch combination challenge
        let alpha: Challenge = challenger.sample_algebra_element();
        challenger.observe(proof.first_layer_commitment.clone());
        let bivariate_beta: Challenge = challenger.sample_algebra_element();

        // +1 to account for first layer
        let log_global_max_height =
            proof.fri_proof.commit_phase_commits.len() + self.fri_config.log_blowup + 1;

        let g: CircleFriConfig<Val, Challenge, InputMmcs, FriMmcs> =
            CircleFriGenericConfig(PhantomData);

        verify(
            &g,
            &self.fri_config,
            &proof.fri_proof,
            challenger,
            |index, input_proof| {
                // log_height -> (alpha_offset, ro)
                let mut reduced_openings = BTreeMap::new();

                let CircleInputProof {
                    input_openings,
                    first_layer_siblings,
                    first_layer_proof,
                } = input_proof;

                for (batch_opening, (batch_commit, mats)) in
                    zip_eq(input_openings, &rounds, InputError::InputShapeError)?
                {
                    let batch_heights: Vec<usize> = mats
                        .iter()
                        .map(|(domain, _)| (domain.size() << self.fri_config.log_blowup))
                        .collect_vec();
                    let batch_dims: Vec<Dimensions> = batch_heights
                        .iter()
                        // todo: mmcs doesn't really need width
                        .map(|&height| Dimensions { width: 0, height })
                        .collect_vec();

                    let (dims, idx) = if let Some(log_batch_max_height) =
                        batch_heights.iter().max().map(|x| log2_strict_usize(*x))
                    {
                        (
                            &batch_dims[..],
                            index >> (log_global_max_height - log_batch_max_height),
                        )
                    } else {
                        // Empty batch?
                        (&[][..], 0)
                    };

                    self.mmcs
                        .verify_batch(
                            batch_commit,
                            dims,
                            idx,
                            &batch_opening.opened_values,
                            &batch_opening.opening_proof,
                        )
                        .map_err(InputError::InputMmcsError)?;

                    for (ps_at_x, (mat_domain, mat_points_and_values)) in zip_eq(
                        &batch_opening.opened_values,
                        mats,
                        InputError::InputShapeError,
                    )? {
                        let log_height = mat_domain.log_n + self.fri_config.log_blowup;
                        let bits_reduced = log_global_max_height - log_height;
                        let orig_idx = cfft_permute_index(index >> bits_reduced, log_height);

                        let committed_domain = CircleDomain::standard(log_height);
                        let x = committed_domain.nth_point(orig_idx);

                        let (alpha_offset, ro) = reduced_openings
                            .entry(log_height)
                            .or_insert((Challenge::ONE, Challenge::ZERO));
                        let alpha_pow_width_2 = alpha.exp_u64(ps_at_x.len() as u64).square();

                        for (zeta_uni, ps_at_zeta) in mat_points_and_values {
                            let zeta = Point::from_projective_line(*zeta_uni);

                            *ro += *alpha_offset
                                * deep_quotient_reduce_row(alpha, x, zeta, ps_at_x, ps_at_zeta);

                            *alpha_offset *= alpha_pow_width_2;
                        }
                    }
                }

                // Verify bivariate fold and lambda correction

                let (mut fri_input, fl_dims, fl_leaves): (Vec<_>, Vec<_>, Vec<_>) = zip_eq(
                    zip_eq(
                        reduced_openings,
                        first_layer_siblings,
                        InputError::InputShapeError,
                    )?,
                    &proof.lambdas,
                    InputError::InputShapeError,
                )?
                .map(|(((log_height, (_, ro)), &fl_sib), &lambda)| {
                    assert!(log_height > 0);

                    let orig_size = log_height - self.fri_config.log_blowup;
                    let bits_reduced = log_global_max_height - log_height;
                    let orig_idx = cfft_permute_index(index >> bits_reduced, log_height);

                    let lde_domain = CircleDomain::standard(log_height);
                    let p: Point<Val> = lde_domain.nth_point(orig_idx);

                    let lambda_corrected = ro - lambda * p.v_n(orig_size);

                    let mut fl_values = vec![lambda_corrected; 2];
                    fl_values[((index >> bits_reduced) & 1) ^ 1] = fl_sib;

                    let fri_input = (
                        // - 1 here is because we have already folded a layer.
                        log_height - 1,
                        fold_y_row(
                            index >> (bits_reduced + 1),
                            // - 1 here is log_arity.
                            log_height - 1,
                            bivariate_beta,
                            fl_values.iter().copied(),
                        ),
                    );

                    let fl_dims = Dimensions {
                        width: 0,
                        height: 1 << (log_height - 1),
                    };

                    (fri_input, fl_dims, fl_values)
                })
                .multiunzip();

                // sort descending
                fri_input.reverse();

                self.fri_config
                    .mmcs
                    .verify_batch(
                        &proof.first_layer_commitment,
                        &fl_dims,
                        index >> 1,
                        &fl_leaves,
                        first_layer_proof,
                    )
                    .map_err(InputError::FirstLayerMmcsError)?;

                Ok(fri_input)
            },
        )
    }
}

#[cfg(test)]
mod tests {
    use p3_challenger::{HashChallenger, SerializingChallenger32};
    use p3_commit::ExtensionMmcs;
    use p3_field::extension::BinomialExtensionField;
    use p3_fri::create_test_fri_config;
    use p3_keccak::Keccak256Hash;
    use p3_merkle_tree::MerkleTreeMmcs;
    use p3_mersenne_31::Mersenne31;
<<<<<<< HEAD
    use p3_symmetric::{CompressionFunctionFromHasher, SerializingHasher};
=======
    use p3_symmetric::{CompressionFunctionFromHasher, SerializingHasher32};
    use rand::rngs::SmallRng;
>>>>>>> d73f7675
    use rand::{Rng, SeedableRng};

    use super::*;

    #[test]
    fn circle_pcs() {
        // Very simple pcs test. More rigorous tests in p3_fri/tests/pcs.

        let mut rng = SmallRng::seed_from_u64(0);

        type Val = Mersenne31;
        type Challenge = BinomialExtensionField<Mersenne31, 3>;

        type ByteHash = Keccak256Hash;
        type FieldHash = SerializingHasher<ByteHash>;
        let byte_hash = ByteHash {};
        let field_hash = FieldHash::new(byte_hash);

        type MyCompress = CompressionFunctionFromHasher<ByteHash, 2, 32>;
        let compress = MyCompress::new(byte_hash);

        type ValMmcs = MerkleTreeMmcs<Val, u8, FieldHash, MyCompress, 32>;
        let val_mmcs = ValMmcs::new(field_hash, compress);

        type ChallengeMmcs = ExtensionMmcs<Val, Challenge, ValMmcs>;
        let challenge_mmcs = ChallengeMmcs::new(val_mmcs.clone());

        type Challenger = SerializingChallenger32<Val, HashChallenger<u8, ByteHash, 32>>;

        let fri_config = create_test_fri_config(challenge_mmcs, 0);

        type Pcs = CirclePcs<Val, ValMmcs, ChallengeMmcs>;
        let pcs = Pcs {
            mmcs: val_mmcs,
            fri_config,
            _phantom: PhantomData,
        };

        let log_n = 10;

        let d = <Pcs as p3_commit::Pcs<Challenge, Challenger>>::natural_domain_for_degree(
            &pcs,
            1 << log_n,
        );

        let evals = RowMajorMatrix::rand(&mut rng, 1 << log_n, 1);

        let (comm, data) =
            <Pcs as p3_commit::Pcs<Challenge, Challenger>>::commit(&pcs, vec![(d, evals)]);

        let zeta: Challenge = rng.random();

        let mut chal = Challenger::from_hasher(vec![], byte_hash);
        let (values, proof) = pcs.open(vec![(&data, vec![vec![zeta]])], &mut chal);

        let mut chal = Challenger::from_hasher(vec![], byte_hash);
        pcs.verify(
            vec![(comm, vec![(d, vec![(zeta, values[0][0][0].clone())])])],
            &proof,
            &mut chal,
        )
        .expect("verify err");
    }
}<|MERGE_RESOLUTION|>--- conflicted
+++ resolved
@@ -551,12 +551,8 @@
     use p3_keccak::Keccak256Hash;
     use p3_merkle_tree::MerkleTreeMmcs;
     use p3_mersenne_31::Mersenne31;
-<<<<<<< HEAD
     use p3_symmetric::{CompressionFunctionFromHasher, SerializingHasher};
-=======
-    use p3_symmetric::{CompressionFunctionFromHasher, SerializingHasher32};
     use rand::rngs::SmallRng;
->>>>>>> d73f7675
     use rand::{Rng, SeedableRng};
 
     use super::*;

--- conflicted
+++ resolved
@@ -511,17 +511,7 @@
 
         type Challenger = SerializingChallenger32<Val, HashChallenger<u8, ByteHash, 32>>;
 
-<<<<<<< HEAD
-        let fri_config = FriConfig {
-            log_blowup: 1,
-            log_final_poly_len: 0,
-            num_queries: 2,
-            proof_of_work_bits: 1,
-            mmcs: challenge_mmcs,
-        };
-=======
         let fri_config = create_test_fri_config(challenge_mmcs);
->>>>>>> 10da6631
 
         type Pcs = CirclePcs<Val, ValMmcs, ChallengeMmcs>;
         let pcs = Pcs {

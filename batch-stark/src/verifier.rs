use alloc::vec;
use alloc::vec::Vec;

use hashbrown::HashMap;
use itertools::Itertools;
use p3_air::Air;
use p3_challenger::{CanObserve, FieldChallenger};
use p3_commit::{Pcs, PolynomialSpace};
use p3_field::{BasedVectorSpace, PrimeCharacteristicRing};
use p3_lookup::folders::VerifierConstraintFolderWithLookups;
use p3_lookup::lookup_traits::{
    AirLookupHandler, AirNoLookup, EmptyLookupGadget, Lookup, LookupData, LookupGadget,
};
use p3_matrix::dense::RowMajorMatrixView;
use p3_matrix::stack::VerticalPair;
use p3_uni_stark::{
    LookupError, SymbolicAirBuilder, SymbolicExpression, VerificationError,
    VerifierConstraintFolder, recompose_quotient_from_chunks,
};
use p3_util::zip_eq::zip_eq;
use tracing::instrument;

use crate::common::{CommonData, get_perm_challenges};
use crate::config::{
    Challenge, Domain, PcsError, StarkGenericConfig as SGC, Val, observe_base_as_ext,
    observe_instance_binding,
};
use crate::proof::BatchProof;
use crate::symbolic::get_log_quotient_degree;

#[instrument(skip_all)]
pub fn verify_batch<SC, A, LG>(
    config: &SC,
    airs: &mut [A],
    proof: &BatchProof<SC>,
    public_values: &[Vec<Val<SC>>],
    common_data: &CommonData<SC>,
    lookup_gadget: &LG,
) -> Result<(), VerificationError<PcsError<SC>>>
where
    SC: SGC,
    SymbolicExpression<SC::Challenge>: From<SymbolicExpression<Val<SC>>>,
    A: AirLookupHandler<SymbolicAirBuilder<Val<SC>, SC::Challenge>>
        + for<'a> AirLookupHandler<VerifierConstraintFolderWithLookups<'a, SC>>,
    Challenge<SC>: BasedVectorSpace<Val<SC>>,
    LG: LookupGadget,
{
    let BatchProof {
        commitments,
        opened_values,
        opening_proof,
        global_lookup_data,
        degree_bits,
    } = proof;

    let all_lookups = &common_data.lookups;

    let pcs = config.pcs();
    let mut challenger = config.initialise_challenger();

    // ZK mode is not supported yet
    if config.is_zk() != 0 {
        panic!("p3-batch-stark: ZK mode is not supported yet");
    }

    // Sanity checks
    if airs.len() != opened_values.instances.len()
        || airs.len() != public_values.len()
        || airs.len() != degree_bits.len()
        || airs.len() != global_lookup_data.len()
    {
        return Err(VerificationError::InvalidProofShape);
    }

    // Observe the number of instances up front to match the prover's transcript.
    let n_instances = airs.len();
    observe_base_as_ext::<SC>(&mut challenger, Val::<SC>::from_usize(n_instances));

    // Validate opened values shape per instance and observe per-instance binding data.
    // Precompute per-instance log_quotient_degrees and quotient_degrees in one pass.
    let (log_quotient_degrees, quotient_degrees): (Vec<usize>, Vec<usize>) = airs
        .iter()
        .zip_eq(public_values.iter())
        .zip_eq(all_lookups.iter())
        .zip_eq(global_lookup_data.iter())
        .map(|(((air, pv), contexts), lookup_data)| {
            let lqd = get_log_quotient_degree::<Val<SC>, SC::Challenge, A, LG>(
                air,
                0,
                pv.len(),
                contexts,
                lookup_data,
                config.is_zk(),
                lookup_gadget,
            );
            let qd = 1 << (lqd + config.is_zk());
            (lqd, qd)
        })
        .unzip();

    for (i, air) in airs.iter().enumerate() {
        let air_width = A::width(air);
        let inst_opened_vals = &opened_values.instances[i];

        // Validate trace widths match the AIR
        if inst_opened_vals.base_opened_values.trace_local.len() != air_width
            || inst_opened_vals.base_opened_values.trace_next.len() != air_width
        {
            return Err(VerificationError::InvalidProofShape);
        }

        // Validate quotient chunks structure
        let quotient_degree = quotient_degrees[i];
        if inst_opened_vals.base_opened_values.quotient_chunks.len() != quotient_degree {
            return Err(VerificationError::InvalidProofShape);
        }

        for chunk in &inst_opened_vals.base_opened_values.quotient_chunks {
            if chunk.len() != Challenge::<SC>::DIMENSION {
                return Err(VerificationError::InvalidProofShape);
            }
        }

        // Observe per-instance binding data: (log_ext_degree, log_degree), width, num quotient chunks.
        let ext_db = degree_bits[i];
        let base_db = ext_db - config.is_zk();
        let width = A::width(air);
        observe_instance_binding::<SC>(&mut challenger, ext_db, base_db, width, quotient_degree);
    }

    // Observe main commitment and public values (in instance order).
    challenger.observe(commitments.main.clone());
    for pv in public_values {
        challenger.observe_slice(pv);
    }

    // Validate the shape of the lookup commitment.
    let is_lookup = commitments.permutation.is_some();

    if is_lookup != all_lookups.iter().any(|c| !c.is_empty()) {
        return Err(VerificationError::InvalidProofShape);
    }

    // Fetch lookups and sample their challenges.
    let challenges_per_instance =
        get_perm_challenges::<SC, LG>(&mut challenger, all_lookups, lookup_gadget);

    // Then, observe the permutation tables, if any.
    if is_lookup {
        challenger.observe(
            commitments
                .permutation
                .clone()
                .expect("We checked that the commitment exists"),
        );
    }

    // Sample alpha for constraint folding
    let alpha = challenger.sample_algebra_element();

    // Observe quotient chunks commitment
    challenger.observe(commitments.quotient_chunks.clone());

    // Sample OOD point
    let zeta = challenger.sample_algebra_element();

    // Build commitments_with_opening_points to verify openings.
    let mut coms_to_verify = vec![];

    // Trace round: per instance, open at zeta and zeta_next
    let (trace_domains, ext_trace_domains): (Vec<Domain<SC>>, Vec<Domain<SC>>) = degree_bits
        .iter()
        .map(|&ext_db| {
            let base_db = ext_db - config.is_zk();
            (
                pcs.natural_domain_for_degree(1 << base_db),
                pcs.natural_domain_for_degree(1 << ext_db),
            )
        })
        .unzip();
    let trace_round: Vec<_> = ext_trace_domains
        .iter()
        .zip(opened_values.instances.iter())
        .map(|(ext_dom, inst_opened_vals)| {
            let zeta_next = ext_dom
                .next_point(zeta)
                .ok_or(VerificationError::NextPointUnavailable)?;
            Ok((
                *ext_dom,
                vec![
                    (
                        zeta,
                        inst_opened_vals.base_opened_values.trace_local.clone(),
                    ),
                    (
                        zeta_next,
                        inst_opened_vals.base_opened_values.trace_next.clone(),
                    ),
                ],
            ))
        })
        .collect::<Result<Vec<_>, VerificationError<PcsError<SC>>>>()?;
    coms_to_verify.push((commitments.main.clone(), trace_round));

    if is_lookup {
        let permutation_commit = commitments.permutation.clone().unwrap();
        let mut permutation_round = Vec::new();
        for (ext_dom, inst_opened_vals) in
            ext_trace_domains.iter().zip(opened_values.instances.iter())
        {
            if inst_opened_vals.permutation_local.len() != inst_opened_vals.permutation_next.len() {
                return Err(VerificationError::InvalidProofShape);
            }
            if !inst_opened_vals.permutation_local.is_empty() {
                let zeta_next = ext_dom
                    .next_point(zeta)
                    .ok_or(VerificationError::NextPointUnavailable)?;
                permutation_round.push((
                    *ext_dom,
                    vec![
                        (zeta, inst_opened_vals.permutation_local.clone()),
                        (zeta_next, inst_opened_vals.permutation_next.clone()),
                    ],
                ));
            }
        }
        coms_to_verify.push((permutation_commit, permutation_round));
    }

    // Quotient chunks round: flatten per-instance chunks to match commit order.
    // Use extended domains for the outer commit domain, with size 2^(base_db + lqd + zk), and split into 2^(lqd+zk) chunks.
    let quotient_domains: Vec<Vec<Domain<SC>>> = (0..degree_bits.len())
        .map(|i| {
            let ext_db = degree_bits[i];
            let base_db = ext_db - config.is_zk();
            let lqd = log_quotient_degrees[i];
            let quotient_degree = quotient_degrees[i];
            let ext_dom = ext_trace_domains[i];
            let qdom = ext_dom.create_disjoint_domain(1 << (base_db + lqd + config.is_zk()));
            qdom.split_domains(quotient_degree)
        })
        .collect();

    // Build the per-matrix openings for the aggregated quotient commitment.
    let mut qc_round = Vec::new();
    for (i, domains) in quotient_domains.iter().enumerate() {
        let inst_qcs = &opened_values.instances[i]
            .base_opened_values
            .quotient_chunks;
        if inst_qcs.len() != domains.len() {
            return Err(VerificationError::InvalidProofShape);
        }
        for (d, vals) in zip_eq(
            domains.iter(),
            inst_qcs,
            VerificationError::InvalidProofShape,
        )? {
            qc_round.push((*d, vec![(zeta, vals.clone())]));
        }
    }
    coms_to_verify.push((commitments.quotient_chunks.clone(), qc_round));

    // Verify all openings via PCS.
    pcs.verify(coms_to_verify, opening_proof, &mut challenger)
        .map_err(VerificationError::InvalidOpeningArgument)?;

    // Now check constraint equality per instance.
    // For each instance, recombine quotient from chunks at zeta and compare to folded constraints.
    for (i, air) in airs.iter().enumerate() {
        let qc_domains = &quotient_domains[i];

        // Recompose quotient(zeta) from chunks using utility function.
        let quotient = recompose_quotient_from_chunks::<SC>(
            qc_domains,
            &opened_values.instances[i]
                .base_opened_values
                .quotient_chunks,
            zeta,
        );

        // Recompose permutation openings from base-flattened columns into extension. field columns.
        // The permutation commitment is a base-flattened matrix with `width = aux_width * DIMENSION`.
        // For constraint evaluation, we need an extension field matrix with width `aux_width``.
        let aux_width = all_lookups[i]
            .iter()
            .flat_map(|ctx| ctx.columns.iter().cloned())
            .max()
            .map(|m| m + 1)
            .unwrap_or(0);

        let recompose = |flat: &[Challenge<SC>]| -> Vec<Challenge<SC>> {
            if aux_width == 0 {
                return vec![];
            }
            let ext_degree = Challenge::<SC>::DIMENSION;
            assert!(
                flat.len() == aux_width * ext_degree,
                "flattened permutation opening length ({}) must equal aux_width ({}) * DIMENSION ({})",
                flat.len(),
                aux_width,
                ext_degree
            );
            (0..aux_width)
                .map(|col| {
                    (0..ext_degree)
                        .map(|j| {
                            let coeff = flat[col * ext_degree + j];
                            let basis = Challenge::<SC>::ith_basis_element(j)
                                .expect("basis element exists");
                            coeff * basis
                        })
                        .sum()
                })
                .collect()
        };

        let perm_local_ext = recompose(&opened_values.instances[i].permutation_local);
        let perm_next_ext = recompose(&opened_values.instances[i].permutation_next);

        // Verify constraints at zeta using utility function.
        let init_trace_domain = trace_domains[i];
        verify_constraints_with_lookups::<SC, A, LG, PcsError<SC>>(
            air,
<<<<<<< HEAD
            &opened_values.instances[i].base_opened_values.trace_local,
            &opened_values.instances[i].base_opened_values.trace_next,
            &perm_local_ext,
            &perm_next_ext,
            &challenges_per_instance[i],
            &proof.global_lookup_data[i],
            &all_lookups[i],
            lookup_gadget,
=======
            &opened_values.instances[i].trace_local,
            &opened_values.instances[i].trace_next,
            opened_values.instances[i].preprocessed_local.as_deref(),
            opened_values.instances[i].preprocessed_next.as_deref(),
>>>>>>> 5132bc78
            &public_values[i],
            init_trace_domain,
            zeta,
            alpha,
            quotient,
        )
        .map_err(|e| match e {
            VerificationError::OodEvaluationMismatch { .. } => {
                VerificationError::OodEvaluationMismatch { index: Some(i) }
            }
            other => other,
        })?;
    }
    let mut global_cumulative = HashMap::new();
    for lds in global_lookup_data {
        for ld in lds {
            let name = &ld.name;
            let expected = &ld.expected_cumulated;
            global_cumulative
                .entry(name)
                .and_modify(|v: &mut Vec<_>| v.push(*expected))
                .or_insert(vec![*expected]);
        }
    }

    for (name, all_expected_cumulative) in global_cumulative {
        lookup_gadget
            .verify_global_final_value(&all_expected_cumulative)
            .map_err(|_| {
                VerificationError::LookupError(LookupError::GlobalCumulativeMismatch(Some(
                    name.clone(),
                )))
            })?;
    }

    Ok(())
}

/// Verifies that the folded constraints match the quotient polynomial at zeta.
///
/// This evaluates the AIR constraints at the out-of-domain point and checks
/// that constraints(zeta) / Z_H(zeta) = quotient(zeta).
#[allow(clippy::too_many_arguments)]
pub fn verify_constraints_with_lookups<SC, A, LG: LookupGadget, PcsErr>(
    air: &A,
    trace_local: &[SC::Challenge],
    trace_next: &[SC::Challenge],
    permutation_local: &[SC::Challenge],
    permutation_next: &[SC::Challenge],
    permutation_challenges: &[SC::Challenge],
    lookup_data: &[LookupData<SC::Challenge>],
    lookups: &[Lookup<Val<SC>>],
    lookup_gadget: &LG,
    public_values: &[Val<SC>],
    trace_domain: Domain<SC>,
    zeta: SC::Challenge,
    alpha: SC::Challenge,
    quotient: SC::Challenge,
) -> Result<(), VerificationError<PcsErr>>
where
    SC: SGC,
    A: for<'a> AirLookupHandler<VerifierConstraintFolderWithLookups<'a, SC>>,
{
    let sels = trace_domain.selectors_at_point(zeta);

    let main = VerticalPair::new(
        RowMajorMatrixView::new_row(trace_local),
        RowMajorMatrixView::new_row(trace_next),
    );

    let inner_folder = VerifierConstraintFolder {
        main,
        public_values,
        is_first_row: sels.is_first_row,
        is_last_row: sels.is_last_row,
        is_transition: sels.is_transition,
        alpha,
        accumulator: SC::Challenge::ZERO,
    };
    let mut folder = VerifierConstraintFolderWithLookups {
        inner: inner_folder,
        permutation: VerticalPair::new(
            RowMajorMatrixView::new_row(permutation_local),
            RowMajorMatrixView::new_row(permutation_next),
        ),
        permutation_challenges,
    };
    // Evaluate AIR and lookup constraints.
    <A as AirLookupHandler<_>>::eval(air, &mut folder, lookups, lookup_data, lookup_gadget);
    let folded_constraints = folder.inner.accumulator;

    // Check that constraints(zeta) / Z_H(zeta) = quotient(zeta)
    if folded_constraints * sels.inv_vanishing != quotient {
        return Err(VerificationError::OodEvaluationMismatch { index: None });
    }

    Ok(())
}

pub fn verify_batch_no_lookups<SC, A>(
    config: &SC,
    airs: &[A],
    proof: &BatchProof<SC>,
    public_values: &[Vec<Val<SC>>],
) -> Result<(), VerificationError<PcsError<SC>>>
where
    SC: SGC,
    SymbolicExpression<SC::Challenge>: From<SymbolicExpression<Val<SC>>>,
    A: Air<SymbolicAirBuilder<Val<SC>, SC::Challenge>>
        + for<'a> Air<VerifierConstraintFolderWithLookups<'a, SC>>
        + Clone,
    Challenge<SC>: BasedVectorSpace<Val<SC>>,
{
    let mut no_lookup_airs = airs
        .iter()
        .map(|a| AirNoLookup::new(a.clone()))
        .collect::<Vec<_>>();

    let empty_lookup_gadget = EmptyLookupGadget {};

    let empty_common_data = CommonData::new(vec![vec![]; airs.len()]);

    verify_batch(
        config,
        &mut no_lookup_airs,
        proof,
        public_values,
        &empty_common_data,
        &empty_lookup_gadget,
    )
}<|MERGE_RESOLUTION|>--- conflicted
+++ resolved
@@ -321,7 +321,6 @@
         let init_trace_domain = trace_domains[i];
         verify_constraints_with_lookups::<SC, A, LG, PcsError<SC>>(
             air,
-<<<<<<< HEAD
             &opened_values.instances[i].base_opened_values.trace_local,
             &opened_values.instances[i].base_opened_values.trace_next,
             &perm_local_ext,
@@ -330,12 +329,6 @@
             &proof.global_lookup_data[i],
             &all_lookups[i],
             lookup_gadget,
-=======
-            &opened_values.instances[i].trace_local,
-            &opened_values.instances[i].trace_next,
-            opened_values.instances[i].preprocessed_local.as_deref(),
-            opened_values.instances[i].preprocessed_next.as_deref(),
->>>>>>> 5132bc78
             &public_values[i],
             init_trace_domain,
             zeta,
@@ -408,6 +401,7 @@
 
     let inner_folder = VerifierConstraintFolder {
         main,
+        preprocessed: None, // multi-stark doesn't support preprocessed columns yet
         public_values,
         is_first_row: sels.is_first_row,
         is_last_row: sels.is_last_row,

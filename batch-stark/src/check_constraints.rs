use p3_air::{
    AirBuilder, AirBuilderWithPublicValues, ExtensionBuilder, PairBuilder, PermutationAirBuilder,
};
use p3_field::{ExtensionField, Field};
use p3_lookup::lookup_traits::{AirLookupHandler, Lookup, LookupData, LookupGadget};
use p3_matrix::Matrix;
use p3_matrix::dense::{RowMajorMatrix, RowMajorMatrixView};
use p3_matrix::stack::{VerticalPair, ViewPair};
use tracing::instrument;
/// Type alias for the inputs to lookup constraint checking.
/// - The first element is a slice of [`Lookup`] values (generic over a field `F`) representing the symbolic lookups to be performed.
/// - The second element is a slice of [`LookupData`] values (generic over an extension field `EF`) representing the lookup data for global lookups.
/// - The third element is a reference to the [`LookupGadget`] implementation.
#[allow(unused)]
type LookupConstraintsInputs<'a, F, EF, LG> = (&'a [Lookup<F>], &'a [LookupData<EF>], &'a LG);

/// Runs constraint checks using a given [AIR]([`p3_air::Air`]) implementation and trace matrix.
///
/// Iterates over every row in `main`, providing both the current and next row
/// (with wraparound) to the [AIR]([`p3_air::Air`]) logic. Also injects public values into the builder
/// for first/last row assertions.
///
/// # Arguments
<<<<<<< HEAD
/// - `air`: The AIR logic to run
/// - `main`: The trace matrix (rows of witness values)
/// - `permutation`: The permutation trace matrix (rows of permutation values)
/// - `permutation_challenges`: The challenges used for permutation argument
/// - `public_values`: Public values provided to the builder
=======
/// - `air`: The [AIR]([`p3_air::Air`]) logic to run.
/// - `main`: The [`RowMajorMatrix`] containing rows of witness values.
/// - `permutation`: The permutation [`RowMajorMatrix`] (rows of permutation values).
/// - `permutation_challenges`: The challenges used for the permutation argument.
/// - `public_values`: Public values provided to the builder.
>>>>>>> cdfc24af
/// - `lookup_constraints_inputs`: Inputs necessary to check lookup constraints:
///     - the symbolic representation of the [`Lookup`] values,
///     - the [`LookupData`] for global lookups,
///     - the [`LookupGadget`] implementation.
#[instrument(name = "check constraints", skip_all)]
#[allow(unused)]
pub(crate) fn check_constraints<'b, F, EF, A, LG>(
    air: &A,
    main: &RowMajorMatrix<F>,
    preprocessed: &Option<RowMajorMatrix<F>>,
    permutation: &RowMajorMatrix<EF>,
    permutation_challenges: &[EF],
    public_values: &[F],
    lookup_constraints_inputs: LookupConstraintsInputs<'b, F, EF, LG>,
) where
    F: Field,
    EF: ExtensionField<F>,
    A: for<'a> AirLookupHandler<DebugConstraintBuilderWithLookups<'a, F, EF>>,
    LG: LookupGadget,
{
    let height = main.height();

    let (lookups, lookup_data, lookup_gadget) = lookup_constraints_inputs;

    (0..height).for_each(|row_index| {
        let row_index_next = (row_index + 1) % height;

        // Safety:
        // - row_index < height so we can use unchecked indexing.
        // - row_index_next < height so we can use unchecked indexing.
        let (local, next, prep_local, prep_next, perm_local, perm_next) = unsafe {
            (
                main.row_slice_unchecked(row_index),
                main.row_slice_unchecked(row_index_next),
                preprocessed
                    .as_ref()
                    .map(|p| p.row_slice_unchecked(row_index)),
                preprocessed
                    .as_ref()
                    .map(|p| p.row_slice_unchecked(row_index_next)),
                permutation.row_slice_unchecked(row_index),
                permutation.row_slice_unchecked(row_index_next),
            )
        };
        let main = VerticalPair::new(
            RowMajorMatrixView::new_row(&*local),
            RowMajorMatrixView::new_row(&*next),
        );

        let preprocessed_rows_data = prep_local.as_ref().zip(prep_next.as_ref());
        let preprocessed = preprocessed_rows_data.map(|(prep_local, prep_next)| {
            VerticalPair::new(
                RowMajorMatrixView::new_row(&**prep_local),
                RowMajorMatrixView::new_row(&**prep_next),
            )
        });

        let permutation = VerticalPair::new(
            RowMajorMatrixView::new_row(&*perm_local),
            RowMajorMatrixView::new_row(&*perm_next),
        );

        let mut builder = DebugConstraintBuilderWithLookups {
            row_index,
            main,
            preprocessed,
            permutation,
            permutation_challenges,
            public_values,
            is_first_row: F::from_bool(row_index == 0),
            is_last_row: F::from_bool(row_index == height - 1),
            is_transition: F::from_bool(row_index != height - 1),
        };

        <A as AirLookupHandler<DebugConstraintBuilderWithLookups<'_, F, EF>>>::eval(
            air,
            &mut builder,
            lookups,
            lookup_data,
            lookup_gadget,
        );
    })
}

/// A builder that runs constraint assertions during testing.
///
/// Used in conjunction with [`check_constraints`] to simulate
/// an execution trace and verify that the [AIR]([`p3_air::Air`]) logic enforces all constraints.
#[derive(Debug)]
#[allow(unused)]
pub struct DebugConstraintBuilderWithLookups<'a, F: Field, EF: ExtensionField<F>> {
    /// The index of the row currently being evaluated.
    row_index: usize,
    /// A view of the current and next row as a vertical pair.
    main: ViewPair<'a, F>,
    /// A view of the current and next preprocessed row as a vertical pair.
    preprocessed: Option<ViewPair<'a, F>>,
    /// The public values provided for constraint validation (e.g. inputs or outputs).
    public_values: &'a [F],
    /// A flag indicating whether this is the first row.
    is_first_row: F,
    /// A flag indicating whether this is the last row.
    is_last_row: F,
    /// A flag indicating whether this is a transition row (not the last row).
    is_transition: F,
    /// A view of the current and next permutation rows as a vertical pair.
    permutation: ViewPair<'a, EF>,
    /// The challenges used for the permutation argument.
    permutation_challenges: &'a [EF],
}

impl<'a, F, EF> AirBuilder for DebugConstraintBuilderWithLookups<'a, F, EF>
where
    F: Field,
    EF: ExtensionField<F>,
{
    type F = F;
    type Expr = F;
    type Var = F;
    type M = ViewPair<'a, F>;

    fn main(&self) -> Self::M {
        self.main
    }

    fn is_first_row(&self) -> Self::Expr {
        self.is_first_row
    }

    fn is_last_row(&self) -> Self::Expr {
        self.is_last_row
    }

    /// # Panics
    /// This function panics if `size` is not `2`.
    fn is_transition_window(&self, size: usize) -> Self::Expr {
        if size == 2 {
            self.is_transition
        } else {
            panic!("only supports a window size of 2")
        }
    }

    fn assert_zero<I: Into<Self::Expr>>(&mut self, x: I) {
        assert_eq!(
            x.into(),
            F::ZERO,
            "constraints had nonzero value on row {}",
            self.row_index
        );
    }

    fn assert_eq<I1: Into<Self::Expr>, I2: Into<Self::Expr>>(&mut self, x: I1, y: I2) {
        let x = x.into();
        let y = y.into();
        assert_eq!(
            x, y,
            "values didn't match on row {}: {} != {}",
            self.row_index, x, y
        );
    }
}

impl<F: Field, EF: ExtensionField<F>> AirBuilderWithPublicValues
    for DebugConstraintBuilderWithLookups<'_, F, EF>
{
    type PublicVar = Self::F;

    fn public_values(&self) -> &[Self::F] {
        self.public_values
    }
}

impl<'a, F: Field, EF: ExtensionField<F>> ExtensionBuilder
    for DebugConstraintBuilderWithLookups<'a, F, EF>
{
    type EF = EF;

    type ExprEF = EF;

    type VarEF = EF;

    fn assert_zero_ext<I>(&mut self, x: I)
    where
        I: Into<Self::ExprEF>,
    {
        assert_eq!(
            x.into(),
            EF::ZERO,
            "constraints had nonzero value on row {}",
            self.row_index
        );
    }
}

impl<'a, F: Field, EF: ExtensionField<F>> PermutationAirBuilder
    for DebugConstraintBuilderWithLookups<'a, F, EF>
{
    type MP = VerticalPair<RowMajorMatrixView<'a, EF>, RowMajorMatrixView<'a, EF>>;

    type RandomVar = EF;

    fn permutation(&self) -> Self::MP {
        self.permutation
    }

    fn permutation_randomness(&self) -> &[Self::RandomVar] {
        self.permutation_challenges
    }
}

impl<'a, F: Field, EF: ExtensionField<F>> PairBuilder
    for DebugConstraintBuilderWithLookups<'a, F, EF>
{
    fn preprocessed(&self) -> Self::M {
        self.preprocessed
            .map_or_else(|| panic!("Missing preprocessed columns"), |prep| prep)
    }
}<|MERGE_RESOLUTION|>--- conflicted
+++ resolved
@@ -21,19 +21,11 @@
 /// for first/last row assertions.
 ///
 /// # Arguments
-<<<<<<< HEAD
-/// - `air`: The AIR logic to run
-/// - `main`: The trace matrix (rows of witness values)
-/// - `permutation`: The permutation trace matrix (rows of permutation values)
-/// - `permutation_challenges`: The challenges used for permutation argument
-/// - `public_values`: Public values provided to the builder
-=======
 /// - `air`: The [AIR]([`p3_air::Air`]) logic to run.
 /// - `main`: The [`RowMajorMatrix`] containing rows of witness values.
 /// - `permutation`: The permutation [`RowMajorMatrix`] (rows of permutation values).
 /// - `permutation_challenges`: The challenges used for the permutation argument.
 /// - `public_values`: Public values provided to the builder.
->>>>>>> cdfc24af
 /// - `lookup_constraints_inputs`: Inputs necessary to check lookup constraints:
 ///     - the symbolic representation of the [`Lookup`] values,
 ///     - the [`LookupData`] for global lookups,

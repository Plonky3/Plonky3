--- conflicted
+++ resolved
@@ -411,16 +411,6 @@
             rounds.push((&global.prover_data, pre_points));
         }
 
-<<<<<<< HEAD
-        pcs.open(
-            rounds,
-            &mut challenger,
-            common
-                .preprocessed
-                .as_ref()
-                .map(|_| SC::Pcs::PREPROCESSED_TRACE_IDX),
-        )
-=======
         let lookup_points: Vec<_> = ext_trace_domains
             .iter()
             .zip(&all_lookups)
@@ -439,8 +429,14 @@
             rounds.push(lookup_round);
         }
 
-        pcs.open(rounds, &mut challenger)
->>>>>>> 2c6bb786
+        pcs.open(
+            rounds,
+            &mut challenger,
+            common
+                .preprocessed
+                .as_ref()
+                .map(|_| SC::Pcs::PREPROCESSED_TRACE_IDX),
+        )
     };
 
     // Rely on PCS indices for opened value groups: main trace, quotient, preprocessed.
@@ -529,17 +525,13 @@
             preprocessed_local,
             preprocessed_next,
             quotient_chunks: qcs,
-<<<<<<< HEAD
             random,
-=======
-            random: None, // ZK not supported in batch-stark yet
         };
 
         per_instance.push(OpenedValuesWithLookups {
             base_opened_values: base_opened,
             permutation_local,
             permutation_next,
->>>>>>> 2c6bb786
         });
     }
 
@@ -551,11 +543,8 @@
         commitments: BatchCommitments {
             main: main_commit,
             quotient_chunks: quotient_commit,
-<<<<<<< HEAD
             random: opt_r_commit,
-=======
             permutation,
->>>>>>> 2c6bb786
         },
         opened_values: BatchOpenedValues {
             instances: per_instance,

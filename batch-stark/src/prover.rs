--- conflicted
+++ resolved
@@ -12,13 +12,8 @@
 use p3_matrix::dense::RowMajorMatrix;
 use p3_maybe_rayon::prelude::*;
 use p3_uni_stark::{
-<<<<<<< HEAD
     OpenedValues, PackedChallenge, PackedVal, ProverConstraintFolder, SymbolicAirBuilder,
     SymbolicExpression,
-=======
-    OpenedValues, ProverConstraintFolder, SymbolicAirBuilder, get_log_num_quotient_chunks,
-    get_symbolic_constraints, quotient_values,
->>>>>>> cdfc24af
 };
 use p3_util::log2_strict_usize;
 use tracing::{debug_span, instrument};
@@ -28,7 +23,7 @@
 use crate::common::{CommonData, get_perm_challenges};
 use crate::config::{Challenge, Domain, StarkGenericConfig as SGC, Val, observe_instance_binding};
 use crate::proof::{BatchCommitments, BatchOpenedValues, BatchProof, OpenedValuesWithLookups};
-use crate::symbolic::{get_log_quotient_degree, get_symbolic_constraints};
+use crate::symbolic::{get_log_num_quotient_chunks, get_symbolic_constraints};
 
 #[derive(Debug)]
 pub struct StarkInstance<'a, SC: SGC, A> {
@@ -143,8 +138,7 @@
                 .and_then(|g| g.instances[i].as_ref().map(|m| m.width))
                 .unwrap_or(0);
             preprocessed_widths.push(pre_w);
-<<<<<<< HEAD
-            let lqd = get_log_quotient_degree::<Val<SC>, SC::Challenge, A, LG>(
+            let lq_chunks = get_log_num_quotient_chunks::<Val<SC>, SC::Challenge, A, LG>(
                 air,
                 pre_w,
                 pv.len(),
@@ -153,14 +147,8 @@
                 config.is_zk(),
                 lookup_gadget,
             );
-            let qd = 1 << (lqd + config.is_zk());
-            (lqd, qd)
-=======
-            let lq_chunks =
-                get_log_num_quotient_chunks::<Val<SC>, A>(air, pre_w, pv.len(), config.is_zk());
             let n_chunks = 1 << (lq_chunks + config.is_zk());
             (lq_chunks, n_chunks)
->>>>>>> cdfc24af
         })
         .unzip();
 
@@ -204,7 +192,6 @@
         challenger.observe(global.commitment.clone());
     }
 
-<<<<<<< HEAD
     // Sample the lookup challenges.
     let challenges_per_instance =
         get_perm_challenges::<SC, LG>(&mut challenger, &all_lookups, lookup_gadget);
@@ -261,10 +248,7 @@
         None
     };
 
-    // Compute quotient degrees and domains per instance inline in the loop below.
-=======
     // Compute quotient chunk counts and domains per instance inline in the loop below.
->>>>>>> cdfc24af
 
     // Get the random alpha to fold constraints.
     let alpha: Challenge<SC> = challenger.sample_algebra_element();

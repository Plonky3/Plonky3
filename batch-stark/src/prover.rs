--- conflicted
+++ resolved
@@ -286,15 +286,11 @@
             *trace_domain,
             quotient_domain,
             &trace_on_quotient_domain,
-<<<<<<< HEAD
             permutation_on_quotient_domain.as_ref(),
             &all_lookups[i],
             &lookup_data[i],
             lookup_gadget,
             &challenges_per_instance[i],
-=======
-            None, // multi-stark doesn't support preprocessed columns yet
->>>>>>> 5132bc78
             alpha,
             constraint_cnt,
         );
@@ -564,6 +560,7 @@
             let accumulator = PackedChallenge::<SC>::ZERO;
             let inner_folder = ProverConstraintFolder {
                 main: main.as_view(),
+                preprocessed: None, // multi-stark doesn't support preprocessed columns yet
                 public_values,
                 is_first_row,
                 is_last_row,

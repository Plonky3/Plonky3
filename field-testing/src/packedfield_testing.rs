use alloc::vec;
use alloc::vec::Vec;

use p3_field::{Field, PackedField, PackedValue};
use rand::distributions::{Distribution, Standard};
use rand::{Rng, SeedableRng};
use rand_chacha::ChaCha20Rng;

fn packed_from_random<PV>(seed: u64) -> PV
where
    PV: PackedValue,
    Standard: Distribution<PV::Value>,
{
    let mut rng = ChaCha20Rng::seed_from_u64(seed);
    PV::from_fn(|_| rng.gen())
}

/// Interleave arr1 and arr2 using chuncks of size i.
fn interleave<T: Copy + Default>(arr1: &[T], arr2: &[T], i: usize) -> (Vec<T>, Vec<T>) {
    let width = arr1.len();
    assert_eq!(width, arr2.len());
    assert_eq!(width % i, 0);

    if i == width {
        return (arr1.to_vec(), arr2.to_vec());
    }

    let mut outleft = vec![T::default(); width];
    let mut outright = vec![T::default(); width];

    let mut flag = false;

    for j in 0..width {
        if j % i == 0 {
            flag = !flag;
        }
        if flag {
            outleft[j] = arr1[j];
            outleft[j + i] = arr2[j];
        } else {
            outright[j - i] = arr1[j];
            outright[j] = arr2[j];
        }
    }

    (outleft, outright)
}

fn test_interleave<PF>(i: usize)
where
    PF: PackedField + Eq,
    Standard: Distribution<PF::Scalar>,
{
    assert!(PF::WIDTH % i == 0);

    let vec1 = packed_from_random::<PF>(0x4ff5dec04791e481);
    let vec2 = packed_from_random::<PF>(0x5806c495e9451f8e);

    let arr1 = vec1.as_slice();
    let arr2 = vec2.as_slice();

    let (res1, res2) = vec1.interleave(vec2, i);
    let (out1, out2) = interleave(arr1, arr2, i);

    assert_eq!(
        res1.as_slice(),
        &out1,
        "Error in left output when testing interleave {}.",
        i
    );
    assert_eq!(
        res2.as_slice(),
        &out2,
        "Error in right output when testing interleave {}.",
        i
    );
}

pub fn test_interleaves<PF>()
where
    PF: PackedField + Eq,
    Standard: Distribution<PF::Scalar>,
{
    let mut i = 1;
    while i <= PF::WIDTH {
        test_interleave::<PF>(i);
        i *= 2;
    }
}

#[allow(clippy::eq_op)]
pub fn test_add_neg<PF>(zeros: PF)
where
    PF: PackedField + Eq,
    Standard: Distribution<PF::Scalar>,
{
    let vec0 = packed_from_random::<PF>(0x8b078c2b693c893f);
    let vec1 = packed_from_random::<PF>(0x4ff5dec04791e481);
    let vec2 = packed_from_random::<PF>(0x5806c495e9451f8e);

    assert_eq!(
        (vec0 + vec1) + vec2,
        vec0 + (vec1 + vec2),
        "Error when testing associativity of add."
    );
    assert_eq!(
        vec0 + vec1,
        vec1 + vec0,
        "Error when testing commutativity of add."
    );
    assert_eq!(
        vec0,
        vec0 + zeros,
        "Error when testing additive identity right."
    );
    assert_eq!(
        vec0,
        zeros + vec0,
        "Error when testing additive identity left."
    );
    assert_eq!(
        vec0 + (-vec0),
        PF::zero(),
        "Error when testing additive inverse."
    );
    assert_eq!(
        vec0 - vec0,
        PF::zero(),
        "Error when testing subtracting of self."
    );
    assert_eq!(
        vec0 - vec1,
        -(vec1 - vec0),
        "Error when testing anticommutativity of sub."
    );
    assert_eq!(vec0, vec0 - zeros, "Error when testing subtracting zero.");
    assert_eq!(
        -vec0,
        zeros - vec0,
        "Error when testing subtracting from zero"
    );
    assert_eq!(vec0, -(-vec0), "Error when testing double negation");
    assert_eq!(
        vec0 - vec1,
        vec0 + (-vec1),
        "Error when testing addition of negation"
    );
    assert_eq!(PF::one() + PF::one(), PF::two(), "Error 1 + 1 =/= 2");
    assert_eq!(PF::neg_one() + PF::two(), PF::one(), "Error -1 + 2 =/= 1");
    assert_eq!(
        vec0.double(),
        vec0 + vec0,
        "Error when comparing x.double() to x + x"
    );
}

pub fn test_mul<PF>(zeros: PF)
where
    PF: PackedField + Eq,
    Standard: Distribution<PF::Scalar>,
{
    let vec0 = packed_from_random::<PF>(0x0b1ee4d7c979d50c);
    let vec1 = packed_from_random::<PF>(0x39faa0844a36e45a);
    let vec2 = packed_from_random::<PF>(0x08fac4ee76260e44);

    assert_eq!(
        (vec0 * vec1) * vec2,
        vec0 * (vec1 * vec2),
        "Error when testing associativity of mul."
    );
    assert_eq!(
        vec0 * vec1,
        vec1 * vec0,
        "Error when testing commutativity of mul."
    );
    assert_eq!(
        vec0,
        vec0 * PF::one(),
        "Error when testing multiplicative identity right."
    );
    assert_eq!(
        vec0,
        PF::one() * vec0,
        "Error when testing multiplicative identity left."
    );
    assert_eq!(
        vec0 * zeros,
        PF::zero(),
        "Error when testing right multiplication by 0."
    );
    assert_eq!(
        zeros * vec0,
        PF::zero(),
        "Error when testing left multiplication by 0."
    );
    assert_eq!(
        vec0 * PF::neg_one(),
        -(vec0),
        "Error when testing right multiplication by -1."
    );
    assert_eq!(
        PF::neg_one() * vec0,
        -(vec0),
        "Error when testing left multiplication by -1."
    );
    assert_eq!(
        vec0.double(),
        PF::two() * vec0,
        "Error when comparing x.double() to 2 * x."
    );
}

pub fn test_distributivity<PF>()
where
    PF: PackedField + Eq,
    Standard: Distribution<PF::Scalar>,
{
    let vec0 = packed_from_random::<PF>(0x278d9e202925a1d1);
    let vec1 = packed_from_random::<PF>(0xf04cbac0cbad419f);
    let vec2 = packed_from_random::<PF>(0x76976e2abdc5a056);

    assert_eq!(
        vec0 * (-vec1),
        -(vec0 * vec1),
        "Error when testing distributivity of mul and right neg."
    );
    assert_eq!(
        (-vec0) * vec1,
        -(vec0 * vec1),
        "Error when testing distributivity of mul and left neg."
    );

    assert_eq!(
        vec0 * (vec1 + vec2),
        vec0 * vec1 + vec0 * vec2,
        "Error when testing distributivity of add and left mul."
    );
    assert_eq!(
        (vec0 + vec1) * vec2,
        vec0 * vec2 + vec1 * vec2,
        "Error when testing distributivity of add and right mul."
    );
    assert_eq!(
        vec0 * (vec1 - vec2),
        vec0 * vec1 - vec0 * vec2,
        "Error when testing distributivity of sub and left mul."
    );
    assert_eq!(
        (vec0 - vec1) * vec2,
        vec0 * vec2 - vec1 * vec2,
        "Error when testing distributivity of sub and right mul."
    );
}

pub fn test_vs_scalar<PF>(special_vals: PF)
where
    PF: PackedField + Eq,
    Standard: Distribution<PF::Scalar>,
{
    let vec0: PF = packed_from_random(0x278d9e202925a1d1);
    let vec1: PF = packed_from_random(0xf04cbac0cbad419f);
    let vec_special = special_vals;

    let arr0 = vec0.as_slice();
    let arr1 = vec1.as_slice();

    let vec_sum = vec0 + vec1;
    let arr_sum = vec_sum.as_slice();
    let vec_special_sum_left = vec_special + vec0;
    let arr_special_sum_left = vec_special_sum_left.as_slice();
    let vec_special_sum_right = vec1 + vec_special;
    let arr_special_sum_right = vec_special_sum_right.as_slice();

    let vec_sub = vec0 - vec1;
    let arr_sub = vec_sub.as_slice();
    let vec_special_sub_left = vec_special - vec0;
    let arr_special_sub_left = vec_special_sub_left.as_slice();
    let vec_special_sub_right = vec1 - vec_special;
    let arr_special_sub_right = vec_special_sub_right.as_slice();

    let vec_mul = vec0 * vec1;
    let arr_mul = vec_mul.as_slice();
    let vec_special_mul_left = vec_special * vec0;
    let arr_special_mul_left = vec_special_mul_left.as_slice();
    let vec_special_mul_right = vec1 * vec_special;
    let arr_special_mul_right = vec_special_mul_right.as_slice();

    let vec_neg = -vec0;
    let arr_neg = vec_neg.as_slice();
    let vec_special_neg = -vec_special;
    let arr_special_neg = vec_special_neg.as_slice();

<<<<<<< HEAD
    for i in 0..WIDTH {
        assert_eq!(
            arr_sum[i],
            arr0[i] + arr1[i],
            "Error when testing add consistency of packed and scalar at location {}.",
            i
        );
        assert_eq!(
            arr_special_sum_left[i],
            special_vals[i] + arr0[i],
            "Error when testing consistency of left add for special values for packed and scalar at location {}.",
            i);
        assert_eq!(arr_special_sum_right[i], arr1[i] + special_vals[i], "Error when testing consistency of right add for special values for packed and scalar at location {}.", i);

        assert_eq!(
            arr_sub[i],
            arr0[i] - arr1[i],
            "Error when testing sub consistency of packed and scalar at location {}.",
            i
        );
        assert_eq!(arr_special_sub_left[i], special_vals[i] - arr0[i], "Error when testing consistency of left sub for special values for packed and scalar at location {}.", i);
        assert_eq!(arr_special_sub_right[i], arr1[i] - special_vals[i], "Error when testing consistency of right sub for special values for packed and scalar at location {}.", i);

        assert_eq!(
            arr_mul[i],
            arr0[i] * arr1[i],
            "Error when testing mul consistency of packed and scalar at location {}.",
            i
        );
        assert_eq!(arr_special_mul_left[i], special_vals[i] * arr0[i], "Error when testing consistency of left mul for special values for packed and scalar at location {}.", i);
        assert_eq!(arr_special_mul_right[i], arr1[i] * special_vals[i], "Error when testing consistency of right mul for special values for packed and scalar at location {}.", i);

        assert_eq!(
            arr_neg[i], -arr0[i],
            "Error when testing neg consistency of packed and scalar at location {}.",
            i
        );
        assert_eq!(arr_special_neg[i], -special_vals[i], "Error when testing consistency of neg for special values for packed and scalar at location {}.", i);
=======
    let special_vals = special_vals.as_slice();
    for i in 0..PF::WIDTH {
        assert_eq!(arr_sum[i], arr0[i] + arr1[i]);
        assert_eq!(arr_special_sum_left[i], special_vals[i] + arr0[i]);
        assert_eq!(arr_special_sum_right[i], arr1[i] + special_vals[i]);

        assert_eq!(arr_sub[i], arr0[i] - arr1[i]);
        assert_eq!(arr_special_sub_left[i], special_vals[i] - arr0[i]);
        assert_eq!(arr_special_sub_right[i], arr1[i] - special_vals[i]);

        assert_eq!(arr_mul[i], arr0[i] * arr1[i]);
        assert_eq!(arr_special_mul_left[i], special_vals[i] * arr0[i]);
        assert_eq!(arr_special_mul_right[i], arr1[i] * special_vals[i]);

        assert_eq!(arr_neg[i], -arr0[i]);
        assert_eq!(arr_special_neg[i], -special_vals[i]);
>>>>>>> 67f42917
    }
}

pub fn test_multiplicative_inverse<PF>()
where
    PF: PackedField + Eq,
    Standard: Distribution<PF::Scalar>,
{
    let vec: PF = packed_from_random(0xb0c7a5153103c5a8);
    let arr = vec.as_slice();
    let vec_inv = PF::from_fn(|i| arr[i].inverse());
    let res = vec * vec_inv;
    assert_eq!(
        res,
        PF::one(),
        "Error when testing multiplication by inverse."
    );
}

#[macro_export]
macro_rules! test_packed_field {
    ($packedfield:ty, $zeros:expr, $specials:expr) => {
        mod packed_field_tests {
            use p3_field::AbstractField;

            #[test]
            fn test_interleaves() {
                $crate::test_interleaves::<$packedfield>();
            }
            #[test]
            fn test_add_neg() {
                $crate::test_add_neg::<$packedfield>($zeros);
            }
            #[test]
            fn test_mul() {
                $crate::test_mul::<$packedfield>($zeros);
            }
            #[test]
            fn test_distributivity() {
                $crate::test_distributivity::<$packedfield>();
            }
            #[test]
            fn test_vs_scalar() {
                $crate::test_vs_scalar::<$packedfield>($specials);
            }
            #[test]
            fn test_multiplicative_inverse() {
                $crate::test_multiplicative_inverse::<$packedfield>();
            }
        }
    };
}<|MERGE_RESOLUTION|>--- conflicted
+++ resolved
@@ -290,8 +290,8 @@
     let vec_special_neg = -vec_special;
     let arr_special_neg = vec_special_neg.as_slice();
 
-<<<<<<< HEAD
-    for i in 0..WIDTH {
+    let special_vals = special_vals.as_slice();
+    for i in 0..PF::WIDTH {
         assert_eq!(
             arr_sum[i],
             arr0[i] + arr1[i],
@@ -329,24 +329,6 @@
             i
         );
         assert_eq!(arr_special_neg[i], -special_vals[i], "Error when testing consistency of neg for special values for packed and scalar at location {}.", i);
-=======
-    let special_vals = special_vals.as_slice();
-    for i in 0..PF::WIDTH {
-        assert_eq!(arr_sum[i], arr0[i] + arr1[i]);
-        assert_eq!(arr_special_sum_left[i], special_vals[i] + arr0[i]);
-        assert_eq!(arr_special_sum_right[i], arr1[i] + special_vals[i]);
-
-        assert_eq!(arr_sub[i], arr0[i] - arr1[i]);
-        assert_eq!(arr_special_sub_left[i], special_vals[i] - arr0[i]);
-        assert_eq!(arr_special_sub_right[i], arr1[i] - special_vals[i]);
-
-        assert_eq!(arr_mul[i], arr0[i] * arr1[i]);
-        assert_eq!(arr_special_mul_left[i], special_vals[i] * arr0[i]);
-        assert_eq!(arr_special_mul_right[i], arr1[i] * special_vals[i]);
-
-        assert_eq!(arr_neg[i], -arr0[i]);
-        assert_eq!(arr_special_neg[i], -special_vals[i]);
->>>>>>> 67f42917
     }
 }
 

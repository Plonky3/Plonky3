--- conflicted
+++ resolved
@@ -40,70 +40,6 @@
     #[inline]
     fn get(&self) -> __m512i {
         unsafe { transmute(*self) }
-    }
-}
-
-<<<<<<< HEAD
-impl Debug for PackedGoldilocksAVX512 {
-    #[inline]
-    fn fmt(&self, f: &mut Formatter<'_>) -> fmt::Result {
-        write!(f, "({:?})", self.get())
-    }
-}
-
-impl Default for PackedGoldilocksAVX512 {
-    #[inline]
-    fn default() -> Self {
-        Self::ZERO
-=======
-impl Add<Self> for PackedGoldilocksAVX512 {
-    type Output = Self;
-    #[inline]
-    fn add(self, rhs: Self) -> Self {
-        Self::new(unsafe { add(self.get(), rhs.get()) })
-    }
-}
-impl Add<Goldilocks> for PackedGoldilocksAVX512 {
-    type Output = Self;
-    #[inline]
-    fn add(self, rhs: Goldilocks) -> Self {
-        self + Self::from(rhs)
-    }
-}
-impl Add<PackedGoldilocksAVX512> for Goldilocks {
-    type Output = PackedGoldilocksAVX512;
-    #[inline]
-    fn add(self, rhs: Self::Output) -> Self::Output {
-        Self::Output::from(self) + rhs
-    }
-}
-impl AddAssign<Self> for PackedGoldilocksAVX512 {
-    #[inline]
-    fn add_assign(&mut self, rhs: Self) {
-        *self = *self + rhs;
-    }
-}
-impl AddAssign<Goldilocks> for PackedGoldilocksAVX512 {
-    #[inline]
-    fn add_assign(&mut self, rhs: Goldilocks) {
-        *self = *self + rhs;
-    }
-}
-
-impl Div<Goldilocks> for PackedGoldilocksAVX512 {
-    type Output = Self;
-    #[allow(clippy::suspicious_arithmetic_impl)]
-    #[inline]
-    fn div(self, rhs: Goldilocks) -> Self {
-        self * rhs.inverse()
-    }
-}
-impl DivAssign<Goldilocks> for PackedGoldilocksAVX512 {
-    #[allow(clippy::suspicious_op_assign_impl)]
-    #[inline]
-    fn div_assign(&mut self, rhs: Goldilocks) {
-        *self *= rhs.inverse();
->>>>>>> 6c28bd38
     }
 }
 

--- conflicted
+++ resolved
@@ -22,21 +22,9 @@
 
 const WIDTH: usize = 4;
 
-<<<<<<< HEAD
 /// Vectorized AVX2 implementation of `Goldilocks` arithmetic.
-#[derive(Copy, Clone, PartialEq, Eq)]
+#[derive(Copy, Clone, Debug, Default, PartialEq, Eq)]
 #[repr(transparent)] // Needed to make `transmute`s safe.
-=======
-/// AVX2 Goldilocks Field
-///
-/// Ideally `PackedGoldilocksAVX2` would wrap `__m256i`. Unfortunately, `__m256i` has an alignment of
-/// 32B, which would preclude us from casting `[Goldilocks; 4]` (alignment 8B) to
-/// `PackedGoldilocksAVX2`. We need to ensure that `PackedGoldilocksAVX2` has the same alignment as
-/// `Goldilocks`. Thus we wrap `[Goldilocks; 4]` and use the `new` and `get` methods to
-/// convert to and from `__m256i`.
-#[derive(Copy, Clone, Debug, Default, PartialEq, Eq)]
-#[repr(transparent)]
->>>>>>> 9aa4c34c
 pub struct PackedGoldilocksAVX2(pub [Goldilocks; WIDTH]);
 
 impl PackedGoldilocksAVX2 {
@@ -79,73 +67,6 @@
     }
 }
 
-<<<<<<< HEAD
-impl Add<Self> for PackedGoldilocksAVX2 {
-    type Output = Self;
-    #[inline]
-    fn add(self, rhs: Self) -> Self {
-        Self::from_vector(add(self.to_vector(), rhs.to_vector()))
-    }
-}
-impl Add<Goldilocks> for PackedGoldilocksAVX2 {
-    type Output = Self;
-    #[inline]
-    fn add(self, rhs: Goldilocks) -> Self {
-        self + Self::from(rhs)
-    }
-}
-impl Add<PackedGoldilocksAVX2> for Goldilocks {
-    type Output = PackedGoldilocksAVX2;
-    #[inline]
-    fn add(self, rhs: Self::Output) -> Self::Output {
-        Self::Output::from(self) + rhs
-    }
-}
-impl AddAssign<Self> for PackedGoldilocksAVX2 {
-    #[inline]
-    fn add_assign(&mut self, rhs: Self) {
-        *self = *self + rhs;
-    }
-}
-impl AddAssign<Goldilocks> for PackedGoldilocksAVX2 {
-    #[inline]
-    fn add_assign(&mut self, rhs: Goldilocks) {
-        *self = *self + rhs;
-    }
-}
-
-impl Debug for PackedGoldilocksAVX2 {
-    #[inline]
-    fn fmt(&self, f: &mut Formatter<'_>) -> fmt::Result {
-        write!(f, "({:?})", self.to_vector())
-    }
-}
-
-impl Default for PackedGoldilocksAVX2 {
-    #[inline]
-    fn default() -> Self {
-        Self::ZERO
-    }
-}
-
-impl Div<Goldilocks> for PackedGoldilocksAVX2 {
-    type Output = Self;
-    #[allow(clippy::suspicious_arithmetic_impl)]
-    #[inline]
-    fn div(self, rhs: Goldilocks) -> Self {
-        self * rhs.inverse()
-    }
-}
-impl DivAssign<Goldilocks> for PackedGoldilocksAVX2 {
-    #[allow(clippy::suspicious_op_assign_impl)]
-    #[inline]
-    fn div_assign(&mut self, rhs: Goldilocks) {
-        *self *= rhs.inverse();
-    }
-}
-
-=======
->>>>>>> 9aa4c34c
 impl From<Goldilocks> for PackedGoldilocksAVX2 {
     fn from(x: Goldilocks) -> Self {
         Self::broadcast(x)
@@ -155,37 +76,32 @@
 impl Add for PackedGoldilocksAVX2 {
     type Output = Self;
     #[inline]
-<<<<<<< HEAD
+    fn add(self, rhs: Self) -> Self {
+        Self::from_vector(add(self.to_vector(), rhs.to_vector()))
+    }
+}
+
+impl Sub for PackedGoldilocksAVX2 {
+    type Output = Self;
+    #[inline]
+    fn sub(self, rhs: Self) -> Self {
+        Self::from_vector(sub(self.to_vector(), rhs.to_vector()))
+    }
+}
+
+impl Neg for PackedGoldilocksAVX2 {
+    type Output = Self;
+    #[inline]
+    fn neg(self) -> Self {
+        Self::from_vector(neg(self.to_vector()))
+    }
+}
+
+impl Mul for PackedGoldilocksAVX2 {
+    type Output = Self;
+    #[inline]
     fn mul(self, rhs: Self) -> Self {
         Self::from_vector(mul(self.to_vector(), rhs.to_vector()))
-=======
-    fn add(self, rhs: Self) -> Self {
-        Self::new(unsafe { add(self.get(), rhs.get()) })
->>>>>>> 9aa4c34c
-    }
-}
-
-impl Sub for PackedGoldilocksAVX2 {
-    type Output = Self;
-    #[inline]
-    fn sub(self, rhs: Self) -> Self {
-        Self::new(unsafe { sub(self.get(), rhs.get()) })
-    }
-}
-
-impl Neg for PackedGoldilocksAVX2 {
-    type Output = Self;
-    #[inline]
-    fn neg(self) -> Self {
-        Self::from_vector(neg(self.to_vector()))
-    }
-}
-
-impl Mul for PackedGoldilocksAVX2 {
-    type Output = Self;
-    #[inline]
-    fn mul(self, rhs: Self) -> Self {
-        Self::new(unsafe { mul(self.get(), rhs.get()) })
     }
 }
 
@@ -290,57 +206,6 @@
     }
 }
 
-<<<<<<< HEAD
-impl Sub<Self> for PackedGoldilocksAVX2 {
-    type Output = Self;
-    #[inline]
-    fn sub(self, rhs: Self) -> Self {
-        Self::from_vector(sub(self.to_vector(), rhs.to_vector()))
-    }
-}
-impl Sub<Goldilocks> for PackedGoldilocksAVX2 {
-    type Output = Self;
-    #[inline]
-    fn sub(self, rhs: Goldilocks) -> Self {
-        self - Self::from(rhs)
-    }
-}
-impl Sub<PackedGoldilocksAVX2> for Goldilocks {
-    type Output = PackedGoldilocksAVX2;
-    #[inline]
-    fn sub(self, rhs: PackedGoldilocksAVX2) -> Self::Output {
-        Self::Output::from(self) - rhs
-    }
-}
-impl SubAssign<Self> for PackedGoldilocksAVX2 {
-    #[inline]
-    fn sub_assign(&mut self, rhs: Self) {
-        *self = *self - rhs;
-    }
-}
-impl SubAssign<Goldilocks> for PackedGoldilocksAVX2 {
-    #[inline]
-    fn sub_assign(&mut self, rhs: Goldilocks) {
-        *self = *self - rhs;
-    }
-}
-
-impl Sum for PackedGoldilocksAVX2 {
-    #[inline]
-    fn sum<I: Iterator<Item = Self>>(iter: I) -> Self {
-        iter.reduce(|x, y| x + y).unwrap_or(Self::ZERO)
-    }
-}
-
-impl Distribution<PackedGoldilocksAVX2> for StandardUniform {
-    #[inline]
-    fn sample<R: Rng + ?Sized>(&self, rng: &mut R) -> PackedGoldilocksAVX2 {
-        PackedGoldilocksAVX2(rng.random())
-    }
-}
-
-=======
->>>>>>> 9aa4c34c
 // Resources:
 // 1. Intel Intrinsics Guide for explanation of each intrinsic:
 //    https://software.intel.com/sites/landingpage/IntrinsicsGuide/

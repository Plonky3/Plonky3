--- conflicted
+++ resolved
@@ -174,39 +174,6 @@
     }
 
     #[inline]
-<<<<<<< HEAD
-=======
-    fn from_canonical_u8(n: u8) -> Self {
-        Goldilocks::from_canonical_u8(n).into()
-    }
-    #[inline]
-    fn from_canonical_u16(n: u16) -> Self {
-        Goldilocks::from_canonical_u16(n).into()
-    }
-    #[inline]
-    fn from_canonical_u32(n: u32) -> Self {
-        Goldilocks::from_canonical_u32(n).into()
-    }
-    #[inline]
-    fn from_canonical_u64(n: u64) -> Self {
-        Goldilocks::from_canonical_u64(n).into()
-    }
-    #[inline]
-    fn from_canonical_usize(n: usize) -> Self {
-        Goldilocks::from_canonical_usize(n).into()
-    }
-
-    #[inline]
-    fn from_wrapped_u32(n: u32) -> Self {
-        Goldilocks::from_wrapped_u32(n).into()
-    }
-    #[inline]
-    fn from_wrapped_u64(n: u64) -> Self {
-        Goldilocks::from_wrapped_u64(n).into()
-    }
-
-    #[inline]
->>>>>>> e8e4169d
     fn square(&self) -> Self {
         Self::new(unsafe { square(self.get()) })
     }

--- conflicted
+++ resolved
@@ -11,10 +11,7 @@
 p3-symmetric = { path = "../symmetric" }
 p3-util = { path = "../util" }
 p3-poseidon2 = { path = "../poseidon2" }
-<<<<<<< HEAD
-=======
 num-bigint = { version = "0.4.3", default-features = false }
->>>>>>> 2edbd19b
 rand = "0.8.5"
 serde = { version = "1.0", default-features = false, features = ["derive"] }
 

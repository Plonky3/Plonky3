--- conflicted
+++ resolved
@@ -281,11 +281,7 @@
 #[cfg(test)]
 mod tests {
     use p3_field::{AbstractField, Field, PrimeField32};
-<<<<<<< HEAD
-    use rand::Rng;
-=======
     use p3_field_testing::test_inverse;
->>>>>>> 9e6abc57
 
     use crate::Mersenne31;
 
@@ -332,17 +328,4 @@
     fn inverse() {
         test_inverse::<Mersenne31>();
     }
-
-    #[test]
-    fn inverse_random() {
-        let mut rng = rand::thread_rng();
-        for _ in 0..1000 {
-            let x = rng.gen::<F>();
-            if !x.is_zero() && !x.is_one() {
-                let z = x.inverse();
-                assert_ne!(x, z);
-                assert_eq!(x * z, F::ONE);
-            }
-        }
-    }
 }
--- conflicted
+++ resolved
@@ -275,21 +275,16 @@
     }
 }
 
-/// Note there some other possible algorithms to compute the sum.
-/// See: https://github.com/Plonky3/Plonky3/blob/6049a30c3b1f5351c3eb0f7c994dc97e8f68d10d/mersenne-31/src/lib.rs#L249C38-L249C38
 impl Add for Mersenne31 {
     type Output = Self;
 
     #[inline]
     fn add(self, rhs: Self) -> Self {
-<<<<<<< HEAD
-=======
         // See the following for a way to compute the sum that avoids
         // the conditional which may be preferable on some
         // architectures.
         // https://github.com/Plonky3/Plonky3/blob/6049a30c3b1f5351c3eb0f7c994dc97e8f68d10d/mersenne-31/src/lib.rs#L249
 
->>>>>>> a7706eab
         // Working with i32 means we get a flag which informs us if overflow happened.
         let (sum_i32, over) = (self.value as i32).overflowing_add(rhs.value as i32);
         let sum_u32 = sum_i32 as u32;

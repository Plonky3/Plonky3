--- conflicted
+++ resolved
@@ -160,29 +160,13 @@
 
 #[cfg(test)]
 mod test_cubic_extension {
-<<<<<<< HEAD
+    use p3_field::PrimeCharacteristicRing;
     use p3_field::extension::BinomialExtensionField;
     use p3_field_testing::test_field;
 
     use crate::Mersenne31;
 
     type F = Mersenne31;
-    type EF = BinomialExtensionField<F, 3>;
-
-    test_field!(super::EF);
-}
-
-#[cfg(test)]
-mod test_cubic_complex_extension {
-=======
-    use p3_field::PrimeCharacteristicRing;
->>>>>>> aa0d459b
-    use p3_field::extension::{BinomialExtensionField, Complex};
-    use p3_field_testing::{test_field, test_two_adic_extension_field};
-
-    use crate::Mersenne31;
-
-    type F = Complex<Mersenne31>;
     type EF = BinomialExtensionField<F, 3>;
 
     // There is a redundant representation of zero but we already tested it
@@ -191,13 +175,10 @@
     const ONES: [EF; 1] = [EF::ONE];
 
     test_field!(super::EF, &super::ZEROS, &super::ONES);
-
-    test_two_adic_extension_field!(super::F, super::EF);
 }
 
 #[cfg(test)]
-mod test_quadratic_complex_extension {
-
+mod test_cubic_complex_extension {
     use p3_field::PrimeCharacteristicRing;
     use p3_field::extension::{BinomialExtensionField, Complex};
     use p3_field_testing::{test_field, test_two_adic_extension_field};
@@ -205,7 +186,7 @@
     use crate::Mersenne31;
 
     type F = Complex<Mersenne31>;
-    type EF = BinomialExtensionField<F, 2>;
+    type EF = BinomialExtensionField<F, 3>;
 
     // There is a redundant representation of zero but we already tested it
     // when testing the base field.
@@ -215,4 +196,26 @@
     test_field!(super::EF, &super::ZEROS, &super::ONES);
 
     test_two_adic_extension_field!(super::F, super::EF);
+}
+
+#[cfg(test)]
+mod test_quadratic_complex_extension {
+
+    use p3_field::PrimeCharacteristicRing;
+    use p3_field::extension::{BinomialExtensionField, Complex};
+    use p3_field_testing::{test_field, test_two_adic_extension_field};
+
+    use crate::Mersenne31;
+
+    type F = Complex<Mersenne31>;
+    type EF = BinomialExtensionField<F, 2>;
+
+    // There is a redundant representation of zero but we already tested it
+    // when testing the base field.
+    const ZEROS: [EF; 1] = [EF::ZERO];
+    const ONES: [EF; 1] = [EF::ONE];
+
+    test_field!(super::EF, &super::ZEROS, &super::ONES);
+
+    test_two_adic_extension_field!(super::F, super::EF);
 }
--- conflicted
+++ resolved
@@ -36,11 +36,7 @@
     // f2 = y^2 - i - 2
     // assert f2.is_irreducible()
     // ```
-<<<<<<< HEAD
-    const W: Complex<Self> = Complex::new(Self::new(2), Self::ONE);
-=======
     const W: Complex<Self> = Complex::new_complex(Mersenne31::TWO, Mersenne31::ONE);
->>>>>>> 3d33ebe6
 
     // DTH_ROOT = W^((p^2 - 1)/2).
     const DTH_ROOT: Complex<Self> = Complex::new_real(Self::new(2147483646));
@@ -63,11 +59,7 @@
         if bits == 33 {
             [
                 Complex::ZERO,
-<<<<<<< HEAD
-                Complex::new(Self::new(1437746044), Self::new(946469285)),
-=======
                 Complex::new_complex(Mersenne31::new(1437746044), Mersenne31::new(946469285)),
->>>>>>> 3d33ebe6
             ]
         } else {
             [Complex::two_adic_generator(bits), Complex::ZERO]

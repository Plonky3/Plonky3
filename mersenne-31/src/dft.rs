//! Implementation of DFT for `Mersenne31`.
//!
//! Strategy follows: https://www.robinscheibler.org/2013/02/13/real-fft.html
//! In short, fold a Mersenne31 DFT of length n into a Mersenne31Complex DFT
//! of length n/2. Some pre/post-processing is necessary so that the result
//! of the transform behaves as expected wrt the convolution theorem etc.
//!
//! Note that we don't return the final n/2 - 1 elements since we know that
//! the "complex conjugate" of the (n-k)th element equals the kth element.
//! The convolution theorem maintains this relationship and so these final
//! n/2 - 1 elements are essentially redundant.

use alloc::vec::Vec;

use itertools::Itertools;
use p3_dft::TwoAdicSubgroupDft;
use p3_field::{AbstractField, Field, TwoAdicField};
use p3_matrix::dense::RowMajorMatrix;
use p3_matrix::{Matrix, MatrixRowSlices, MatrixRows};
use p3_util::log2_strict_usize;

use crate::{Mersenne31, Mersenne31Complex};

type Base = Mersenne31;
type Ext = Mersenne31Complex<Base>;

/// Given an hxw matrix M = (m_{ij}) where h is even, return an
/// (h/2)xw matrix N whose (k,l) entry is
///
///    Mersenne31Complex(m_{2k,l}, m_{2k+1,l})
///
/// i.e. the even rows become the real parts and the odd rows become
/// the imaginary parts.
///
/// This packing is suitable as input to a Fourier Transform over the
/// domain Mersenne31Complex; it is inverse to `idft_postprocess()`
/// below.
fn dft_preprocess(input: RowMajorMatrix<Base>) -> RowMajorMatrix<Ext> {
    assert!(input.height() % 2 == 0, "input height must be even");
    RowMajorMatrix::new(
        input
            .rows()
            .tuples()
            .flat_map(|(row_0, row_1)| {
                // For each pair of rows in input, convert each
                // two-element column into a Mersenne31Complex
                // treating the first row as the real part and the
                // second row as the imaginary part.
                row_0.iter().zip(row_1).map(|(&x, &y)| Ext::new(x, y))
            })
            .collect(),
        input.width(),
    )
}

/// Transform the result of applying the DFT to the packed
/// `Mersenne31` values so that the convolution theorem holds.
///
/// Source: https://www.robinscheibler.org/2013/02/13/real-fft.html
///
/// NB: This function and `idft_preprocess()` are inverses.
fn dft_postprocess(input: RowMajorMatrix<Ext>) -> RowMajorMatrix<Ext> {
    let h = input.height();
    let log2_h = log2_strict_usize(h); // checks that h is a power of two

    // NB: The original real matrix had height 2h, hence log2(2h) = log2(h) + 1.
    // omega is a 2h-th root of unity
<<<<<<< HEAD
    let omega = Ext::primitive_root_of_unity(log2_h + 1);
=======
    let omega = Mersenne31Complex::two_adic_generator(log2_h + 1);
>>>>>>> 738f59d9
    let mut omega_j = omega;

    let mut output = Vec::with_capacity((h + 1) * input.width());
    output.extend(
        input
            .first_row()
            .map(|x| Ext::new_real(x.real() + x.imag())),
    );

    for j in 1..h {
        let row_x = input.row_slice(j);
        let row_y = input.row_slice(h - j);

        let row = row_x.iter().zip(row_y).map(|(&x, y)| {
            let even = x + y.conjugate();
            // odd = (x - y.conjugate()) * -i
            let odd = Ext::new(x.imag() + y.imag(), y.real() - x.real());
            (even + odd * omega_j).div_2exp_u64(1)
        });
        output.extend(row);
        omega_j *= omega;
    }

    output.extend(
        input
            .first_row()
            .map(|x| Ext::new_real(x.real() - x.imag())),
    );
    debug_assert_eq!(output.len(), (h + 1) * input.width());
    RowMajorMatrix::new(output, input.width())
}

/// Undo the transform of the DFT matrix in `dft_postprocess()` so
/// that the inverse DFT can be applied.
///
/// Source: https://www.robinscheibler.org/2013/02/13/real-fft.html
///
/// NB: This function and `dft_postprocess()` are inverses.
fn idft_preprocess(input: RowMajorMatrix<Ext>) -> RowMajorMatrix<Ext> {
    let h = input.height() - 1;
    let log2_h = log2_strict_usize(h); // checks that h is a power of two

    // NB: The original real matrix had length 2h, hence log2(2h) = log2(h) + 1.
    // omega is a 2n-th root of unity
<<<<<<< HEAD
    let omega = Ext::primitive_root_of_unity(log2_h + 1).inverse();
    let mut omega_j = Ext::ONE;
=======
    let omega = Mersenne31Complex::two_adic_generator(log2_h + 1).inverse();
    let mut omega_j = Mersenne31Complex::ONE;
>>>>>>> 738f59d9

    let mut output = Vec::with_capacity(h * input.width());
    // TODO: Specialise j = 0 and j = n (which we know must be real)?
    for j in 0..h {
        let row_x = input.row_slice(j);
        let row_y = input.row_slice(h - j);

        let row = row_x.iter().zip(row_y).map(|(&x, y)| {
            let even = x + y.conjugate();
            // odd = (x - y.conjugate()) * -i
            let odd = Ext::new(x.imag() + y.imag(), y.real() - x.real());
            (even - odd * omega_j).div_2exp_u64(1)
        });
        output.extend(row);
        omega_j *= omega;
    }
    RowMajorMatrix::new(output, input.width())
}

/// Given an (h/2)xw matrix M = (m_{kl}) = (a_{kl} + I*b_{kl}) (where
/// I is the imaginary unit), return the hxw matrix N whose (i,j)
/// entry is a_{i/2,j} if i is even and b_{(i-1)/2,j} if i is odd.
///
/// This function is inverse to `dft_preprocess()` above.
fn idft_postprocess(input: RowMajorMatrix<Ext>) -> RowMajorMatrix<Base> {
    // TODO: Re-write this without using `unzip()`, which needlessly
    // allocates two new temporary vectors while processing each row.
    RowMajorMatrix::new(
        input
            .rows()
            .flat_map(|row| {
                // Convert each row of input into two rows, the first row
                // having the real parts of the input, the second row
                // having the imaginary parts.
                let (reals, imags): (Vec<_>, Vec<_>) =
                    row.iter().map(|x| (x.real(), x.imag())).unzip();
                reals.into_iter().chain(imags)
            })
            .collect(),
        input.width(),
    )
}

/// The DFT for Mersenne31
#[derive(Default, Clone)]
pub struct Mersenne31Dft;

impl Mersenne31Dft {
    /// Compute the DFT of each column of `mat`.
    ///
    /// NB: The DFT works by packing pairs of `Mersenne31` values into
    /// a `Mersenne31Complex` and doing a (half-length) DFT on the
    /// result. In particular, the type of the result elements are in
    /// the extension field, not the domain field.
    pub fn dft_batch<Dft: TwoAdicSubgroupDft<Ext>>(
        mat: RowMajorMatrix<Base>,
    ) -> RowMajorMatrix<Ext> {
        let dft = Dft::default();
        dft_postprocess(dft.dft_batch(dft_preprocess(mat)))
    }

    /// Compute the inverse DFT of each column of `mat`.
    ///
    /// NB: See comment on `dft_batch()` for information on packing.
    pub fn idft_batch<Dft: TwoAdicSubgroupDft<Ext>>(
        mat: RowMajorMatrix<Ext>,
    ) -> RowMajorMatrix<Base> {
        let dft = Dft::default();
        idft_postprocess(dft.idft_batch(idft_preprocess(mat)))
    }
}

#[cfg(test)]
mod tests {
    use rand::distributions::{Distribution, Standard};
    use rand::{thread_rng, Rng};

    use super::*;
    use crate::{Mersenne31, Mersenne31ComplexRadix2Dit};

    type Base = Mersenne31;
    type Dft = Mersenne31ComplexRadix2Dit;

    #[test]
    fn consistency()
    where
        Standard: Distribution<Base>,
    {
        const N: usize = 1 << 12;
        let input = thread_rng()
            .sample_iter(Standard)
            .take(N)
            .collect::<Vec<Base>>();
        let input = RowMajorMatrix::new_col(input);
        let fft_input = Mersenne31Dft::dft_batch::<Dft>(input.clone());
        let output = Mersenne31Dft::idft_batch::<Dft>(fft_input);
        assert_eq!(input, output);
    }

    #[test]
    fn convolution()
    where
        Standard: Distribution<Base>,
    {
        const N: usize = 1 << 12;
        let a = thread_rng()
            .sample_iter(Standard)
            .take(N)
            .collect::<Vec<Base>>();
        let a = RowMajorMatrix::new_col(a);
        let b = thread_rng()
            .sample_iter(Standard)
            .take(N)
            .collect::<Vec<Base>>();
        let b = RowMajorMatrix::new_col(b);

        let fft_a = Mersenne31Dft::dft_batch::<Dft>(a.clone());
        let fft_b = Mersenne31Dft::dft_batch::<Dft>(b.clone());

        let fft_c = fft_a
            .values
            .iter()
            .zip(fft_b.values.iter())
            .map(|(&xi, &yi)| xi * yi)
            .collect();
        let fft_c = RowMajorMatrix::new_col(fft_c);

        let c = Mersenne31Dft::idft_batch::<Dft>(fft_c);

        let mut conv = Vec::with_capacity(N);
        for i in 0..N {
            let mut t = Base::ZERO;
            for j in 0..N {
                t += a.values[j] * b.values[(N + i - j) % N];
            }
            conv.push(t);
        }

        assert_eq!(c.values, conv);
    }
}<|MERGE_RESOLUTION|>--- conflicted
+++ resolved
@@ -65,11 +65,7 @@
 
     // NB: The original real matrix had height 2h, hence log2(2h) = log2(h) + 1.
     // omega is a 2h-th root of unity
-<<<<<<< HEAD
-    let omega = Ext::primitive_root_of_unity(log2_h + 1);
-=======
-    let omega = Mersenne31Complex::two_adic_generator(log2_h + 1);
->>>>>>> 738f59d9
+    let omega = Ext::two_adic_generator(log2_h + 1);
     let mut omega_j = omega;
 
     let mut output = Vec::with_capacity((h + 1) * input.width());
@@ -114,13 +110,8 @@
 
     // NB: The original real matrix had length 2h, hence log2(2h) = log2(h) + 1.
     // omega is a 2n-th root of unity
-<<<<<<< HEAD
-    let omega = Ext::primitive_root_of_unity(log2_h + 1).inverse();
+    let omega = Ext::two_adic_generator(log2_h + 1).inverse();
     let mut omega_j = Ext::ONE;
-=======
-    let omega = Mersenne31Complex::two_adic_generator(log2_h + 1).inverse();
-    let mut omega_j = Mersenne31Complex::ONE;
->>>>>>> 738f59d9
 
     let mut output = Vec::with_capacity(h * input.width());
     // TODO: Specialise j = 0 and j = n (which we know must be real)?

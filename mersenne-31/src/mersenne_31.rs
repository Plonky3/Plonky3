use alloc::vec;
use alloc::vec::Vec;
use core::fmt;
use core::fmt::{Debug, Display, Formatter};
use core::hash::{Hash, Hasher};
use core::iter::{Product, Sum};
use core::mem::transmute;
use core::ops::{Add, AddAssign, Div, Mul, MulAssign, Neg, Sub, SubAssign};

use num_bigint::BigUint;
<<<<<<< HEAD
use p3_field::integers::QuotientMap;
use p3_field::{
    exp_1717986917, exp_u64_by_squaring, halve_u32, quotient_map_large_iint,
    quotient_map_large_uint, quotient_map_small_int, Field, FieldAlgebra, Packable, PrimeField,
=======
use p3_field::exponentiation::exp_1717986917;
use p3_field::{
    halve_u32, Field, FieldAlgebra, InjectiveMonomial, Packable, PermutationMonomial, PrimeField,
>>>>>>> da90319b
    PrimeField32, PrimeField64,
};
use rand::distributions::{Distribution, Standard};
use rand::Rng;
use serde::de::Error;
use serde::{Deserialize, Deserializer, Serialize};

/// The Mersenne31 prime
const P: u32 = (1 << 31) - 1;

/// The prime field `F_p` where `p = 2^31 - 1`.
#[derive(Copy, Clone, Default)]
#[repr(transparent)] // Packed field implementations rely on this!
pub struct Mersenne31 {
    /// Not necessarily canonical, but must fit in 31 bits.
    pub(crate) value: u32,
}

impl Mersenne31 {
    #[inline]
    pub const fn new(value: u32) -> Self {
        debug_assert!((value >> 31) == 0);
        Self { value }
    }
}

impl PartialEq for Mersenne31 {
    #[inline]
    fn eq(&self, other: &Self) -> bool {
        self.as_canonical_u32() == other.as_canonical_u32()
    }
}

impl Eq for Mersenne31 {}

impl Packable for Mersenne31 {}

impl Hash for Mersenne31 {
    fn hash<H: Hasher>(&self, state: &mut H) {
        state.write_u32(self.to_unique_u32());
    }
}

impl Ord for Mersenne31 {
    #[inline]
    fn cmp(&self, other: &Self) -> core::cmp::Ordering {
        self.as_canonical_u32().cmp(&other.as_canonical_u32())
    }
}

impl PartialOrd for Mersenne31 {
    #[inline]
    fn partial_cmp(&self, other: &Self) -> Option<core::cmp::Ordering> {
        Some(self.cmp(other))
    }
}

impl Display for Mersenne31 {
    fn fmt(&self, f: &mut Formatter<'_>) -> fmt::Result {
        Display::fmt(&self.value, f)
    }
}

impl Debug for Mersenne31 {
    fn fmt(&self, f: &mut Formatter<'_>) -> fmt::Result {
        Debug::fmt(&self.value, f)
    }
}

impl Distribution<Mersenne31> for Standard {
    fn sample<R: Rng + ?Sized>(&self, rng: &mut R) -> Mersenne31 {
        loop {
            let next_u31 = rng.next_u32() >> 1;
            let is_canonical = next_u31 != Mersenne31::ORDER_U32;
            if is_canonical {
                return Mersenne31::new(next_u31);
            }
        }
    }
}

impl Serialize for Mersenne31 {
    fn serialize<S: serde::Serializer>(&self, serializer: S) -> Result<S::Ok, S::Error> {
        // No need to convert to canonical.
        serializer.serialize_u32(self.value)
    }
}

impl<'a> Deserialize<'a> for Mersenne31 {
    fn deserialize<D: Deserializer<'a>>(d: D) -> Result<Self, D::Error> {
        let val = u32::deserialize(d)?;
        // Ensure that `val` satisfies our invariant. i.e. Not necessarily canonical, but must fit in 31 bits.
        if val <= P {
            Ok(Mersenne31::new(val))
        } else {
            Err(D::Error::custom("Value is out of range"))
        }
    }
}

impl FieldAlgebra for Mersenne31 {
    type F = Self;
    type PrimeSubfield = Self;

    const ZERO: Self = Self { value: 0 };
    const ONE: Self = Self { value: 1 };
    const TWO: Self = Self { value: 2 };
    const NEG_ONE: Self = Self {
        value: Self::ORDER_U32 - 1,
    };

    #[inline]
    fn from_f(f: Self::F) -> Self {
        f
    }

    #[inline]
    fn from_prime_subfield(f: Self::PrimeSubfield) -> Self {
        f
    }

    #[inline]
    fn from_bool(b: bool) -> Self {
        Self::new(b as u32)
    }

    #[inline]
    fn mul_2exp_u64(&self, exp: u64) -> Self {
        // In a Mersenne field, multiplication by 2^k is just a left rotation by k bits.
        let exp = exp % 31;
        let left = (self.value << exp) & ((1 << 31) - 1);
        let right = self.value >> (31 - exp);
        let rotated = left | right;
        Self::new(rotated)
    }

    #[inline]
    fn zero_vec(len: usize) -> Vec<Self> {
        // SAFETY: repr(transparent) ensures transmutation safety.
        unsafe { transmute(vec![0u32; len]) }
    }
}

// Degree of the smallest permutation polynomial for Mersenne31.
//
// As p - 1 = 2×3^2×7×11×... the smallest choice for a degree D satisfying gcd(p - 1, D) = 1 is 5.
impl InjectiveMonomial<5> for Mersenne31 {}

impl PermutationMonomial<5> for Mersenne31 {
    /// In the field `Mersenne31`, `a^{1/5}` is equal to a^{1717986917}.
    ///
    /// This follows from the calculation `5 * 1717986917 = 4*(2^31 - 2) + 1 = 1 mod p - 1`.
    fn injective_exp_root_n(&self) -> Self {
        // We use a custom addition chain.
        // This could possibly by further optimised.
        exp_1717986917(*self)
    }
}

impl Field for Mersenne31 {
    #[cfg(all(target_arch = "aarch64", target_feature = "neon"))]
    type Packing = crate::PackedMersenne31Neon;
    #[cfg(all(
        target_arch = "x86_64",
        target_feature = "avx2",
        not(all(feature = "nightly-features", target_feature = "avx512f"))
    ))]
    type Packing = crate::PackedMersenne31AVX2;
    #[cfg(all(
        feature = "nightly-features",
        target_arch = "x86_64",
        target_feature = "avx512f"
    ))]
    type Packing = crate::PackedMersenne31AVX512;
    #[cfg(not(any(
        all(target_arch = "aarch64", target_feature = "neon"),
        all(
            target_arch = "x86_64",
            target_feature = "avx2",
            not(all(feature = "nightly-features", target_feature = "avx512f"))
        ),
        all(
            feature = "nightly-features",
            target_arch = "x86_64",
            target_feature = "avx512f"
        ),
    )))]
    type Packing = Self;

    // Sage: GF(2^31 - 1).multiplicative_generator()
    const GENERATOR: Self = Self::new(7);

    #[inline]
    fn is_zero(&self) -> bool {
        self.value == 0 || self.value == Self::ORDER_U32
    }

    #[inline]
    fn div_2exp_u64(&self, exp: u64) -> Self {
        // In a Mersenne field, division by 2^k is just a right rotation by k bits.
        let exp = (exp % 31) as u8;
        let left = self.value >> exp;
        let right = (self.value << (31 - exp)) & ((1 << 31) - 1);
        let rotated = left | right;
        Self::new(rotated)
    }

    fn try_inverse(&self) -> Option<Self> {
        if self.is_zero() {
            return None;
        }

        // From Fermat's little theorem, in a prime field `F_p`, the inverse of `a` is `a^(p-2)`.
        // Here p-2 = 2147483645 = 1111111111111111111111111111101_2.
        // Uses 30 Squares + 7 Multiplications => 37 Operations total.

        let p1 = *self;
        let p101 = p1.exp_power_of_2(2) * p1;
        let p1111 = p101.square() * p101;
        let p11111111 = p1111.exp_power_of_2(4) * p1111;
        let p111111110000 = p11111111.exp_power_of_2(4);
        let p111111111111 = p111111110000 * p1111;
        let p1111111111111111 = p111111110000.exp_power_of_2(4) * p11111111;
        let p1111111111111111111111111111 = p1111111111111111.exp_power_of_2(12) * p111111111111;
        let p1111111111111111111111111111101 =
            p1111111111111111111111111111.exp_power_of_2(3) * p101;
        Some(p1111111111111111111111111111101)
    }

    #[inline]
    fn halve(&self) -> Self {
        Mersenne31::new(halve_u32::<P>(self.value))
    }

    #[inline]
    fn order() -> BigUint {
        P.into()
    }
}

// We can use some macros to implement QuotientMap<Int> for all integer types except for u32 and i32's.
quotient_map_small_int!(Mersenne31, u32, [u8, u16]);
quotient_map_small_int!(Mersenne31, i32, [i8, i16]);
quotient_map_large_uint!(
    Mersenne31,
    u32,
    Mersenne31::ORDER_U32,
    "`[0, 2^31 - 2]`",
    "`[0, 2^31 - 1]`",
    [u64, u128]
);
quotient_map_large_iint!(
    Mersenne31,
    i32,
    "`[-2^30, 2^30]`",
    "`[1 - 2^31, 2^31 - 1]`",
    [(i64, u64), (i128, u128)]
);

// We simple need to prove custom Mersenne31 impls for QuotientMap<u32> and QuotientMap<i32>
impl QuotientMap<u32> for Mersenne31 {
    /// Convert a given `u32` integer into an element of the `Mersenne31` field.
    #[inline]
    fn from_int(int: u32) -> Self {
        // To reduce `n` to 31 bits, we clear its MSB, then add it back in its reduced form.
        let msb = int & (1 << 31);
        let msb_reduced = msb >> 31;
        Self::new(int ^ msb) + Self::new(msb_reduced)
    }

    /// Convert a given `u32` integer into an element of the `Mersenne31` field.
    ///
    /// Returns none if the input does not lie in the range `[0, 2^31 - 1]`.
    #[inline]
    fn from_canonical_checked(int: u32) -> Option<Mersenne31> {
        if int < Self::ORDER_U32 {
            Some(Self::new(int))
        } else {
            None
        }
    }

    /// Convert a given `u32` integer into an element of the `Mersenne31` field.
    ///
    /// # Safety
    /// The input must lie in the range: `[0, 2^31 - 1]`.
    #[inline(always)]
    unsafe fn from_canonical_unchecked(int: u32) -> Mersenne31 {
        debug_assert!(int < Self::ORDER_U32);
        Self::new(int)
    }
}

impl QuotientMap<i32> for Mersenne31 {
    /// Convert a given `i32` integer into an element of the `Mersenne31` field.
    #[inline]
    fn from_int(int: i32) -> Self {
        if int >= 0 {
            Self::new(int as u32)
        } else if int > (-1 << 31) {
            Self::new(Mersenne31::ORDER_U32.wrapping_add_signed(int))
        } else {
            // The only other option is int = -(2^31) = -1 mod p.
            Self::NEG_ONE
        }
    }

    /// Convert a given `i32` integer into an element of the `Mersenne31` field.
    ///
    /// Returns none if the input does not lie in the range `[-2^30, 2^30]`.
    #[inline]
    fn from_canonical_checked(int: i32) -> Option<Mersenne31> {
        const TWO_EXP_30: i32 = 1 << 30;
        const NEG_TWO_EXP_30: i32 = -1 << 30;
        match int {
            0..=TWO_EXP_30 => Some(Self::new(int as u32)),
            NEG_TWO_EXP_30..0 => Some(Self::new(Mersenne31::ORDER_U32.wrapping_add_signed(int))),
            _ => None,
        }
    }

    /// Convert a given `i32` integer into an element of the `Mersenne31` field.
    ///
    /// # Safety
    /// The input must lie in the range: `[1 - 2^31, 2^31 - 1]`.
    #[inline(always)]
    unsafe fn from_canonical_unchecked(int: i32) -> Mersenne31 {
        if int >= 0 {
            Self::new(int as u32)
        } else {
            Self::new(Mersenne31::ORDER_U32.wrapping_add_signed(int))
        }
    }
}

impl PrimeField for Mersenne31 {
    fn as_canonical_biguint(&self) -> BigUint {
        <Self as PrimeField32>::as_canonical_u32(self).into()
    }
}

impl PrimeField32 for Mersenne31 {
    const ORDER_U32: u32 = P;

    #[inline]
    fn as_canonical_u32(&self) -> u32 {
        // Since our invariant guarantees that `value` fits in 31 bits, there is only one possible
        // `value` that is not canonical, namely 2^31 - 1 = p = 0.
        if self.value == Self::ORDER_U32 {
            0
        } else {
            self.value
        }
    }
}

impl PrimeField64 for Mersenne31 {
    const ORDER_U64: u64 = <Self as PrimeField32>::ORDER_U32 as u64;

    #[inline]
    fn as_canonical_u64(&self) -> u64 {
        self.as_canonical_u32().into()
    }
}

impl Add for Mersenne31 {
    type Output = Self;

    #[inline]
    fn add(self, rhs: Self) -> Self {
        // See the following for a way to compute the sum that avoids
        // the conditional which may be preferable on some
        // architectures.
        // https://github.com/Plonky3/Plonky3/blob/6049a30c3b1f5351c3eb0f7c994dc97e8f68d10d/mersenne-31/src/lib.rs#L249

        // Working with i32 means we get a flag which informs us if overflow happened.
        let (sum_i32, over) = (self.value as i32).overflowing_add(rhs.value as i32);
        let sum_u32 = sum_i32 as u32;
        let sum_corr = sum_u32.wrapping_sub(Self::ORDER_U32);

        // If self + rhs did not overflow, return it.
        // If self + rhs overflowed, sum_corr = self + rhs - (2**31 - 1).
        Self::new(if over { sum_corr } else { sum_u32 })
    }
}

impl AddAssign for Mersenne31 {
    #[inline]
    fn add_assign(&mut self, rhs: Self) {
        *self = *self + rhs;
    }
}

impl Sum for Mersenne31 {
    #[inline]
    fn sum<I: Iterator<Item = Self>>(iter: I) -> Self {
        // This is faster than iter.reduce(|x, y| x + y).unwrap_or(Self::ZERO) for iterators of length >= 6.
        // It assumes that iter.len() < 2^31.

        // This sum will not overflow so long as iter.len() < 2^33.
        let sum = iter.map(|x| x.value as u64).sum::<u64>();

        // sum is < 2^62 provided iter.len() < 2^31.
        from_u62(sum)
    }
}

impl Sub for Mersenne31 {
    type Output = Self;

    #[inline]
    fn sub(self, rhs: Self) -> Self {
        let (mut sub, over) = self.value.overflowing_sub(rhs.value);

        // If we didn't overflow we have the correct value.
        // Otherwise we have added 2**32 = 2**31 + 1 mod 2**31 - 1.
        // Hence we need to remove the most significant bit and subtract 1.
        sub -= over as u32;
        Self::new(sub & Self::ORDER_U32)
    }
}

impl SubAssign for Mersenne31 {
    #[inline]
    fn sub_assign(&mut self, rhs: Self) {
        *self = *self - rhs;
    }
}

impl Neg for Mersenne31 {
    type Output = Self;

    #[inline]
    fn neg(self) -> Self::Output {
        // Can't underflow, since self.value is 31-bits and thus can't exceed ORDER.
        Self::new(Self::ORDER_U32 - self.value)
    }
}

impl Mul for Mersenne31 {
    type Output = Self;

    #[inline]
    #[allow(clippy::cast_possible_truncation)]
    fn mul(self, rhs: Self) -> Self {
        let prod = u64::from(self.value) * u64::from(rhs.value);
        from_u62(prod)
    }
}

impl MulAssign for Mersenne31 {
    #[inline]
    fn mul_assign(&mut self, rhs: Self) {
        *self = *self * rhs;
    }
}

impl Product for Mersenne31 {
    #[inline]
    fn product<I: Iterator<Item = Self>>(iter: I) -> Self {
        iter.reduce(|x, y| x * y).unwrap_or(Self::ONE)
    }
}

impl Div for Mersenne31 {
    type Output = Self;

    #[inline]
    #[allow(clippy::suspicious_arithmetic_impl)]
    fn div(self, rhs: Self) -> Self {
        self * rhs.inverse()
    }
}

#[inline(always)]
pub(crate) fn from_u62(input: u64) -> Mersenne31 {
    debug_assert!(input < (1 << 62));
    let input_lo = (input & ((1 << 31) - 1)) as u32;
    let input_high = (input >> 31) as u32;
    Mersenne31::new(input_lo) + Mersenne31::new(input_high)
}

/// Convert a constant u32 array into a constant Mersenne31 array.
#[inline]
#[must_use]
pub const fn to_mersenne31_array<const N: usize>(input: [u32; N]) -> [Mersenne31; N] {
    // This is currently used only in the test crates of the vectorized implementations.
    let mut output = [Mersenne31 { value: 0 }; N];
    let mut i = 0;
    loop {
        if i == N {
            break;
        }
        output[i].value = input[i] % P;
        i += 1;
    }
    output
}

#[cfg(test)]
mod tests {
    use p3_field::{Field, FieldAlgebra, InjectiveMonomial, PermutationMonomial, PrimeField32};
    use p3_field_testing::test_field;

    use crate::Mersenne31;

    type F = Mersenne31;

    #[test]
    fn add() {
        assert_eq!(F::ONE + F::ONE, F::TWO);
        assert_eq!(F::NEG_ONE + F::ONE, F::ZERO);
        assert_eq!(F::NEG_ONE + F::TWO, F::ONE);
        assert_eq!(F::NEG_ONE + F::NEG_ONE, F::new(F::ORDER_U32 - 2));
    }

    #[test]
    fn sub() {
        assert_eq!(F::ONE - F::ONE, F::ZERO);
        assert_eq!(F::TWO - F::TWO, F::ZERO);
        assert_eq!(F::NEG_ONE - F::NEG_ONE, F::ZERO);
        assert_eq!(F::TWO - F::ONE, F::ONE);
        assert_eq!(F::NEG_ONE - F::ZERO, F::NEG_ONE);
    }

    #[test]
    fn mul_2exp_u64() {
        // 1 * 2^0 = 1.
        assert_eq!(F::ONE.mul_2exp_u64(0), F::ONE);
        // 2 * 2^30 = 2^31 = 1.
        assert_eq!(F::TWO.mul_2exp_u64(30), F::ONE);
        // 5 * 2^2 = 20.
        assert_eq!(F::new(5).mul_2exp_u64(2), F::new(20));
    }

    #[test]
    fn div_2exp_u64() {
        // 1 / 2^0 = 1.
        assert_eq!(F::ONE.div_2exp_u64(0), F::ONE);
        // 2 / 2^0 = 2.
        assert_eq!(F::TWO.div_2exp_u64(0), F::TWO);
        // 32 / 2^5 = 1.
        assert_eq!(F::new(32).div_2exp_u64(5), F::new(1));
    }

    #[test]
    fn exp_root() {
        // Confirm that (x^{1/5})^5 = x

        let m1 = F::from_u32(0x34167c58);
        let m2 = F::from_u32(0x61f3207b);

        assert_eq!(m1.injective_exp_n().injective_exp_root_n(), m1);
        assert_eq!(m2.injective_exp_n().injective_exp_root_n(), m2);
        assert_eq!(F::TWO.injective_exp_n().injective_exp_root_n(), F::TWO);
    }

    test_field!(crate::Mersenne31);
}<|MERGE_RESOLUTION|>--- conflicted
+++ resolved
@@ -8,17 +8,12 @@
 use core::ops::{Add, AddAssign, Div, Mul, MulAssign, Neg, Sub, SubAssign};
 
 use num_bigint::BigUint;
-<<<<<<< HEAD
+use p3_field::exponentiation::exp_1717986917;
 use p3_field::integers::QuotientMap;
 use p3_field::{
-    exp_1717986917, exp_u64_by_squaring, halve_u32, quotient_map_large_iint,
-    quotient_map_large_uint, quotient_map_small_int, Field, FieldAlgebra, Packable, PrimeField,
-=======
-use p3_field::exponentiation::exp_1717986917;
-use p3_field::{
-    halve_u32, Field, FieldAlgebra, InjectiveMonomial, Packable, PermutationMonomial, PrimeField,
->>>>>>> da90319b
-    PrimeField32, PrimeField64,
+    halve_u32, quotient_map_large_iint, quotient_map_large_uint, quotient_map_small_int, Field,
+    FieldAlgebra, InjectiveMonomial, Packable, PermutationMonomial, PrimeField, PrimeField32,
+    PrimeField64,
 };
 use rand::distributions::{Distribution, Standard};
 use rand::Rng;

use alloc::vec::Vec;
use core::arch::x86_64::{self, __m256i};

use p3_poseidon2::{
<<<<<<< HEAD
    mds_light_permutation, ExternalLayer, ExternalLayerConstants, ExternalLayerConstructor,
    InternalLayer, InternalLayerConstructor, MDSMat4,
=======
    mds_light_permutation, sum_15, sum_23, ExternalLayer, InternalLayer, MDSMat4,
    Poseidon2ExternalPackedConstants, Poseidon2InternalPackedConstants,
>>>>>>> 73bb9f9c
};

use crate::{exp5, Mersenne31, PackedMersenne31AVX2, P, P_AVX2};

#[derive(Debug, Clone, Default)]
pub struct Poseidon2InternalLayerMersenne31 {
    pub(crate) internal_constants: Vec<Mersenne31>,
    packed_internal_constants: Vec<__m256i>,
}

impl InternalLayerConstructor<PackedMersenne31AVX2> for Poseidon2InternalLayerMersenne31 {
    /// We save the round constants in the {-P, ..., 0} representation instead of the standard
    /// {0, ..., P} one. This saves several instructions later.
    fn new_from_constants(internal_constants: Vec<Mersenne31>) -> Self {
        Self::new_from_constants(internal_constants)
    }
}

#[derive(Default, Clone)]
pub struct Poseidon2ExternalLayerMersenne31<const WIDTH: usize> {
    pub(crate) initial_external_constants: Vec<[Mersenne31; WIDTH]>,
    packed_initial_external_constants: Vec<[__m256i; WIDTH]>,
    pub(crate) final_external_constants: Vec<[Mersenne31; WIDTH]>,
    packed_final_external_constants: Vec<[__m256i; WIDTH]>,
}

impl<const WIDTH: usize> ExternalLayerConstructor<PackedMersenne31AVX2, WIDTH>
    for Poseidon2ExternalLayerMersenne31<WIDTH>
{
    fn new_from_constants(external_constants: ExternalLayerConstants<Mersenne31, WIDTH>) -> Self {
        Self::new_from_constants(external_constants)
    }
}

/// Convert elements from the standard form {0, ..., P} to {-P, ..., 0} and copy into a vector
fn convert_to_vec_neg_form(input: i32) -> __m256i {
    let input_sub_p = input - (P as i32);
    unsafe {
        // Safety: If this code got compiled then AVX2 intrinsics are available.
        x86_64::_mm256_set1_epi32(input_sub_p)
    }
}

impl Poseidon2InternalLayerMersenne31 {
    /// Construct an instance of Poseidon2InternalLayerMersenne31AVX2 from a vector containing
    /// the constants for each round. Internally, the constants are transformed into th
    /// {-P, ..., 0} representation instead of the standard {0, ..., P} one.
    fn new_from_constants(internal_constants: Vec<Mersenne31>) -> Self {
        let packed_internal_constants = internal_constants
            .iter()
            .map(|constant| convert_to_vec_neg_form(constant.value as i32))
            .collect();
        Self {
            internal_constants,
            packed_internal_constants,
        }
    }
}

impl<const WIDTH: usize> Poseidon2ExternalLayerMersenne31<WIDTH> {
    /// Construct an instance of Poseidon2ExternalLayerMersenne31AVX2 from a array of
    /// vectors containing the constants for each round. Internally, the constants
    ///  are transformed into the {-P, ..., 0} representation instead of the standard {0, ..., P} one.
    fn new_from_constants(external_constants: ExternalLayerConstants<Mersenne31, WIDTH>) -> Self {
        let initial_external_constants = external_constants.get_initial_constants().clone();
        let final_external_constants = external_constants.get_terminal_constants().clone();
        let packed_initial_external_constants = initial_external_constants
            .iter()
            .map(|array| array.map(|constant| convert_to_vec_neg_form(constant.value as i32)))
            .collect();
        let packed_final_external_constants = final_external_constants
            .iter()
            .map(|array| array.map(|constant| convert_to_vec_neg_form(constant.value as i32)))
            .collect();
        Self {
            initial_external_constants,
            packed_initial_external_constants,
            final_external_constants,
            packed_final_external_constants,
        }
    }
}

/// Compute the map x -> 2^I x on Mersenne-31 field elements.
/// x must be represented as a value in {0..P}.
/// This requires 2 generic parameters, I and I_PRIME satisfying I + I_PRIME = 31.
/// If the inputs do not conform to this representations, the result is undefined.
#[inline(always)]
fn mul_2exp_i<const I: i32, const I_PRIME: i32>(val: PackedMersenne31AVX2) -> PackedMersenne31AVX2 {
    assert_eq!(I + I_PRIME, 31);
    unsafe {
        // Safety: If this code got compiled then AVX2 intrinsics are available.
        let input = val.to_vector();

        // In M31, multiplication by 2^n corresponds to a cyclic rotation which
        // is much faster than the naive multiplication method.

        // Shift the low bits up. This also shifts something unwanted into
        // the sign bit so we mark it dirty.
        let hi_bits_dirty = x86_64::_mm256_slli_epi32::<I>(input);

        // Shift the high bits down.
        let lo_bits = x86_64::_mm256_srli_epi32::<I_PRIME>(input);

        // Clear the sign bit.
        let hi_bits = x86_64::_mm256_and_si256(hi_bits_dirty, P_AVX2);

        // Combine the lo and high bits.
        let output = x86_64::_mm256_or_si256(lo_bits, hi_bits);
        PackedMersenne31AVX2::from_vector(output)
    }
}

/// We hard code multiplication by the diagonal minus 1 of our internal matrix (1 + D)
/// In the Mersenne31, WIDTH = 16 case, the diagonal minus 1 is:
/// [-2] + 1 << [0, 1, 2, 3, 4, 5, 6, 7, 8, 10, 12, 13, 14, 15, 16]
/// i.e. The first entry is -2 and all other entires a power of 2.
#[inline(always)]
fn diagonal_mul_16(state: &mut [PackedMersenne31AVX2; 16]) {
    // The first three entries involve multiplication by -2, 1, 2 which are simple:

    state[2] = state[2] + state[2]; // add is 3 instructions whereas shift is 4.

    // For the remaining entires we use our fast shift code.
    state[3] = mul_2exp_i::<2, 29>(state[3]);
    state[4] = mul_2exp_i::<3, 28>(state[4]);
    state[5] = mul_2exp_i::<4, 27>(state[5]);
    state[6] = mul_2exp_i::<5, 26>(state[6]);
    state[7] = mul_2exp_i::<6, 25>(state[7]);
    state[8] = mul_2exp_i::<7, 24>(state[8]);
    state[9] = mul_2exp_i::<8, 23>(state[9]);
    state[10] = mul_2exp_i::<10, 21>(state[10]);
    state[11] = mul_2exp_i::<12, 19>(state[11]);
    state[12] = mul_2exp_i::<13, 18>(state[12]);
    state[13] = mul_2exp_i::<14, 17>(state[13]);
    state[14] = mul_2exp_i::<15, 16>(state[14]);
    state[15] = mul_2exp_i::<16, 15>(state[15]); // TODO: There is a faster method for 15.
}

/// We hard code multiplication by the diagonal minus 1 of our internal matrix (1 + D)
/// In the Mersenne31, WIDTH = 24 case, the diagonal minus 1 is:
/// [-2] + 1 << [0, 1, 2, 3, 4, 5, 6, 7, 8, 9, 10, 11, 12, 13, 14, 15, 16, 17, 18, 19, 20, 21, 22]
/// i.e. The first entry is -2 and all other entires a power of 2.
#[inline(always)]
fn diagonal_mul_24(state: &mut [PackedMersenne31AVX2; 24]) {
    // The first three entries involve multiplication by -2, 1, 2 which are simple:

    state[2] = state[2] + state[2]; // add is 3 instructions whereas shift is 4.

    // For the remaining entires we use our fast shift code.
    state[3] = mul_2exp_i::<2, 29>(state[3]);
    state[4] = mul_2exp_i::<3, 28>(state[4]);
    state[5] = mul_2exp_i::<4, 27>(state[5]);
    state[6] = mul_2exp_i::<5, 26>(state[6]);
    state[7] = mul_2exp_i::<6, 25>(state[7]);
    state[8] = mul_2exp_i::<7, 24>(state[8]);
    state[9] = mul_2exp_i::<8, 23>(state[9]);
    state[10] = mul_2exp_i::<9, 22>(state[10]);
    state[11] = mul_2exp_i::<10, 21>(state[11]);
    state[12] = mul_2exp_i::<11, 20>(state[12]);
    state[13] = mul_2exp_i::<12, 19>(state[13]);
    state[14] = mul_2exp_i::<13, 18>(state[14]);
    state[15] = mul_2exp_i::<14, 17>(state[15]); // TODO: There is a faster method for 15.
    state[16] = mul_2exp_i::<15, 16>(state[16]);
    state[17] = mul_2exp_i::<16, 15>(state[17]);
    state[18] = mul_2exp_i::<17, 14>(state[18]);
    state[19] = mul_2exp_i::<18, 13>(state[19]);
    state[20] = mul_2exp_i::<19, 12>(state[20]);
    state[21] = mul_2exp_i::<20, 11>(state[21]);
    state[22] = mul_2exp_i::<21, 10>(state[22]);
    state[23] = mul_2exp_i::<22, 9>(state[23]);
}

/// Compute the map x -> (x + rc)^5 on Mersenne-31 field elements.
/// x must be represented as a value in {0..P}.
/// rc mut be represented as a value in {-P, ..., 0}.
/// If the inputs do not conform to these representations, the result is undefined.
/// The output will be represented as a value in {0..P}.
#[inline(always)]
fn add_rc_and_sbox(input: PackedMersenne31AVX2, rc: __m256i) -> PackedMersenne31AVX2 {
    unsafe {
        // Safety: If this code got compiled then AVX2 intrinsics are available.
        let input_vec = input.to_vector();
        let input_plus_rc = x86_64::_mm256_add_epi32(input_vec, rc);

        // Due to the representations of input and rc, input_plus_rc is in {-P, ..., P}.
        // This is exactly the required bound to apply sbox.
        let input_post_sbox = exp5(input_plus_rc);
        PackedMersenne31AVX2::from_vector(input_post_sbox)
    }
}

/// Compute a single Poseidon2 internal layer on a state of width 16.
#[inline(always)]
fn internal_16(state: &mut [PackedMersenne31AVX2; 16], rc: __m256i) {
    state[0] = add_rc_and_sbox(state[0], rc);
    let sum_non_0 = sum_15(&state[1..]);
    let sum = sum_non_0 + state[0];
    state[0] = sum_non_0 - state[0];
    diagonal_mul_16(state);
    state.iter_mut().skip(1).for_each(|x| *x += sum);
}

impl InternalLayer<PackedMersenne31AVX2, 16, 5> for Poseidon2InternalLayerMersenne31 {
    type InternalState = [PackedMersenne31AVX2; 16];

    /// Compute the full Poseidon2 internal layer on a state of width 16.
    fn permute_state(&self, state: &mut Self::InternalState) {
        self.packed_internal_constants
            .iter()
            .for_each(|&rc| internal_16(state, rc))
    }
}

/// Compute a single Poseidon2 internal layer on a state of width 24.
#[inline(always)]
fn internal_24(state: &mut [PackedMersenne31AVX2; 24], rc: __m256i) {
    state[0] = add_rc_and_sbox(state[0], rc);
    let sum_non_0 = sum_23(&state[1..]);
    let sum = sum_non_0 + state[0];
    state[0] = sum_non_0 - state[0];
    diagonal_mul_24(state);
    state.iter_mut().skip(1).for_each(|x| *x += sum);
}

impl InternalLayer<PackedMersenne31AVX2, 24, 5> for Poseidon2InternalLayerMersenne31 {
    type InternalState = [PackedMersenne31AVX2; 24];

    /// Compute the full Poseidon2 internal layer on a state of width 24.
    fn permute_state(&self, state: &mut Self::InternalState) {
        self.packed_internal_constants
            .iter()
            .for_each(|&rc| internal_24(state, rc))
    }
}

/// Compute a collection of Poseidon2 external layers.
/// One layer for every constant supplied.
#[inline]
fn external_rounds<const WIDTH: usize>(
    state: &mut [PackedMersenne31AVX2; WIDTH],
    packed_external_constants: &[[__m256i; WIDTH]],
) {
    packed_external_constants.iter().for_each(|round_consts| {
        state
            .iter_mut()
            .zip(round_consts.iter())
            .for_each(|(val, &rc)| *val = add_rc_and_sbox(*val, rc));
        mds_light_permutation(state, &MDSMat4);
    });
}

impl<const WIDTH: usize> ExternalLayer<PackedMersenne31AVX2, WIDTH, 5>
    for Poseidon2ExternalLayerMersenne31<WIDTH>
{
    type InternalState = [PackedMersenne31AVX2; WIDTH];

    /// Compute the first half of the Poseidon2 external layers.
    fn permute_state_initial(
        &self,
        mut state: [PackedMersenne31AVX2; WIDTH],
    ) -> [PackedMersenne31AVX2; WIDTH] {
        mds_light_permutation(&mut state, &MDSMat4);
        external_rounds(&mut state, &self.packed_initial_external_constants);
        state
    }

    /// Compute the second half of the Poseidon2 external layers.
    fn permute_state_final(
        &self,
        mut state: [PackedMersenne31AVX2; WIDTH],
    ) -> [PackedMersenne31AVX2; WIDTH] {
        external_rounds(&mut state, &self.packed_final_external_constants);
        state
    }
}

#[cfg(test)]
mod tests {
    use p3_field::AbstractField;
    use p3_symmetric::Permutation;
    use rand::Rng;

    use super::*;
    use crate::Poseidon2Mersenne31;

    type F = Mersenne31;
    type Perm16 = Poseidon2Mersenne31<16>;
    type Perm24 = Poseidon2Mersenne31<24>;

    /// Test that the output is the same as the scalar version on a random input of length 16.
    #[test]
    fn test_avx2_poseidon2_width_16() {
        let mut rng = rand::thread_rng();

        // Our Poseidon2 implementation.
        let poseidon2 = Perm16::new_from_rng_128(&mut rng);

        let input: [F; 16] = rng.gen();

        let mut expected = input;
        poseidon2.permute_mut(&mut expected);

        let mut avx2_input = input.map(PackedMersenne31AVX2::from_f);
        poseidon2.permute_mut(&mut avx2_input);

        let avx2_output = avx2_input.map(|x| x.0[0]);

        assert_eq!(avx2_output, expected);
    }

    /// Test that the output is the same as the scalar version on a random input of length 24.
    #[test]
    fn test_avx2_poseidon2_width_24() {
        let mut rng = rand::thread_rng();

        // Our Poseidon2 implementation.
        let poseidon2 = Perm24::new_from_rng_128(&mut rng);

        let input: [F; 24] = rng.gen();

        let mut expected = input;
        poseidon2.permute_mut(&mut expected);

        let mut avx2_input = input.map(PackedMersenne31AVX2::from_f);
        poseidon2.permute_mut(&mut avx2_input);

        let avx2_output = avx2_input.map(|x| x.0[0]);

        assert_eq!(avx2_output, expected);
    }
}<|MERGE_RESOLUTION|>--- conflicted
+++ resolved
@@ -2,13 +2,8 @@
 use core::arch::x86_64::{self, __m256i};
 
 use p3_poseidon2::{
-<<<<<<< HEAD
     mds_light_permutation, ExternalLayer, ExternalLayerConstants, ExternalLayerConstructor,
     InternalLayer, InternalLayerConstructor, MDSMat4,
-=======
-    mds_light_permutation, sum_15, sum_23, ExternalLayer, InternalLayer, MDSMat4,
-    Poseidon2ExternalPackedConstants, Poseidon2InternalPackedConstants,
->>>>>>> 73bb9f9c
 };
 
 use crate::{exp5, Mersenne31, PackedMersenne31AVX2, P, P_AVX2};
@@ -208,7 +203,11 @@
     let sum_non_0 = sum_15(&state[1..]);
     let sum = sum_non_0 + state[0];
     state[0] = sum_non_0 - state[0];
+    let sum_non_0 = sum_15(&state[1..]);
+    let sum = sum_non_0 + state[0];
+    state[0] = sum_non_0 - state[0];
     diagonal_mul_16(state);
+    state.iter_mut().skip(1).for_each(|x| *x += sum);
     state.iter_mut().skip(1).for_each(|x| *x += sum);
 }
 
@@ -230,7 +229,11 @@
     let sum_non_0 = sum_23(&state[1..]);
     let sum = sum_non_0 + state[0];
     state[0] = sum_non_0 - state[0];
+    let sum_non_0 = sum_23(&state[1..]);
+    let sum = sum_non_0 + state[0];
+    state[0] = sum_non_0 - state[0];
     diagonal_mul_24(state);
+    state.iter_mut().skip(1).for_each(|x| *x += sum);
     state.iter_mut().skip(1).for_each(|x| *x += sum);
 }
 

use alloc::vec::Vec;
use core::arch::x86_64::{self, __m256i};
use core::iter::{Product, Sum};
use core::mem::transmute;
use core::ops::{Add, AddAssign, Div, Mul, MulAssign, Neg, Sub, SubAssign};

use p3_field::{AbstractField, Field, PackedField, PackedFieldPow2, PackedValue};
use p3_util::convert_vec;
use rand::distributions::{Distribution, Standard};
use rand::Rng;

use crate::Mersenne31;

const WIDTH: usize = 8;
pub(crate) const P_AVX2: __m256i = unsafe { transmute::<[u32; WIDTH], _>([0x7fffffff; WIDTH]) };

/// Vectorized AVX2 implementation of `Mersenne31` arithmetic.
#[derive(Clone, Copy, Debug, PartialEq, Eq)]
#[repr(transparent)] // This needed to make `transmute`s safe.
pub struct PackedMersenne31AVX2(pub [Mersenne31; WIDTH]);

impl PackedMersenne31AVX2 {
    #[inline]
    #[must_use]
    /// Get an arch-specific vector representing the packed values.
    pub(crate) fn to_vector(self) -> __m256i {
        unsafe {
            // Safety: `Mersenne31` is `repr(transparent)` so it can be transmuted to `u32`. It
            // follows that `[Mersenne31; WIDTH]` can be transmuted to `[u32; WIDTH]`, which can be
            // transmuted to `__m256i`, since arrays are guaranteed to be contiguous in memory.
            // Finally `PackedMersenne31AVX2` is `repr(transparent)` so it can be transmuted to
            // `[Mersenne31; WIDTH]`.
            transmute(self)
        }
    }

    #[inline]
    #[must_use]
    /// Make a packed field vector from an arch-specific vector.
    ///
    /// SAFETY: The caller must ensure that each element of `vector` represents a valid
    /// `Mersenne31`. In particular, each element of vector must be in `0..=P`.
    pub(crate) unsafe fn from_vector(vector: __m256i) -> Self {
        // Safety: It is up to the user to ensure that elements of `vector` represent valid
        // `Mersenne31` values. We must only reason about memory representations. `__m256i` can be
        // transmuted to `[u32; WIDTH]` (since arrays elements are contiguous in memory), which can
        // be transmuted to `[Mersenne31; WIDTH]` (since `Mersenne31` is `repr(transparent)`), which
        // in turn can be transmuted to `PackedMersenne31AVX2` (since `PackedMersenne31AVX2` is also
        // `repr(transparent)`).
        transmute(vector)
    }

    /// Copy `value` to all positions in a packed vector. This is the same as
    /// `From<Mersenne31>::from`, but `const`.
    #[inline]
    #[must_use]
    const fn broadcast(value: Mersenne31) -> Self {
        Self([value; WIDTH])
    }
}

impl Add for PackedMersenne31AVX2 {
    type Output = Self;
    #[inline]
    fn add(self, rhs: Self) -> Self {
        let lhs = self.to_vector();
        let rhs = rhs.to_vector();
        let res = add(lhs, rhs);
        unsafe {
            // Safety: `add` returns values in canonical form when given values in canonical form.
            Self::from_vector(res)
        }
    }
}

impl Mul for PackedMersenne31AVX2 {
    type Output = Self;
    #[inline]
    fn mul(self, rhs: Self) -> Self {
        let lhs = self.to_vector();
        let rhs = rhs.to_vector();
        let res = mul(lhs, rhs);
        unsafe {
            // Safety: `mul` returns values in canonical form when given values in canonical form.
            Self::from_vector(res)
        }
    }
}

impl Neg for PackedMersenne31AVX2 {
    type Output = Self;
    #[inline]
    fn neg(self) -> Self {
        let val = self.to_vector();
        let res = neg(val);
        unsafe {
            // Safety: `neg` returns values in canonical form when given values in canonical form.
            Self::from_vector(res)
        }
    }
}

impl Sub for PackedMersenne31AVX2 {
    type Output = Self;
    #[inline]
    fn sub(self, rhs: Self) -> Self {
        let lhs = self.to_vector();
        let rhs = rhs.to_vector();
        let res = sub(lhs, rhs);
        unsafe {
            // Safety: `sub` returns values in canonical form when given values in canonical form.
            Self::from_vector(res)
        }
    }
}

/// Add two vectors of Mersenne-31 field elements represented as values in {0, ..., P}.
/// If the inputs do not conform to this representation, the result is undefined.
#[inline]
#[must_use]
fn add(lhs: __m256i, rhs: __m256i) -> __m256i {
    // We want this to compile to:
    //      vpaddd   t, lhs, rhs
    //      vpsubd   u, t, P
    //      vpminud  res, t, u
    // throughput: 1 cyc/vec (8 els/cyc)
    // latency: 3 cyc

    //   Let t := lhs + rhs. We want to return a value r in {0, ..., P} such that r = t (mod P).
    //   Define u := (t - P) mod 2^32 and r := min(t, u). t is in {0, ..., 2 P}. We argue by cases.
    //   If t is in {0, ..., P - 1}, then u is in {(P - 1 <) 2^32 - P, ..., 2^32 - 1}, so r = t is
    // in the correct range.
    //   If t is in {P, ..., 2 P}, then u is in {0, ..., P} and r = u is in the correct range.
    unsafe {
        // Safety: If this code got compiled then AVX2 intrinsics are available.
        let t = x86_64::_mm256_add_epi32(lhs, rhs);
        let u = x86_64::_mm256_sub_epi32(t, P_AVX2);
        x86_64::_mm256_min_epu32(t, u)
    }
}

#[inline]
#[must_use]
fn movehdup_epi32(x: __m256i) -> __m256i {
    // The instruction is only available in the floating-point flavor; this distinction is only for
    // historical reasons and no longer matters. We cast to floats, duplicate, and cast back.
    unsafe {
        x86_64::_mm256_castps_si256(x86_64::_mm256_movehdup_ps(x86_64::_mm256_castsi256_ps(x)))
    }
}

#[inline]
#[must_use]
fn moveldup_epi32(x: __m256i) -> __m256i {
    // This instruction is only available in the floating-point flavor; this distinction is only for
    // historical reasons and no longer matters. We cast to floats, duplicate, and cast back.
    unsafe {
        x86_64::_mm256_castps_si256(x86_64::_mm256_moveldup_ps(x86_64::_mm256_castsi256_ps(x)))
    }
}

/// Multiply vectors of Mersenne-31 field elements represented as values in {0, ..., P}.
/// If the inputs do not conform to this representation, the result is undefined.
#[inline]
#[must_use]
fn mul(lhs: __m256i, rhs: __m256i) -> __m256i {
    // We want this to compile to:
    // vpsrlq     lhs_odd_dbl, lhs, 31
    // vmovshdup  rhs_odd, rhs
    // vpmuludq   prod_odd_dbl, lhs_odd_dbl, rhs_odd
    // vpmuludq   prod_evn, lhs, rhs
    // vpsllq     prod_odd_lo_dirty, prod_odd_dbl, 31
    // vpsrlq     prod_evn_hi, prod_evn, 31
    // vpblendd   prod_lo_dirty, prod_evn, prod_odd_lo_dirty, aah
    // vpblendd   prod_hi, prod_evn_hi, prod_odd_dbl, aah
    // vpand      prod_lo, prod_lo_dirty, P
    // vpaddd     t, prod_lo, prod_hi
    // vpsubd     u, t, P
    // vpminud    res, t, u
    // throughput: 4 cyc/vec (2 els/cyc)
    // latency: 13 cyc
    unsafe {
        // vpmuludq only reads the bottom 32 bits of every 64-bit quadword.
        // The even indices are already in the bottom 32 bits of a quadword, so we can leave them.
        let lhs_evn = lhs;
        let rhs_evn = rhs;
        // Right shift by 31 is equivalent to moving the high 32 bits down to the low 32, and then
        // doubling it. So these are the odd indices in lhs, but doubled.
        let lhs_odd_dbl = x86_64::_mm256_srli_epi64::<31>(lhs);
        // Copy the high 32 bits in each quadword of rhs down to the low 32.
        let rhs_odd = movehdup_epi32(rhs);

        // Multiply odd indices; since lhs_odd_dbl is doubled, these products are also doubled.
        // prod_odd_dbl.quadword[i] = 2 * lsh.doubleword[2 * i + 1] * rhs.doubleword[2 * i + 1]
        let prod_odd_dbl = x86_64::_mm256_mul_epu32(rhs_odd, lhs_odd_dbl);
        // Multiply even indices.
        // prod_evn.quadword[i] = lsh.doubleword[2 * i] * rhs.doubleword[2 * i]
        let prod_evn = x86_64::_mm256_mul_epu32(rhs_evn, lhs_evn);

        // We now need to extract the low 31 bits and the high 31 bits of each 62 bit product and
        // prepare to add them.
        // Put the low 31 bits of the product (recall that it is shifted left by 1) in an odd
        // doubleword. (Notice that the high 31 bits are already in an odd doubleword in
        // prod_odd_dbl.) We will still need to clear the sign bit, hence we mark it _dirty.
        let prod_odd_lo_dirty = x86_64::_mm256_slli_epi64::<31>(prod_odd_dbl);
        // Put the high 31 bits in an even doubleword, again noting that in prod_evn the even
        // doublewords contain the low 31 bits (with a dirty sign bit).
        let prod_evn_hi = x86_64::_mm256_srli_epi64::<31>(prod_evn);

        // Put all the low halves of all the products into one vector. Take the even values from
        // prod_evn and odd values from prod_odd_lo_dirty. Note that the sign bits still need
        // clearing.
        let prod_lo_dirty = x86_64::_mm256_blend_epi32::<0b10101010>(prod_evn, prod_odd_lo_dirty);
        // Now put all the high halves into one vector. The even values come from prod_evn_hi and
        // the odd values come from prod_odd_dbl.
        let prod_hi = x86_64::_mm256_blend_epi32::<0b10101010>(prod_evn_hi, prod_odd_dbl);
        // Clear the most significant bit.
        let prod_lo = x86_64::_mm256_and_si256(prod_lo_dirty, P_AVX2);

        // Standard addition of two 31-bit values.
        add(prod_lo, prod_hi)
    }
}

/// Negate a vector of Mersenne-31 field elements represented as values in {0, ..., P}.
/// If the input does not conform to this representation, the result is undefined.
#[inline]
#[must_use]
fn neg(val: __m256i) -> __m256i {
    // We want this to compile to:
    //      vpxor  res, val, P
    // throughput: .33 cyc/vec (24 els/cyc)
    // latency: 1 cyc

    //   Since val is in {0, ..., P (= 2^31 - 1)}, res = val XOR P = P - val. Then res is in {0,
    // ..., P}.
    unsafe {
        // Safety: If this code got compiled then AVX2 intrinsics are available.
        x86_64::_mm256_xor_si256(val, P_AVX2)
    }
}

/// Subtract vectors of Mersenne-31 field elements represented as values in {0, ..., P}.
/// If the inputs do not conform to this representation, the result is undefined.
#[inline]
#[must_use]
fn sub(lhs: __m256i, rhs: __m256i) -> __m256i {
    // We want this to compile to:
    //      vpsubd   t, lhs, rhs
    //      vpaddd   u, t, P
    //      vpminud  res, t, u
    // throughput: 1 cyc/vec (8 els/cyc)
    // latency: 3 cyc

    //   Let d := lhs - rhs and t := d mod 2^32. We want to return a value r in {0, ..., P} such
    // that r = d (mod P).
    //   Define u := (t + P) mod 2^32 and r := min(t, u). d is in {-P, ..., P}. We argue by cases.
    //   If d is in {0, ..., P}, then t = d and u is in {P, ..., 2 P}. r = t is in the correct
    // range.
    //   If d is in {-P, ..., -1}, then t is in {2^32 - P, ..., 2^32 - 1} and u is in
    // {0, ..., P - 1}. r = u is in the correct range.
    unsafe {
        // Safety: If this code got compiled then AVX2 intrinsics are available.
        let t = x86_64::_mm256_sub_epi32(lhs, rhs);
        let u = x86_64::_mm256_add_epi32(t, P_AVX2);
        x86_64::_mm256_min_epu32(t, u)
    }
}

/// Reduce a representative in {0, ..., P^2}
/// to a representative in [-P, P]. If the input is greater than P^2, the output will
/// still correspond to the same class but will instead lie in [-P, 2^34].
#[inline(always)]
fn partial_reduce_neg(x: __m256i) -> __m256i {
    unsafe {
        // Get the top bits shifted down.
        let hi = x86_64::_mm256_srli_epi64::<31>(x);

        const LOW31: __m256i = unsafe { transmute::<[u64; 4], _>([0x7fffffff; 4]) };
        // nand instead of and means this returns P - lo.
        let neg_lo = x86_64::_mm256_andnot_si256(x, LOW31);

        // TODO: Check if we can use sub_epi64. Currently this breaks for large inputs.
        x86_64::_mm256_sub_epi32(hi, neg_lo)
    }
}

/// Compute the square of the Mersenne-31 field elements located in the even indices.
/// These field elements are represented as values in {-P, ..., P}. If the even inputs
/// do not conform to this representation, the result is undefined.
/// Values in odd indices are ignored.
/// Output will contain 0's in odd indices.
#[inline(always)]
fn square_unred(x: __m256i) -> __m256i {
    unsafe {
        // Safety: If this code got compiled then AVX2 intrinsics are available.
        let x2 = x86_64::_mm256_mul_epi32(x, x);
        partial_reduce_neg(x2)
    }
}

/// Compute the permutation x -> x^5 on Mersenne-31 field elements
/// represented as values in {0, ..., P}. If the inputs do not conform
/// to this representation, the result is undefined.
#[inline(always)]
pub(crate) fn exp5(x: __m256i) -> __m256i {
    unsafe {
        // Safety: If this code got compiled then AVX2 intrinsics are available.
        let input_evn = x;
        let input_odd = movehdup_epi32(x);

        let evn_sq = square_unred(input_evn);
        let odd_sq = square_unred(input_odd);

        let evn_4 = square_unred(evn_sq);
        let odd_4 = square_unred(odd_sq);

        let evn_5 = x86_64::_mm256_mul_epi32(evn_4, input_evn);
        let odd_5 = x86_64::_mm256_mul_epi32(odd_4, input_odd);

        // Marked dirty as the top bit needs to be cleared.
        let odd_5_lo_dirty = moveldup_epi32(odd_5);
        let odd_5_hi = x86_64::_mm256_add_epi64(odd_5, odd_5);
        let evn_5_hi = x86_64::_mm256_srli_epi64::<31>(evn_5);

        // Marked dirty as the top bit needs to be cleared.
        let lo_dirty = x86_64::_mm256_blend_epi32::<0b10101010>(evn_5, odd_5_lo_dirty);
        let hi = x86_64::_mm256_blend_epi32::<0b10101010>(evn_5_hi, odd_5_hi);
        let lo = x86_64::_mm256_and_si256(lo_dirty, P_AVX2);
        let corr = x86_64::_mm256_sign_epi32(P_AVX2, hi);
        let t = x86_64::_mm256_add_epi32(hi, lo);
        let u = x86_64::_mm256_sub_epi32(t, corr);

        x86_64::_mm256_min_epu32(t, u)
    }
}

impl From<Mersenne31> for PackedMersenne31AVX2 {
    #[inline]
    fn from(value: Mersenne31) -> Self {
        Self::broadcast(value)
    }
}

impl Default for PackedMersenne31AVX2 {
    #[inline]
    fn default() -> Self {
        Mersenne31::default().into()
    }
}

impl AddAssign for PackedMersenne31AVX2 {
    #[inline]
    fn add_assign(&mut self, rhs: Self) {
        *self = *self + rhs;
    }
}

impl MulAssign for PackedMersenne31AVX2 {
    #[inline]
    fn mul_assign(&mut self, rhs: Self) {
        *self = *self * rhs;
    }
}

impl SubAssign for PackedMersenne31AVX2 {
    #[inline]
    fn sub_assign(&mut self, rhs: Self) {
        *self = *self - rhs;
    }
}

impl Sum for PackedMersenne31AVX2 {
    #[inline]
    fn sum<I>(iter: I) -> Self
    where
        I: Iterator<Item = Self>,
    {
        iter.reduce(|lhs, rhs| lhs + rhs).unwrap_or(Self::zero())
    }
}

impl Product for PackedMersenne31AVX2 {
    #[inline]
    fn product<I>(iter: I) -> Self
    where
        I: Iterator<Item = Self>,
    {
        iter.reduce(|lhs, rhs| lhs * rhs).unwrap_or(Self::one())
    }
}

impl AbstractField for PackedMersenne31AVX2 {
    type F = Mersenne31;

    #[inline]
    fn zero() -> Self {
        Mersenne31::zero().into()
    }

    #[inline]
    fn one() -> Self {
        Mersenne31::one().into()
    }

    #[inline]
    fn two() -> Self {
        Mersenne31::two().into()
    }

    #[inline]
    fn neg_one() -> Self {
        Mersenne31::neg_one().into()
    }

    #[inline]
    fn from_f(f: Self::F) -> Self {
        f.into()
    }

    #[inline]
    fn from_bool(b: bool) -> Self {
        Mersenne31::from_bool(b).into()
    }
    #[inline]
    fn from_canonical_u8(n: u8) -> Self {
        Mersenne31::from_canonical_u8(n).into()
    }
    #[inline]
    fn from_canonical_u16(n: u16) -> Self {
        Mersenne31::from_canonical_u16(n).into()
    }
    #[inline]
    fn from_canonical_u32(n: u32) -> Self {
        Mersenne31::from_canonical_u32(n).into()
    }
    #[inline]
    fn from_canonical_u64(n: u64) -> Self {
        Mersenne31::from_canonical_u64(n).into()
    }
    #[inline]
    fn from_canonical_usize(n: usize) -> Self {
        Mersenne31::from_canonical_usize(n).into()
    }

    #[inline]
    fn from_wrapped_u32(n: u32) -> Self {
        Mersenne31::from_wrapped_u32(n).into()
    }
    #[inline]
    fn from_wrapped_u64(n: u64) -> Self {
        Mersenne31::from_wrapped_u64(n).into()
    }

    #[inline]
    fn generator() -> Self {
        Mersenne31::generator().into()
    }

<<<<<<< HEAD
    #[must_use]
    #[inline(always)]
    fn exp_const_u64<const POWER: u64>(&self) -> Self {
        // We provide specialised code for power 5 as this turns up regularly.
        // The other powers could be specialised similarly but we ignore this for now.
        // These ideas could also be used to speed up the more generic exp_u64.
        match POWER {
            0 => Self::one(),
            1 => *self,
            2 => self.square(),
            3 => self.cube(),
            4 => self.square().square(),
            5 => unsafe {
                let val = self.to_vector();
                Self::from_vector(exp5(val))
            },
            6 => self.square().cube(),
            7 => {
                let x2 = self.square();
                let x3 = x2 * *self;
                let x4 = x2.square();
                x3 * x4
            }
            _ => self.exp_u64(POWER),
        }
=======
    #[inline(always)]
    fn zero_vec(len: usize) -> Vec<Self> {
        // SAFETY: this is a repr(transparent) wrapper around an array.
        unsafe { convert_vec(Self::F::zero_vec(len * WIDTH)) }
>>>>>>> 51c98987
    }
}

impl Add<Mersenne31> for PackedMersenne31AVX2 {
    type Output = Self;
    #[inline]
    fn add(self, rhs: Mersenne31) -> Self {
        self + Self::from(rhs)
    }
}

impl Mul<Mersenne31> for PackedMersenne31AVX2 {
    type Output = Self;
    #[inline]
    fn mul(self, rhs: Mersenne31) -> Self {
        self * Self::from(rhs)
    }
}

impl Sub<Mersenne31> for PackedMersenne31AVX2 {
    type Output = Self;
    #[inline]
    fn sub(self, rhs: Mersenne31) -> Self {
        self - Self::from(rhs)
    }
}

impl AddAssign<Mersenne31> for PackedMersenne31AVX2 {
    #[inline]
    fn add_assign(&mut self, rhs: Mersenne31) {
        *self += Self::from(rhs)
    }
}

impl MulAssign<Mersenne31> for PackedMersenne31AVX2 {
    #[inline]
    fn mul_assign(&mut self, rhs: Mersenne31) {
        *self *= Self::from(rhs)
    }
}

impl SubAssign<Mersenne31> for PackedMersenne31AVX2 {
    #[inline]
    fn sub_assign(&mut self, rhs: Mersenne31) {
        *self -= Self::from(rhs)
    }
}

impl Sum<Mersenne31> for PackedMersenne31AVX2 {
    #[inline]
    fn sum<I>(iter: I) -> Self
    where
        I: Iterator<Item = Mersenne31>,
    {
        iter.sum::<Mersenne31>().into()
    }
}

impl Product<Mersenne31> for PackedMersenne31AVX2 {
    #[inline]
    fn product<I>(iter: I) -> Self
    where
        I: Iterator<Item = Mersenne31>,
    {
        iter.product::<Mersenne31>().into()
    }
}

impl Div<Mersenne31> for PackedMersenne31AVX2 {
    type Output = Self;
    #[allow(clippy::suspicious_arithmetic_impl)]
    #[inline]
    fn div(self, rhs: Mersenne31) -> Self {
        self * rhs.inverse()
    }
}

impl Add<PackedMersenne31AVX2> for Mersenne31 {
    type Output = PackedMersenne31AVX2;
    #[inline]
    fn add(self, rhs: PackedMersenne31AVX2) -> PackedMersenne31AVX2 {
        PackedMersenne31AVX2::from(self) + rhs
    }
}

impl Mul<PackedMersenne31AVX2> for Mersenne31 {
    type Output = PackedMersenne31AVX2;
    #[inline]
    fn mul(self, rhs: PackedMersenne31AVX2) -> PackedMersenne31AVX2 {
        PackedMersenne31AVX2::from(self) * rhs
    }
}

impl Sub<PackedMersenne31AVX2> for Mersenne31 {
    type Output = PackedMersenne31AVX2;
    #[inline]
    fn sub(self, rhs: PackedMersenne31AVX2) -> PackedMersenne31AVX2 {
        PackedMersenne31AVX2::from(self) - rhs
    }
}

impl Distribution<PackedMersenne31AVX2> for Standard {
    #[inline]
    fn sample<R: Rng + ?Sized>(&self, rng: &mut R) -> PackedMersenne31AVX2 {
        PackedMersenne31AVX2(rng.gen())
    }
}

#[inline]
#[must_use]
fn interleave1(a: __m256i, b: __m256i) -> (__m256i, __m256i) {
    // We want this to compile to:
    //      vpsllq    t, a, 32
    //      vpsrlq    u, b, 32
    //      vpblendd  res0, a, u, aah
    //      vpblendd  res1, t, b, aah
    // throughput: 1.33 cyc/2 vec (12 els/cyc)
    // latency: (1 -> 1)  1 cyc
    //          (1 -> 2)  2 cyc
    //          (2 -> 1)  2 cyc
    //          (2 -> 2)  1 cyc
    unsafe {
        // Safety: If this code got compiled then AVX2 intrinsics are available.

        // We currently have:
        //   a = [ a0  a1  a2  a3  a4  a5  a6  a7 ],
        //   b = [ b0  b1  b2  b3  b4  b5  b6  b7 ].
        // First form
        //   t = [ a1   0  a3   0  a5   0  a7   0 ].
        //   u = [  0  b0   0  b2   0  b4   0  b6 ].
        let t = x86_64::_mm256_srli_epi64::<32>(a);
        let u = x86_64::_mm256_slli_epi64::<32>(b);

        // Then
        //   res0 = [ a0  b0  a2  b2  a4  b4  a6  b6 ],
        //   res1 = [ a1  b1  a3  b3  a5  b5  a7  b7 ].
        (
            x86_64::_mm256_blend_epi32::<0b10101010>(a, u),
            x86_64::_mm256_blend_epi32::<0b10101010>(t, b),
        )
    }
}

#[inline]
#[must_use]
fn interleave2(a: __m256i, b: __m256i) -> (__m256i, __m256i) {
    // We want this to compile to:
    //      vpalignr  t, b, a, 8
    //      vpblendd  res0, a, t, cch
    //      vpblendd  res1, t, b, cch
    // throughput: 1 cyc/2 vec (16 els/cyc)
    // latency: 2 cyc

    unsafe {
        // Safety: If this code got compiled then AVX2 intrinsics are available.

        // We currently have:
        //   a = [ a0  a1  a2  a3  a4  a5  a6  a7 ],
        //   b = [ b0  b1  b2  b3  b4  b5  b6  b7 ].
        // First form
        //   t = [ a2  a3  b0  b1  a6  a7  b4  b5 ].
        let t = x86_64::_mm256_alignr_epi8::<8>(b, a);

        // Then
        //   res0 = [ a0  a1  b0  b1  a4  a5  b4  b5 ],
        //   res1 = [ a2  a3  b2  b3  a6  a7  b6  b7 ].
        (
            x86_64::_mm256_blend_epi32::<0b11001100>(a, t),
            x86_64::_mm256_blend_epi32::<0b11001100>(t, b),
        )
    }
}

#[inline]
#[must_use]
fn interleave4(a: __m256i, b: __m256i) -> (__m256i, __m256i) {
    // We want this to compile to:
    //      vperm2i128  t, a, b, 21h
    //      vpblendd    res0, a, t, f0h
    //      vpblendd    res1, t, b, f0h
    // throughput: 1 cyc/2 vec (16 els/cyc)
    // latency: 4 cyc

    unsafe {
        // Safety: If this code got compiled then AVX2 intrinsics are available.

        // We currently have:
        //   a = [ a0  a1  a2  a3  a4  a5  a6  a7 ],
        //   b = [ b0  b1  b2  b3  b4  b5  b6  b7 ].
        // First form
        //   t = [ a4  a5  a6  a7  b0  b1  b2  b3 ].
        let t = x86_64::_mm256_permute2x128_si256::<0x21>(a, b);

        // Then
        //   res0 = [ a0  a1  a2  a3  b0  b1  b2  b3 ],
        //   res1 = [ a4  a5  a6  a7  b4  b5  b6  b7 ].
        (
            x86_64::_mm256_blend_epi32::<0b11110000>(a, t),
            x86_64::_mm256_blend_epi32::<0b11110000>(t, b),
        )
    }
}

unsafe impl PackedValue for PackedMersenne31AVX2 {
    type Value = Mersenne31;

    const WIDTH: usize = WIDTH;

    #[inline]
    fn from_slice(slice: &[Mersenne31]) -> &Self {
        assert_eq!(slice.len(), Self::WIDTH);
        unsafe {
            // Safety: `[Mersenne31; WIDTH]` can be transmuted to `PackedMersenne31AVX2` since the
            // latter is `repr(transparent)`. They have the same alignment, so the reference cast is
            // safe too.
            &*slice.as_ptr().cast()
        }
    }
    #[inline]
    fn from_slice_mut(slice: &mut [Mersenne31]) -> &mut Self {
        assert_eq!(slice.len(), Self::WIDTH);
        unsafe {
            // Safety: `[Mersenne31; WIDTH]` can be transmuted to `PackedMersenne31AVX2` since the
            // latter is `repr(transparent)`. They have the same alignment, so the reference cast is
            // safe too.
            &mut *slice.as_mut_ptr().cast()
        }
    }

    /// Similar to `core:array::from_fn`.
    #[inline]
    fn from_fn<F: FnMut(usize) -> Mersenne31>(f: F) -> Self {
        let vals_arr: [_; WIDTH] = core::array::from_fn(f);
        Self(vals_arr)
    }

    #[inline]
    fn as_slice(&self) -> &[Mersenne31] {
        &self.0[..]
    }
    #[inline]
    fn as_slice_mut(&mut self) -> &mut [Mersenne31] {
        &mut self.0[..]
    }
}

unsafe impl PackedField for PackedMersenne31AVX2 {
    type Scalar = Mersenne31;
}

unsafe impl PackedFieldPow2 for PackedMersenne31AVX2 {
    #[inline]
    fn interleave(&self, other: Self, block_len: usize) -> (Self, Self) {
        let (v0, v1) = (self.to_vector(), other.to_vector());
        let (res0, res1) = match block_len {
            1 => interleave1(v0, v1),
            2 => interleave2(v0, v1),
            4 => interleave4(v0, v1),
            8 => (v0, v1),
            _ => panic!("unsupported block_len"),
        };
        unsafe {
            // Safety: all values are in canonical form (we haven't changed them).
            (Self::from_vector(res0), Self::from_vector(res1))
        }
    }
}

#[cfg(test)]
mod tests {
    use p3_field_testing::test_packed_field;

    use super::{Mersenne31, WIDTH};
    use crate::to_mersenne31_array;

    /// Zero has a redundant representation, so let's test both.
    const ZEROS: [Mersenne31; WIDTH] = to_mersenne31_array([
        0x00000000, 0x7fffffff, 0x00000000, 0x7fffffff, 0x00000000, 0x7fffffff, 0x00000000,
        0x7fffffff,
    ]);

    const SPECIAL_VALS: [Mersenne31; WIDTH] = to_mersenne31_array([
        0x00000000, 0x7fffffff, 0x00000001, 0x7ffffffe, 0x00000002, 0x7ffffffd, 0x40000000,
        0x3fffffff,
    ]);

    test_packed_field!(
        crate::PackedMersenne31AVX2,
        crate::PackedMersenne31AVX2(super::ZEROS),
        crate::PackedMersenne31AVX2(super::SPECIAL_VALS)
    );
}<|MERGE_RESOLUTION|>--- conflicted
+++ resolved
@@ -457,7 +457,6 @@
         Mersenne31::generator().into()
     }
 
-<<<<<<< HEAD
     #[must_use]
     #[inline(always)]
     fn exp_const_u64<const POWER: u64>(&self) -> Self {
@@ -483,12 +482,12 @@
             }
             _ => self.exp_u64(POWER),
         }
-=======
+    }
+
     #[inline(always)]
     fn zero_vec(len: usize) -> Vec<Self> {
         // SAFETY: this is a repr(transparent) wrapper around an array.
         unsafe { convert_vec(Self::F::zero_vec(len * WIDTH)) }
->>>>>>> 51c98987
     }
 }
 

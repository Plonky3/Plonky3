use alloc::vec::Vec;
use core::arch::x86_64::{self, __m256i};
use core::iter::{Product, Sum};
use core::mem::transmute;
use core::ops::{Add, AddAssign, Div, Mul, MulAssign, Neg, Sub, SubAssign};

use p3_field::{AbstractField, Field, PackedField, PackedFieldPow2, PackedValue};
use p3_util::convert_vec;
use rand::distributions::{Distribution, Standard};
use rand::Rng;

use crate::Mersenne31;

const WIDTH: usize = 8;
pub(crate) const P: __m256i = unsafe { transmute::<[u32; WIDTH], _>([0x7fffffff; WIDTH]) };

/// Vectorized AVX2 implementation of `Mersenne31` arithmetic.
#[derive(Clone, Copy, Debug, PartialEq, Eq)]
#[repr(transparent)] // This needed to make `transmute`s safe.
pub struct PackedMersenne31AVX2(pub [Mersenne31; WIDTH]);

impl PackedMersenne31AVX2 {
    #[inline]
    #[must_use]
    /// Get an arch-specific vector representing the packed values.
    pub(crate) fn to_vector(self) -> __m256i {
        unsafe {
            // Safety: `Mersenne31` is `repr(transparent)` so it can be transmuted to `u32`. It
            // follows that `[Mersenne31; WIDTH]` can be transmuted to `[u32; WIDTH]`, which can be
            // transmuted to `__m256i`, since arrays are guaranteed to be contiguous in memory.
            // Finally `PackedMersenne31AVX2` is `repr(transparent)` so it can be transmuted to
            // `[Mersenne31; WIDTH]`.
            transmute(self)
        }
    }

    #[inline]
    #[must_use]
    /// Make a packed field vector from an arch-specific vector.
    ///
    /// SAFETY: The caller must ensure that each element of `vector` represents a valid
    /// `Mersenne31`. In particular, each element of vector must be in `0..=P`.
    pub(crate) unsafe fn from_vector(vector: __m256i) -> Self {
        // Safety: It is up to the user to ensure that elements of `vector` represent valid
        // `Mersenne31` values. We must only reason about memory representations. `__m256i` can be
        // transmuted to `[u32; WIDTH]` (since arrays elements are contiguous in memory), which can
        // be transmuted to `[Mersenne31; WIDTH]` (since `Mersenne31` is `repr(transparent)`), which
        // in turn can be transmuted to `PackedMersenne31AVX2` (since `PackedMersenne31AVX2` is also
        // `repr(transparent)`).
        transmute(vector)
    }

    /// Copy `value` to all positions in a packed vector. This is the same as
    /// `From<Mersenne31>::from`, but `const`.
    #[inline]
    #[must_use]
    const fn broadcast(value: Mersenne31) -> Self {
        Self([value; WIDTH])
    }
}

impl Add for PackedMersenne31AVX2 {
    type Output = Self;
    #[inline]
    fn add(self, rhs: Self) -> Self {
        let lhs = self.to_vector();
        let rhs = rhs.to_vector();
        let res = add(lhs, rhs);
        unsafe {
            // Safety: `add` returns values in canonical form when given values in canonical form.
            Self::from_vector(res)
        }
    }
}

impl Mul for PackedMersenne31AVX2 {
    type Output = Self;
    #[inline]
    fn mul(self, rhs: Self) -> Self {
        let lhs = self.to_vector();
        let rhs = rhs.to_vector();
        let res = mul(lhs, rhs);
        unsafe {
            // Safety: `mul` returns values in canonical form when given values in canonical form.
            Self::from_vector(res)
        }
    }
}

impl Neg for PackedMersenne31AVX2 {
    type Output = Self;
    #[inline]
    fn neg(self) -> Self {
        let val = self.to_vector();
        let res = neg(val);
        unsafe {
            // Safety: `neg` returns values in canonical form when given values in canonical form.
            Self::from_vector(res)
        }
    }
}

impl Sub for PackedMersenne31AVX2 {
    type Output = Self;
    #[inline]
    fn sub(self, rhs: Self) -> Self {
        let lhs = self.to_vector();
        let rhs = rhs.to_vector();
        let res = sub(lhs, rhs);
        unsafe {
            // Safety: `sub` returns values in canonical form when given values in canonical form.
            Self::from_vector(res)
        }
    }
}

/// Add two vectors of Mersenne-31 field elements represented as values in {0, ..., P}.
/// If the inputs do not conform to this representation, the result is undefined.
#[inline]
#[must_use]
fn add(lhs: __m256i, rhs: __m256i) -> __m256i {
    // We want this to compile to:
    //      vpaddd   t, lhs, rhs
    //      vpsubd   u, t, P
    //      vpminud  res, t, u
    // throughput: 1 cyc/vec (8 els/cyc)
    // latency: 3 cyc

    //   Let t := lhs + rhs. We want to return a value r in {0, ..., P} such that r = t (mod P).
    //   Define u := (t - P) mod 2^32 and r := min(t, u). t is in {0, ..., 2 P}. We argue by cases.
    //   If t is in {0, ..., P - 1}, then u is in {(P - 1 <) 2^32 - P, ..., 2^32 - 1}, so r = t is
    // in the correct range.
    //   If t is in {P, ..., 2 P}, then u is in {0, ..., P} and r = u is in the correct range.
    unsafe {
        // Safety: If this code got compiled then AVX2 intrinsics are available.
        let t = x86_64::_mm256_add_epi32(lhs, rhs);
        let u = x86_64::_mm256_sub_epi32(t, P);
        x86_64::_mm256_min_epu32(t, u)
    }
}

#[inline]
#[must_use]
fn movehdup_epi32(x: __m256i) -> __m256i {
    // The instruction is only available in the floating-point flavor; this distinction is only for
    // historical reasons and no longer matters. We cast to floats, duplicate, and cast back.
    unsafe {
        x86_64::_mm256_castps_si256(x86_64::_mm256_movehdup_ps(x86_64::_mm256_castsi256_ps(x)))
    }
}

#[inline]
#[must_use]
fn moveldup_epi32(x: __m256i) -> __m256i {
    // This instruction is only available in the floating-point flavor; this distinction is only for
    // historical reasons and no longer matters. We cast to floats, duplicate, and cast back.
    unsafe {
        x86_64::_mm256_castps_si256(x86_64::_mm256_moveldup_ps(x86_64::_mm256_castsi256_ps(x)))
    }
}

/// Multiply vectors of Mersenne-31 field elements represented as values in {0, ..., P}.
/// If the inputs do not conform to this representation, the result is undefined.
#[inline]
#[must_use]
fn mul(lhs: __m256i, rhs: __m256i) -> __m256i {
    // We want this to compile to:
    // vpsrlq     lhs_odd_dbl, lhs, 31
    // vmovshdup  rhs_odd, rhs
    // vpmuludq   prod_odd_dbl, lhs_odd_dbl, rhs_odd
    // vpmuludq   prod_evn, lhs, rhs
    // vpsllq     prod_odd_lo_dirty, prod_odd_dbl, 31
    // vpsrlq     prod_evn_hi, prod_evn, 31
    // vpblendd   prod_lo_dirty, prod_evn, prod_odd_lo_dirty, aah
    // vpblendd   prod_hi, prod_evn_hi, prod_odd_dbl, aah
    // vpand      prod_lo, prod_lo_dirty, P
    // vpaddd     t, prod_lo, prod_hi
    // vpsubd     u, t, P
    // vpminud    res, t, u
    // throughput: 4 cyc/vec (2 els/cyc)
    // latency: 13 cyc
    unsafe {
        // vpmuludq only reads the bottom 32 bits of every 64-bit quadword.
        // The even indices are already in the bottom 32 bits of a quadword, so we can leave them.
        let lhs_evn = lhs;
        let rhs_evn = rhs;
        // Right shift by 31 is equivalent to moving the high 32 bits down to the low 32, and then
        // doubling it. So these are the odd indices in lhs, but doubled.
        let lhs_odd_dbl = x86_64::_mm256_srli_epi64::<31>(lhs);
        // Copy the high 32 bits in each quadword of rhs down to the low 32.
        let rhs_odd = movehdup_epi32(rhs);

        // Multiply odd indices; since lhs_odd_dbl is doubled, these products are also doubled.
        // prod_odd_dbl.quadword[i] = 2 * lsh.doubleword[2 * i + 1] * rhs.doubleword[2 * i + 1]
        let prod_odd_dbl = x86_64::_mm256_mul_epu32(rhs_odd, lhs_odd_dbl);
        // Multiply even indices.
        // prod_evn.quadword[i] = lsh.doubleword[2 * i] * rhs.doubleword[2 * i]
        let prod_evn = x86_64::_mm256_mul_epu32(rhs_evn, lhs_evn);

        // We now need to extract the low 31 bits and the high 31 bits of each 62 bit product and
        // prepare to add them.
        // Put the low 31 bits of the product (recall that it is shifted left by 1) in an odd
        // doubleword. (Notice that the high 31 bits are already in an odd doubleword in
        // prod_odd_dbl.) We will still need to clear the sign bit, hence we mark it _dirty.
        let prod_odd_lo_dirty = x86_64::_mm256_slli_epi64::<31>(prod_odd_dbl);
        // Put the high 31 bits in an even doubleword, again noting that in prod_evn the even
        // doublewords contain the low 31 bits (with a dirty sign bit).
        let prod_evn_hi = x86_64::_mm256_srli_epi64::<31>(prod_evn);

        // Put all the low halves of all the products into one vector. Take the even values from
        // prod_evn and odd values from prod_odd_lo_dirty. Note that the sign bits still need
        // clearing.
        let prod_lo_dirty = x86_64::_mm256_blend_epi32::<0b10101010>(prod_evn, prod_odd_lo_dirty);
        // Now put all the high halves into one vector. The even values come from prod_evn_hi and
        // the odd values come from prod_odd_dbl.
        let prod_hi = x86_64::_mm256_blend_epi32::<0b10101010>(prod_evn_hi, prod_odd_dbl);
        // Clear the most significant bit.
        let prod_lo = x86_64::_mm256_and_si256(prod_lo_dirty, P);

        // Standard addition of two 31-bit values.
        add(prod_lo, prod_hi)
    }
}

/// Negate a vector of Mersenne-31 field elements represented as values in {0, ..., P}.
/// If the input does not conform to this representation, the result is undefined.
#[inline]
#[must_use]
fn neg(val: __m256i) -> __m256i {
    // We want this to compile to:
    //      vpxor  res, val, P
    // throughput: .33 cyc/vec (24 els/cyc)
    // latency: 1 cyc

    //   Since val is in {0, ..., P (= 2^31 - 1)}, res = val XOR P = P - val. Then res is in {0,
    // ..., P}.
    unsafe {
        // Safety: If this code got compiled then AVX2 intrinsics are available.
        x86_64::_mm256_xor_si256(val, P)
    }
}

/// Subtract vectors of Mersenne-31 field elements represented as values in {0, ..., P}.
/// If the inputs do not conform to this representation, the result is undefined.
#[inline]
#[must_use]
fn sub(lhs: __m256i, rhs: __m256i) -> __m256i {
    // We want this to compile to:
    //      vpsubd   t, lhs, rhs
    //      vpaddd   u, t, P
    //      vpminud  res, t, u
    // throughput: 1 cyc/vec (8 els/cyc)
    // latency: 3 cyc

    //   Let d := lhs - rhs and t := d mod 2^32. We want to return a value r in {0, ..., P} such
    // that r = d (mod P).
    //   Define u := (t + P) mod 2^32 and r := min(t, u). d is in {-P, ..., P}. We argue by cases.
    //   If d is in {0, ..., P}, then t = d and u is in {P, ..., 2 P}. r = t is in the correct
    // range.
    //   If d is in {-P, ..., -1}, then t is in {2^32 - P, ..., 2^32 - 1} and u is in
    // {0, ..., P - 1}. r = u is in the correct range.
    unsafe {
        // Safety: If this code got compiled then AVX2 intrinsics are available.
        let t = x86_64::_mm256_sub_epi32(lhs, rhs);
        let u = x86_64::_mm256_add_epi32(t, P);
        x86_64::_mm256_min_epu32(t, u)
    }
}

/// Reduce a representative in {0, ..., P^2}
/// to a representative in [-P, P]. If the input is greater than P^2, the output will
/// still correspond to the same class but will instead lie in [-P, 2^34].
#[inline(always)]
fn partial_reduce_neg(x: __m256i) -> __m256i {
    unsafe {
        // Get the top bits shifted down.
        let hi = x86_64::_mm256_srli_epi64::<31>(x);

        const LOW31: __m256i = unsafe { transmute::<[u64; 4], _>([0x7fffffff; 4]) };
        // nand instead of and means this returns P - lo.
        let neg_lo = x86_64::_mm256_andnot_si256(x, LOW31);

        // Compiling with sub_epi64 vs sub_epi32 both produce reasonable code so we use
        // sub_epi64 for the slightly greater flexibility.
        // See: https://godbolt.org/z/WPze9e3f3
        x86_64::_mm256_sub_epi64(hi, neg_lo)
    }
}

/// Compute the square of the Mersenne-31 field elements located in the even indices.
/// These field elements are represented as values in {-P, ..., P}. If the even inputs
/// do not conform to this representation, the result is undefined.
/// Values in odd indices are ignored.
/// Output will contain 0's in odd indices.
#[inline(always)]
fn square_unred(x: __m256i) -> __m256i {
    unsafe {
        // Safety: If this code got compiled then AVX2 intrinsics are available.
        let x2 = x86_64::_mm256_mul_epi32(x, x);
        partial_reduce_neg(x2)
    }
}

/// Compute the permutation x -> x^5 on Mersenne-31 field elements
/// represented as values in {0, ..., P}. If the inputs do not conform
/// to this representation, the result is undefined.
#[inline(always)]
pub(crate) fn exp5(x: __m256i) -> __m256i {
    unsafe {
        // Safety: If this code got compiled then AVX2 intrinsics are available.
        let input_evn = x;
        let input_odd = movehdup_epi32(x);

        let evn_sq = square_unred(input_evn);
        let odd_sq = square_unred(input_odd);

        let evn_4 = square_unred(evn_sq);
        let odd_4 = square_unred(odd_sq);

        let evn_5 = x86_64::_mm256_mul_epi32(evn_4, input_evn);
        let odd_5 = x86_64::_mm256_mul_epi32(odd_4, input_odd);

        // Marked dirty as the top bit needs to be cleared.
        let odd_5_lo_dirty = moveldup_epi32(odd_5);
        let odd_5_hi = x86_64::_mm256_add_epi64(odd_5, odd_5);
        let evn_5_hi = x86_64::_mm256_srli_epi64::<31>(evn_5);

        // Marked dirty as the top bit needs to be cleared.
        let lo_dirty = x86_64::_mm256_blend_epi32::<0b10101010>(evn_5, odd_5_lo_dirty);
        let hi = x86_64::_mm256_blend_epi32::<0b10101010>(evn_5_hi, odd_5_hi);
        let lo = x86_64::_mm256_and_si256(lo_dirty, P);
        let corr = x86_64::_mm256_sign_epi32(P, hi);
        let t = x86_64::_mm256_add_epi32(hi, lo);
        let u = x86_64::_mm256_sub_epi32(t, corr);

        x86_64::_mm256_min_epu32(t, u)
    }
}

impl From<Mersenne31> for PackedMersenne31AVX2 {
    #[inline]
    fn from(value: Mersenne31) -> Self {
        Self::broadcast(value)
    }
}

impl Default for PackedMersenne31AVX2 {
    #[inline]
    fn default() -> Self {
        Mersenne31::default().into()
    }
}

impl AddAssign for PackedMersenne31AVX2 {
    #[inline]
    fn add_assign(&mut self, rhs: Self) {
        *self = *self + rhs;
    }
}

impl MulAssign for PackedMersenne31AVX2 {
    #[inline]
    fn mul_assign(&mut self, rhs: Self) {
        *self = *self * rhs;
    }
}

impl SubAssign for PackedMersenne31AVX2 {
    #[inline]
    fn sub_assign(&mut self, rhs: Self) {
        *self = *self - rhs;
    }
}

impl Sum for PackedMersenne31AVX2 {
    #[inline]
    fn sum<I>(iter: I) -> Self
    where
        I: Iterator<Item = Self>,
    {
        iter.reduce(|lhs, rhs| lhs + rhs).unwrap_or(Self::ZERO)
    }
}

impl Product for PackedMersenne31AVX2 {
    #[inline]
    fn product<I>(iter: I) -> Self
    where
        I: Iterator<Item = Self>,
    {
        iter.reduce(|lhs, rhs| lhs * rhs).unwrap_or(Self::ONE)
    }
}

impl AbstractField for PackedMersenne31AVX2 {
    type F = Mersenne31;

    const ZERO: Self = Self::broadcast(Mersenne31::ZERO);
    const ONE: Self = Self::broadcast(Mersenne31::ONE);
    const TWO: Self = Self::broadcast(Mersenne31::TWO);
    const NEG_ONE: Self = Self::broadcast(Mersenne31::NEG_ONE);

    #[inline]
    fn from_f(f: Self::F) -> Self {
        f.into()
    }

    #[inline]
    fn from_bool(b: bool) -> Self {
        Mersenne31::from_bool(b).into()
    }
    #[inline]
    fn from_canonical_u8(n: u8) -> Self {
        Mersenne31::from_canonical_u8(n).into()
    }
    #[inline]
    fn from_canonical_u16(n: u16) -> Self {
        Mersenne31::from_canonical_u16(n).into()
    }
    #[inline]
    fn from_canonical_u32(n: u32) -> Self {
        Mersenne31::from_canonical_u32(n).into()
    }
    #[inline]
    fn from_canonical_u64(n: u64) -> Self {
        Mersenne31::from_canonical_u64(n).into()
    }
    #[inline]
    fn from_canonical_usize(n: usize) -> Self {
        Mersenne31::from_canonical_usize(n).into()
    }

    #[inline]
    fn from_wrapped_u32(n: u32) -> Self {
        Mersenne31::from_wrapped_u32(n).into()
    }
    #[inline]
    fn from_wrapped_u64(n: u64) -> Self {
        Mersenne31::from_wrapped_u64(n).into()
    }

<<<<<<< HEAD
    #[inline]
    fn generator() -> Self {
        Mersenne31::generator().into()
    }

    #[must_use]
    #[inline(always)]
    fn exp_const_u64<const POWER: u64>(&self) -> Self {
        // We provide specialised code for power 5 as this turns up regularly.
        // The other powers could be specialised similarly but we ignore this for now.
        // These ideas could also be used to speed up the more generic exp_u64.
        match POWER {
            0 => Self::one(),
            1 => *self,
            2 => self.square(),
            3 => self.cube(),
            4 => self.square().square(),
            5 => unsafe {
                let val = self.to_vector();
                Self::from_vector(exp5(val))
            },
            6 => self.square().cube(),
            7 => {
                let x2 = self.square();
                let x3 = x2 * *self;
                let x4 = x2.square();
                x3 * x4
            }
            _ => self.exp_u64(POWER),
        }
    }

=======
>>>>>>> 07857788
    #[inline(always)]
    fn zero_vec(len: usize) -> Vec<Self> {
        // SAFETY: this is a repr(transparent) wrapper around an array.
        unsafe { convert_vec(Self::F::zero_vec(len * WIDTH)) }
    }
}

impl Add<Mersenne31> for PackedMersenne31AVX2 {
    type Output = Self;
    #[inline]
    fn add(self, rhs: Mersenne31) -> Self {
        self + Self::from(rhs)
    }
}

impl Mul<Mersenne31> for PackedMersenne31AVX2 {
    type Output = Self;
    #[inline]
    fn mul(self, rhs: Mersenne31) -> Self {
        self * Self::from(rhs)
    }
}

impl Sub<Mersenne31> for PackedMersenne31AVX2 {
    type Output = Self;
    #[inline]
    fn sub(self, rhs: Mersenne31) -> Self {
        self - Self::from(rhs)
    }
}

impl AddAssign<Mersenne31> for PackedMersenne31AVX2 {
    #[inline]
    fn add_assign(&mut self, rhs: Mersenne31) {
        *self += Self::from(rhs)
    }
}

impl MulAssign<Mersenne31> for PackedMersenne31AVX2 {
    #[inline]
    fn mul_assign(&mut self, rhs: Mersenne31) {
        *self *= Self::from(rhs)
    }
}

impl SubAssign<Mersenne31> for PackedMersenne31AVX2 {
    #[inline]
    fn sub_assign(&mut self, rhs: Mersenne31) {
        *self -= Self::from(rhs)
    }
}

impl Sum<Mersenne31> for PackedMersenne31AVX2 {
    #[inline]
    fn sum<I>(iter: I) -> Self
    where
        I: Iterator<Item = Mersenne31>,
    {
        iter.sum::<Mersenne31>().into()
    }
}

impl Product<Mersenne31> for PackedMersenne31AVX2 {
    #[inline]
    fn product<I>(iter: I) -> Self
    where
        I: Iterator<Item = Mersenne31>,
    {
        iter.product::<Mersenne31>().into()
    }
}

impl Div<Mersenne31> for PackedMersenne31AVX2 {
    type Output = Self;
    #[allow(clippy::suspicious_arithmetic_impl)]
    #[inline]
    fn div(self, rhs: Mersenne31) -> Self {
        self * rhs.inverse()
    }
}

impl Add<PackedMersenne31AVX2> for Mersenne31 {
    type Output = PackedMersenne31AVX2;
    #[inline]
    fn add(self, rhs: PackedMersenne31AVX2) -> PackedMersenne31AVX2 {
        PackedMersenne31AVX2::from(self) + rhs
    }
}

impl Mul<PackedMersenne31AVX2> for Mersenne31 {
    type Output = PackedMersenne31AVX2;
    #[inline]
    fn mul(self, rhs: PackedMersenne31AVX2) -> PackedMersenne31AVX2 {
        PackedMersenne31AVX2::from(self) * rhs
    }
}

impl Sub<PackedMersenne31AVX2> for Mersenne31 {
    type Output = PackedMersenne31AVX2;
    #[inline]
    fn sub(self, rhs: PackedMersenne31AVX2) -> PackedMersenne31AVX2 {
        PackedMersenne31AVX2::from(self) - rhs
    }
}

impl Distribution<PackedMersenne31AVX2> for Standard {
    #[inline]
    fn sample<R: Rng + ?Sized>(&self, rng: &mut R) -> PackedMersenne31AVX2 {
        PackedMersenne31AVX2(rng.gen())
    }
}

#[inline]
#[must_use]
fn interleave1(a: __m256i, b: __m256i) -> (__m256i, __m256i) {
    // We want this to compile to:
    //      vpsllq    t, a, 32
    //      vpsrlq    u, b, 32
    //      vpblendd  res0, a, u, aah
    //      vpblendd  res1, t, b, aah
    // throughput: 1.33 cyc/2 vec (12 els/cyc)
    // latency: (1 -> 1)  1 cyc
    //          (1 -> 2)  2 cyc
    //          (2 -> 1)  2 cyc
    //          (2 -> 2)  1 cyc
    unsafe {
        // Safety: If this code got compiled then AVX2 intrinsics are available.

        // We currently have:
        //   a = [ a0  a1  a2  a3  a4  a5  a6  a7 ],
        //   b = [ b0  b1  b2  b3  b4  b5  b6  b7 ].
        // First form
        //   t = [ a1   0  a3   0  a5   0  a7   0 ].
        //   u = [  0  b0   0  b2   0  b4   0  b6 ].
        let t = x86_64::_mm256_srli_epi64::<32>(a);
        let u = x86_64::_mm256_slli_epi64::<32>(b);

        // Then
        //   res0 = [ a0  b0  a2  b2  a4  b4  a6  b6 ],
        //   res1 = [ a1  b1  a3  b3  a5  b5  a7  b7 ].
        (
            x86_64::_mm256_blend_epi32::<0b10101010>(a, u),
            x86_64::_mm256_blend_epi32::<0b10101010>(t, b),
        )
    }
}

#[inline]
#[must_use]
fn interleave2(a: __m256i, b: __m256i) -> (__m256i, __m256i) {
    // We want this to compile to:
    //      vpalignr  t, b, a, 8
    //      vpblendd  res0, a, t, cch
    //      vpblendd  res1, t, b, cch
    // throughput: 1 cyc/2 vec (16 els/cyc)
    // latency: 2 cyc

    unsafe {
        // Safety: If this code got compiled then AVX2 intrinsics are available.

        // We currently have:
        //   a = [ a0  a1  a2  a3  a4  a5  a6  a7 ],
        //   b = [ b0  b1  b2  b3  b4  b5  b6  b7 ].
        // First form
        //   t = [ a2  a3  b0  b1  a6  a7  b4  b5 ].
        let t = x86_64::_mm256_alignr_epi8::<8>(b, a);

        // Then
        //   res0 = [ a0  a1  b0  b1  a4  a5  b4  b5 ],
        //   res1 = [ a2  a3  b2  b3  a6  a7  b6  b7 ].
        (
            x86_64::_mm256_blend_epi32::<0b11001100>(a, t),
            x86_64::_mm256_blend_epi32::<0b11001100>(t, b),
        )
    }
}

#[inline]
#[must_use]
fn interleave4(a: __m256i, b: __m256i) -> (__m256i, __m256i) {
    // We want this to compile to:
    //      vperm2i128  t, a, b, 21h
    //      vpblendd    res0, a, t, f0h
    //      vpblendd    res1, t, b, f0h
    // throughput: 1 cyc/2 vec (16 els/cyc)
    // latency: 4 cyc

    unsafe {
        // Safety: If this code got compiled then AVX2 intrinsics are available.

        // We currently have:
        //   a = [ a0  a1  a2  a3  a4  a5  a6  a7 ],
        //   b = [ b0  b1  b2  b3  b4  b5  b6  b7 ].
        // First form
        //   t = [ a4  a5  a6  a7  b0  b1  b2  b3 ].
        let t = x86_64::_mm256_permute2x128_si256::<0x21>(a, b);

        // Then
        //   res0 = [ a0  a1  a2  a3  b0  b1  b2  b3 ],
        //   res1 = [ a4  a5  a6  a7  b4  b5  b6  b7 ].
        (
            x86_64::_mm256_blend_epi32::<0b11110000>(a, t),
            x86_64::_mm256_blend_epi32::<0b11110000>(t, b),
        )
    }
}

unsafe impl PackedValue for PackedMersenne31AVX2 {
    type Value = Mersenne31;

    const WIDTH: usize = WIDTH;

    #[inline]
    fn from_slice(slice: &[Mersenne31]) -> &Self {
        assert_eq!(slice.len(), Self::WIDTH);
        unsafe {
            // Safety: `[Mersenne31; WIDTH]` can be transmuted to `PackedMersenne31AVX2` since the
            // latter is `repr(transparent)`. They have the same alignment, so the reference cast is
            // safe too.
            &*slice.as_ptr().cast()
        }
    }
    #[inline]
    fn from_slice_mut(slice: &mut [Mersenne31]) -> &mut Self {
        assert_eq!(slice.len(), Self::WIDTH);
        unsafe {
            // Safety: `[Mersenne31; WIDTH]` can be transmuted to `PackedMersenne31AVX2` since the
            // latter is `repr(transparent)`. They have the same alignment, so the reference cast is
            // safe too.
            &mut *slice.as_mut_ptr().cast()
        }
    }

    /// Similar to `core:array::from_fn`.
    #[inline]
    fn from_fn<F: FnMut(usize) -> Mersenne31>(f: F) -> Self {
        let vals_arr: [_; WIDTH] = core::array::from_fn(f);
        Self(vals_arr)
    }

    #[inline]
    fn as_slice(&self) -> &[Mersenne31] {
        &self.0[..]
    }
    #[inline]
    fn as_slice_mut(&mut self) -> &mut [Mersenne31] {
        &mut self.0[..]
    }
}

unsafe impl PackedField for PackedMersenne31AVX2 {
    type Scalar = Mersenne31;
}

unsafe impl PackedFieldPow2 for PackedMersenne31AVX2 {
    #[inline]
    fn interleave(&self, other: Self, block_len: usize) -> (Self, Self) {
        let (v0, v1) = (self.to_vector(), other.to_vector());
        let (res0, res1) = match block_len {
            1 => interleave1(v0, v1),
            2 => interleave2(v0, v1),
            4 => interleave4(v0, v1),
            8 => (v0, v1),
            _ => panic!("unsupported block_len"),
        };
        unsafe {
            // Safety: all values are in canonical form (we haven't changed them).
            (Self::from_vector(res0), Self::from_vector(res1))
        }
    }
}

#[cfg(test)]
mod tests {
    use p3_field_testing::test_packed_field;

    use super::{Mersenne31, WIDTH};
    use crate::to_mersenne31_array;

    /// Zero has a redundant representation, so let's test both.
    const ZEROS: [Mersenne31; WIDTH] = to_mersenne31_array([
        0x00000000, 0x7fffffff, 0x00000000, 0x7fffffff, 0x00000000, 0x7fffffff, 0x00000000,
        0x7fffffff,
    ]);

    const SPECIAL_VALS: [Mersenne31; WIDTH] = to_mersenne31_array([
        0x00000000, 0x7fffffff, 0x00000001, 0x7ffffffe, 0x00000002, 0x7ffffffd, 0x40000000,
        0x3fffffff,
    ]);

    test_packed_field!(
        crate::PackedMersenne31AVX2,
        crate::PackedMersenne31AVX2(super::ZEROS),
        crate::PackedMersenne31AVX2(super::SPECIAL_VALS)
    );
}<|MERGE_RESOLUTION|>--- conflicted
+++ resolved
@@ -439,12 +439,6 @@
         Mersenne31::from_wrapped_u64(n).into()
     }
 
-<<<<<<< HEAD
-    #[inline]
-    fn generator() -> Self {
-        Mersenne31::generator().into()
-    }
-
     #[must_use]
     #[inline(always)]
     fn exp_const_u64<const POWER: u64>(&self) -> Self {
@@ -452,7 +446,7 @@
         // The other powers could be specialised similarly but we ignore this for now.
         // These ideas could also be used to speed up the more generic exp_u64.
         match POWER {
-            0 => Self::one(),
+            0 => Self::ONE,
             1 => *self,
             2 => self.square(),
             3 => self.cube(),
@@ -472,8 +466,6 @@
         }
     }
 
-=======
->>>>>>> 07857788
     #[inline(always)]
     fn zero_vec(len: usize) -> Vec<Self> {
         // SAFETY: this is a repr(transparent) wrapper around an array.

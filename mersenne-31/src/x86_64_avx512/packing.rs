use alloc::vec::Vec;
use core::arch::x86_64::{self, __m512i, __mmask16, __mmask8};
use core::iter::{Product, Sum};
use core::mem::transmute;
use core::ops::{Add, AddAssign, Div, Mul, MulAssign, Neg, Sub, SubAssign};

use p3_field::exponentiation::exp_1717986917;
use p3_field::{
    Field, FieldAlgebra, InjectiveMonomial, PackedField, PackedFieldPow2, PackedValue,
    PermutationMonomial,
};
use p3_util::convert_vec;
use rand::distributions::{Distribution, Standard};
use rand::Rng;

use crate::Mersenne31;

const WIDTH: usize = 16;
pub(crate) const P: __m512i = unsafe { transmute::<[u32; WIDTH], _>([0x7fffffff; WIDTH]) };
const EVENS: __mmask16 = 0b0101010101010101;
const ODDS: __mmask16 = 0b1010101010101010;
const EVENS4: __mmask16 = 0x0f0f;

/// Vectorized AVX-512F implementation of `Mersenne31` arithmetic.
#[derive(Clone, Copy, Debug, PartialEq, Eq)]
#[repr(transparent)] // This needed to make `transmute`s safe.
pub struct PackedMersenne31AVX512(pub [Mersenne31; WIDTH]);

impl PackedMersenne31AVX512 {
    #[inline]
    #[must_use]
    /// Get an arch-specific vector representing the packed values.
    pub(crate) fn to_vector(self) -> __m512i {
        unsafe {
            // Safety: `Mersenne31` is `repr(transparent)` so it can be transmuted to `u32`. It
            // follows that `[Mersenne31; WIDTH]` can be transmuted to `[u32; WIDTH]`, which can be
            // transmuted to `__m512i`, since arrays are guaranteed to be contiguous in memory.
            // Finally `PackedMersenne31AVX512` is `repr(transparent)` so it can be transmuted to
            // `[Mersenne31; WIDTH]`.
            transmute(self)
        }
    }

    #[inline]
    #[must_use]
    /// Make a packed field vector from an arch-specific vector.
    ///
    /// SAFETY: The caller must ensure that each element of `vector` represents a valid
    /// `Mersenne31`. In particular, each element of vector must be in `0..=P`.
    pub(crate) unsafe fn from_vector(vector: __m512i) -> Self {
        // Safety: It is up to the user to ensure that elements of `vector` represent valid
        // `Mersenne31` values. We must only reason about memory representations. `__m512i` can be
        // transmuted to `[u32; WIDTH]` (since arrays elements are contiguous in memory), which can
        // be transmuted to `[Mersenne31; WIDTH]` (since `Mersenne31` is `repr(transparent)`), which
        // in turn can be transmuted to `PackedMersenne31AVX512` (since `PackedMersenne31AVX512` is also
        // `repr(transparent)`).
        transmute(vector)
    }

    /// Copy `value` to all positions in a packed vector. This is the same as
    /// `From<Mersenne31>::from`, but `const`.
    #[inline]
    #[must_use]
    const fn broadcast(value: Mersenne31) -> Self {
        Self([value; WIDTH])
    }
}

impl Add for PackedMersenne31AVX512 {
    type Output = Self;
    #[inline]
    fn add(self, rhs: Self) -> Self {
        let lhs = self.to_vector();
        let rhs = rhs.to_vector();
        let res = add(lhs, rhs);
        unsafe {
            // Safety: `add` returns values in canonical form when given values in canonical form.
            Self::from_vector(res)
        }
    }
}

impl Mul for PackedMersenne31AVX512 {
    type Output = Self;
    #[inline]
    fn mul(self, rhs: Self) -> Self {
        let lhs = self.to_vector();
        let rhs = rhs.to_vector();
        let res = mul(lhs, rhs);
        unsafe {
            // Safety: `mul` returns values in canonical form when given values in canonical form.
            Self::from_vector(res)
        }
    }
}

impl Neg for PackedMersenne31AVX512 {
    type Output = Self;
    #[inline]
    fn neg(self) -> Self {
        let val = self.to_vector();
        let res = neg(val);
        unsafe {
            // Safety: `neg` returns values in canonical form when given values in canonical form.
            Self::from_vector(res)
        }
    }
}

impl Sub for PackedMersenne31AVX512 {
    type Output = Self;
    #[inline]
    fn sub(self, rhs: Self) -> Self {
        let lhs = self.to_vector();
        let rhs = rhs.to_vector();
        let res = sub(lhs, rhs);
        unsafe {
            // Safety: `sub` returns values in canonical form when given values in canonical form.
            Self::from_vector(res)
        }
    }
}

/// Add two vectors of Mersenne-31 field elements represented as values in {0, ..., P}.
/// If the inputs do not conform to this representation, the result is undefined.
#[inline]
#[must_use]
fn add(lhs: __m512i, rhs: __m512i) -> __m512i {
    // We want this to compile to:
    //      vpaddd   t, lhs, rhs
    //      vpsubd   u, t, P
    //      vpminud  res, t, u
    // throughput: 1.5 cyc/vec (10.67 els/cyc)
    // latency: 3 cyc

    //   Let t := lhs + rhs. We want to return a value r in {0, ..., P} such that r = t (mod P).
    //   Define u := (t - P) mod 2^32 and r := min(t, u). t is in {0, ..., 2 P}. We argue by cases.
    //   If t is in {0, ..., P - 1}, then u is in {(P - 1 <) 2^32 - P, ..., 2^32 - 1}, so r = t is
    // in the correct range.
    //   If t is in {P, ..., 2 P}, then u is in {0, ..., P} and r = u is in the correct range.
    unsafe {
        // Safety: If this code got compiled then AVX-512F intrinsics are available.
        let t = x86_64::_mm512_add_epi32(lhs, rhs);
        let u = x86_64::_mm512_sub_epi32(t, P);
        x86_64::_mm512_min_epu32(t, u)
    }
}

#[inline]
#[must_use]
fn movehdup_epi32(a: __m512i) -> __m512i {
    // The instruction is only available in the floating-point flavor; this distinction is only for
    // historical reasons and no longer matters. We cast to floats, do the thing, and cast back.
    unsafe {
        x86_64::_mm512_castps_si512(x86_64::_mm512_movehdup_ps(x86_64::_mm512_castsi512_ps(a)))
    }
}

#[inline]
#[must_use]
fn mask_movehdup_epi32(src: __m512i, k: __mmask16, a: __m512i) -> __m512i {
    // The instruction is only available in the floating-point flavor; this distinction is only for
    // historical reasons and no longer matters. We cast to floats, do the thing, and cast back.
    unsafe {
        let src = x86_64::_mm512_castsi512_ps(src);
        let a = x86_64::_mm512_castsi512_ps(a);
        x86_64::_mm512_castps_si512(x86_64::_mm512_mask_movehdup_ps(src, k, a))
    }
}

#[inline]
#[must_use]
fn mask_moveldup_epi32(src: __m512i, k: __mmask16, a: __m512i) -> __m512i {
    // The instruction is only available in the floating-point flavor; this distinction is only for
    // historical reasons and no longer matters. We cast to floats, do the thing, and cast back.
    unsafe {
        let src = x86_64::_mm512_castsi512_ps(src);
        let a = x86_64::_mm512_castsi512_ps(a);
        x86_64::_mm512_castps_si512(x86_64::_mm512_mask_moveldup_ps(src, k, a))
    }
}

/// Multiply vectors of Mersenne-31 field elements represented as values in {0, ..., P}.
/// If the inputs do not conform to this representation, the result is undefined.
#[inline]
#[must_use]
fn mul(lhs: __m512i, rhs: __m512i) -> __m512i {
    // We want this to compile to:
    // vpaddd     lhs_evn_dbl, lhs, lhs
    // vmovshdup  rhs_odd, rhs
    // vpsrlq     lhs_odd_dbl, lhs, 31
    // vpmuludq   prod_lo_dbl, lhs_evn_dbl, rhs
    // vpmuludq   prod_odd_dbl, lhs_odd_dbl, rhs_odd
    // vmovdqa32  prod_hi, prod_odd_dbl
    // vmovshdup  prod_hi{EVENS}, prod_lo_dbl
    // vmovsldup  prod_lo_dbl{ODDS}, prod_odd_dbl
    // vpsrld     prod_lo, prod_lo_dbl, 1
    // vpaddd     t, prod_lo, prod_hi
    // vpsubd     u, t, P
    // vpminud    res, t, u
    // throughput: 5.5 cyc/vec (2.91 els/cyc)
    // latency: (lhs->res) 15 cyc, (rhs->res) 14 cyc
    unsafe {
        // vpmuludq only reads the bottom 32 bits of every 64-bit quadword.
        // The even indices are already in the bottom 32 bits of a quadword, so we can leave them.
        let rhs_evn = rhs;
        // Again, vpmuludq only reads the bottom 32 bits so we don't need to clear the top. But we
        // do want to double the lhs.
        let lhs_evn_dbl = x86_64::_mm512_add_epi32(lhs, lhs);
        // Copy the high 32 bits in each quadword of rhs down to the low 32.
        let rhs_odd = movehdup_epi32(rhs);
        // Right shift by 31 is equivalent to moving the high 32 bits down to the low 32, and then
        // doubling it. So these are the odd indices in lhs, but doubled.
        let lhs_odd_dbl = x86_64::_mm512_srli_epi64::<31>(lhs);

        // Multiply odd indices; since lhs_odd_dbl is doubled, these products are also doubled.
        // prod_odd_dbl.quadword[i] = 2 * lhs.doubleword[2 * i + 1] * rhs.doubleword[2 * i + 1]
        let prod_odd_dbl = x86_64::_mm512_mul_epu32(lhs_odd_dbl, rhs_odd);
        // Multiply even indices; these are also doubled.
        // prod_evn_dbl.quadword[i] = 2 * lhs.doubleword[2 * i] * rhs.doubleword[2 * i]
        let prod_evn_dbl = x86_64::_mm512_mul_epu32(lhs_evn_dbl, rhs_evn);

        // Move the low halves of odd products into odd positions; keep the low halves of even
        // products in even positions (where they already are). Note that the products are doubled,
        // so the result is a vector of all the low halves, but doubled.
        let prod_lo_dbl = mask_moveldup_epi32(prod_evn_dbl, ODDS, prod_odd_dbl);
        // Move the high halves of even products into even positions, keeping the high halves of odd
        // products where they are. The products are doubled, but we are looking at (prod >> 32),
        // which cancels out the doubling, so this result is _not_ doubled.
        let prod_hi = mask_movehdup_epi32(prod_odd_dbl, EVENS, prod_evn_dbl);
        // Right shift to undo the doubling.
        let prod_lo = x86_64::_mm512_srli_epi32::<1>(prod_lo_dbl);

        // Standard addition of two 31-bit values.
        add(prod_lo, prod_hi)
    }
}

/// Negate a vector of Mersenne-31 field elements represented as values in {0, ..., P}.
/// If the input does not conform to this representation, the result is undefined.
#[inline]
#[must_use]
fn neg(val: __m512i) -> __m512i {
    // We want this to compile to:
    //      vpxord  res, val, P
    // throughput: .5 cyc/vec (32 els/cyc)
    // latency: 1 cyc

    //   Since val is in {0, ..., P (= 2^31 - 1)}, res = val XOR P = P - val. Then res is in {0,
    // ..., P}.
    unsafe {
        // Safety: If this code got compiled then AVX-512F intrinsics are available.
        x86_64::_mm512_xor_epi32(val, P)
    }
}

/// Subtract vectors of Mersenne-31 field elements represented as values in {0, ..., P}.
/// If the inputs do not conform to this representation, the result is undefined.
#[inline]
#[must_use]
fn sub(lhs: __m512i, rhs: __m512i) -> __m512i {
    // We want this to compile to:
    //      vpsubd   t, lhs, rhs
    //      vpaddd   u, t, P
    //      vpminud  res, t, u
    // throughput: 1.5 cyc/vec (10.67 els/cyc)
    // latency: 3 cyc

    //   Let d := lhs - rhs and t := d mod 2^32. We want to return a value r in {0, ..., P} such
    // that r = d (mod P).
    //   Define u := (t + P) mod 2^32 and r := min(t, u). d is in {-P, ..., P}. We argue by cases.
    //   If d is in {0, ..., P}, then t = d and u is in {P, ..., 2 P}. r = t is in the correct
    // range.
    //   If d is in {-P, ..., -1}, then t is in {2^32 - P, ..., 2^32 - 1} and u is in
    // {0, ..., P - 1}. r = u is in the correct range.
    unsafe {
        // Safety: If this code got compiled then AVX-512F intrinsics are available.
        let t = x86_64::_mm512_sub_epi32(lhs, rhs);
        let u = x86_64::_mm512_add_epi32(t, P);
        x86_64::_mm512_min_epu32(t, u)
    }
}

/// Reduce a representative in {0, ..., P^2}
/// to a representative in [-P, P]. If the input is greater than P^2, the output will
/// still correspond to the same class but will instead lie in [-P, 2^34].
#[inline(always)]
fn partial_reduce_neg(x: __m512i) -> __m512i {
    unsafe {
        // Get the top bits shifted down.
        let hi = x86_64::_mm512_srli_epi64::<31>(x);

        const LOW31: __m512i = unsafe { transmute::<[u64; 8], _>([0x7fffffff; 8]) };

        // nand instead of and means this returns P - lo.
        let neg_lo = x86_64::_mm512_andnot_si512(x, LOW31);

        // we could also try:
        // let neg_lo = x86_64::_mm512_maskz_andnot_epi32(EVENS, x, P);
        // but this seems to get compiled badly and likes outputting vpternlogd.
        // See: https://godbolt.org/z/WPze9e3f3

        // Compiling with sub_epi64 vs sub_epi32 both produce reasonable code so we use
        // sub_epi64 for the slightly greater flexibility.
        x86_64::_mm512_sub_epi64(hi, neg_lo)
    }
}

/// Compute the square of the Mersenne-31 field elements located in the even indices.
/// These field elements are represented as values in {-P, ..., P}. If the even inputs
/// do not conform to this representation, the result is undefined.
/// The top half of each 64-bit lane is is ignored.
/// The top half of each 64-bit lane in the result is 0.
#[inline(always)]
fn square_unred(x: __m512i) -> __m512i {
    unsafe {
        // Safety: If this code got compiled then AVX-512F intrinsics are available.
        let x2 = x86_64::_mm512_mul_epi32(x, x);
        partial_reduce_neg(x2)
    }
}

/// Compute the permutation x -> x^5 on Mersenne-31 field elements
/// represented as values in {0, ..., P}. If the inputs do not conform
/// to this representation, the result is undefined.
#[inline(always)]
pub(crate) fn exp5(x: __m512i) -> __m512i {
    unsafe {
        // Safety: If this code got compiled then AVX-512F intrinsics are available.
        let input_evn = x;
        let input_odd = movehdup_epi32(x);

        let evn_sq = square_unred(input_evn);
        let odd_sq = square_unred(input_odd);

        let evn_4 = square_unred(evn_sq);
        let odd_4 = square_unred(odd_sq);

        let evn_5 = x86_64::_mm512_mul_epi32(evn_4, input_evn);
        let odd_5 = x86_64::_mm512_mul_epi32(odd_4, input_odd);

        // Marked dirty as the top bit needs to be cleared.
        let lo_dirty = mask_moveldup_epi32(evn_5, ODDS, odd_5);

        // We could use 2 adds and mask_movehdup_epi32.
        // instead of an add, a shift and a blend.
        let odd_5_hi = x86_64::_mm512_add_epi64(odd_5, odd_5);
        let evn_5_hi = x86_64::_mm512_srli_epi64::<31>(evn_5);
        let hi = x86_64::_mm512_mask_blend_epi32(ODDS, evn_5_hi, odd_5_hi);

        let zero = x86_64::_mm512_setzero_si512();
        let signs = x86_64::_mm512_movepi32_mask(hi);
        let corr = x86_64::_mm512_mask_sub_epi32(P, signs, zero, P);

        let lo = x86_64::_mm512_and_si512(lo_dirty, P);

        let t = x86_64::_mm512_add_epi32(hi, lo);
        let u = x86_64::_mm512_sub_epi32(t, corr);

        x86_64::_mm512_min_epu32(t, u)
    }
}

impl From<Mersenne31> for PackedMersenne31AVX512 {
    #[inline]
    fn from(value: Mersenne31) -> Self {
        Self::broadcast(value)
    }
}

impl Default for PackedMersenne31AVX512 {
    #[inline]
    fn default() -> Self {
        Mersenne31::default().into()
    }
}

impl AddAssign for PackedMersenne31AVX512 {
    #[inline]
    fn add_assign(&mut self, rhs: Self) {
        *self = *self + rhs;
    }
}

impl MulAssign for PackedMersenne31AVX512 {
    #[inline]
    fn mul_assign(&mut self, rhs: Self) {
        *self = *self * rhs;
    }
}

impl SubAssign for PackedMersenne31AVX512 {
    #[inline]
    fn sub_assign(&mut self, rhs: Self) {
        *self = *self - rhs;
    }
}

impl Sum for PackedMersenne31AVX512 {
    #[inline]
    fn sum<I>(iter: I) -> Self
    where
        I: Iterator<Item = Self>,
    {
        iter.reduce(|lhs, rhs| lhs + rhs).unwrap_or(Self::ZERO)
    }
}

impl Product for PackedMersenne31AVX512 {
    #[inline]
    fn product<I>(iter: I) -> Self
    where
        I: Iterator<Item = Self>,
    {
        iter.reduce(|lhs, rhs| lhs * rhs).unwrap_or(Self::ONE)
    }
}

impl FieldAlgebra for PackedMersenne31AVX512 {
    type F = Mersenne31;
    type PrimeSubfield = Mersenne31;

    const ZERO: Self = Self::broadcast(Mersenne31::ZERO);
    const ONE: Self = Self::broadcast(Mersenne31::ONE);
    const TWO: Self = Self::broadcast(Mersenne31::TWO);
    const NEG_ONE: Self = Self::broadcast(Mersenne31::NEG_ONE);

    #[inline]
<<<<<<< HEAD
    fn from_bool(b: bool) -> Self {
        Mersenne31::from_bool(b).into()
    }
    #[inline]
    fn from_canonical_u8(n: u8) -> Self {
        Mersenne31::from_canonical_u8(n).into()
    }
    #[inline]
    fn from_canonical_u16(n: u16) -> Self {
        Mersenne31::from_canonical_u16(n).into()
    }
    #[inline]
    fn from_canonical_u32(n: u32) -> Self {
        Mersenne31::from_canonical_u32(n).into()
    }
    #[inline]
    fn from_canonical_u64(n: u64) -> Self {
        Mersenne31::from_canonical_u64(n).into()
    }
    #[inline]
    fn from_canonical_usize(n: usize) -> Self {
        Mersenne31::from_canonical_usize(n).into()
    }

    #[inline]
    fn from_wrapped_u32(n: u32) -> Self {
        Mersenne31::from_wrapped_u32(n).into()
    }
    #[inline]
    fn from_wrapped_u64(n: u64) -> Self {
        Mersenne31::from_wrapped_u64(n).into()
=======
    fn from_f(f: Self::F) -> Self {
        f.into()
    }

    #[inline]
    fn from_prime_subfield(f: Self::PrimeSubfield) -> Self {
        f.into()
>>>>>>> 0cdc3a14
    }

    #[inline(always)]
    fn zero_vec(len: usize) -> Vec<Self> {
        // SAFETY: this is a repr(transparent) wrapper around an array.
        unsafe { convert_vec(Self::F::zero_vec(len * WIDTH)) }
    }

    #[must_use]
    #[inline(always)]
    fn exp_const_u64<const POWER: u64>(&self) -> Self {
        // We provide specialised code for power 5 as this turns up regularly.
        // The other powers could be specialised similarly but we ignore this for now.
        // These ideas could also be used to speed up the more generic exp_u64.
        match POWER {
            0 => Self::ONE,
            1 => *self,
            2 => self.square(),
            3 => self.cube(),
            4 => self.square().square(),
            5 => unsafe {
                let val = self.to_vector();
                Self::from_vector(exp5(val))
            },
            6 => self.square().cube(),
            7 => {
                let x2 = self.square();
                let x3 = x2 * *self;
                let x4 = x2.square();
                x3 * x4
            }
            _ => self.exp_u64(POWER),
        }
    }
}

// Degree of the smallest permutation polynomial for Mersenne31.
//
// As p - 1 = 2×3^2×7×11×... the smallest choice for a degree D satisfying gcd(p - 1, D) = 1 is 5.
impl InjectiveMonomial<5> for PackedMersenne31AVX512 {}

impl PermutationMonomial<5> for PackedMersenne31AVX512 {
    /// In the field `Mersenne31`, `a^{1/5}` is equal to a^{1717986917}.
    ///
    /// This follows from the calculation `5 * 1717986917 = 4*(2^31 - 2) + 1 = 1 mod p - 1`.
    fn injective_exp_root_n(&self) -> Self {
        // This could likely by further optimised.
        exp_1717986917(*self)
    }
}

impl Add<Mersenne31> for PackedMersenne31AVX512 {
    type Output = Self;
    #[inline]
    fn add(self, rhs: Mersenne31) -> Self {
        self + Self::from(rhs)
    }
}

impl Mul<Mersenne31> for PackedMersenne31AVX512 {
    type Output = Self;
    #[inline]
    fn mul(self, rhs: Mersenne31) -> Self {
        self * Self::from(rhs)
    }
}

impl Sub<Mersenne31> for PackedMersenne31AVX512 {
    type Output = Self;
    #[inline]
    fn sub(self, rhs: Mersenne31) -> Self {
        self - Self::from(rhs)
    }
}

impl AddAssign<Mersenne31> for PackedMersenne31AVX512 {
    #[inline]
    fn add_assign(&mut self, rhs: Mersenne31) {
        *self += Self::from(rhs)
    }
}

impl MulAssign<Mersenne31> for PackedMersenne31AVX512 {
    #[inline]
    fn mul_assign(&mut self, rhs: Mersenne31) {
        *self *= Self::from(rhs)
    }
}

impl SubAssign<Mersenne31> for PackedMersenne31AVX512 {
    #[inline]
    fn sub_assign(&mut self, rhs: Mersenne31) {
        *self -= Self::from(rhs)
    }
}

impl Sum<Mersenne31> for PackedMersenne31AVX512 {
    #[inline]
    fn sum<I>(iter: I) -> Self
    where
        I: Iterator<Item = Mersenne31>,
    {
        iter.sum::<Mersenne31>().into()
    }
}

impl Product<Mersenne31> for PackedMersenne31AVX512 {
    #[inline]
    fn product<I>(iter: I) -> Self
    where
        I: Iterator<Item = Mersenne31>,
    {
        iter.product::<Mersenne31>().into()
    }
}

impl Div<Mersenne31> for PackedMersenne31AVX512 {
    type Output = Self;
    #[allow(clippy::suspicious_arithmetic_impl)]
    #[inline]
    fn div(self, rhs: Mersenne31) -> Self {
        self * rhs.inverse()
    }
}

impl Add<PackedMersenne31AVX512> for Mersenne31 {
    type Output = PackedMersenne31AVX512;
    #[inline]
    fn add(self, rhs: PackedMersenne31AVX512) -> PackedMersenne31AVX512 {
        PackedMersenne31AVX512::from(self) + rhs
    }
}

impl Mul<PackedMersenne31AVX512> for Mersenne31 {
    type Output = PackedMersenne31AVX512;
    #[inline]
    fn mul(self, rhs: PackedMersenne31AVX512) -> PackedMersenne31AVX512 {
        PackedMersenne31AVX512::from(self) * rhs
    }
}

impl Sub<PackedMersenne31AVX512> for Mersenne31 {
    type Output = PackedMersenne31AVX512;
    #[inline]
    fn sub(self, rhs: PackedMersenne31AVX512) -> PackedMersenne31AVX512 {
        PackedMersenne31AVX512::from(self) - rhs
    }
}

impl Distribution<PackedMersenne31AVX512> for Standard {
    #[inline]
    fn sample<R: Rng + ?Sized>(&self, rng: &mut R) -> PackedMersenne31AVX512 {
        PackedMersenne31AVX512(rng.gen())
    }
}

// vpshrdq requires AVX-512VBMI2.
#[cfg(target_feature = "avx512vbmi2")]
#[inline]
#[must_use]
fn interleave1_antidiagonal(x: __m512i, y: __m512i) -> __m512i {
    unsafe {
        // Safety: If this code got compiled then AVX-512VBMI2 intrinsics are available.
        x86_64::_mm512_shrdi_epi64::<32>(y, x)
    }
}

// If we can't use vpshrdq, then do a vpermi2d, but we waste a register and double the latency.
#[cfg(not(target_feature = "avx512vbmi2"))]
#[inline]
#[must_use]
fn interleave1_antidiagonal(x: __m512i, y: __m512i) -> __m512i {
    const INTERLEAVE1_INDICES: __m512i = unsafe {
        // Safety: `[u32; 16]` is trivially transmutable to `__m512i`.
        transmute::<[u32; WIDTH], _>([
            0x01, 0x10, 0x03, 0x12, 0x05, 0x14, 0x07, 0x16, 0x09, 0x18, 0x0b, 0x1a, 0x0d, 0x1c,
            0x0f, 0x1e,
        ])
    };
    unsafe {
        // Safety: If this code got compiled then AVX-512F intrinsics are available.
        x86_64::_mm512_permutex2var_epi32(x, INTERLEAVE1_INDICES, y)
    }
}

#[inline]
#[must_use]
fn interleave1(x: __m512i, y: __m512i) -> (__m512i, __m512i) {
    // If we have AVX-512VBMI2, we want this to compile to:
    //      vpshrdq    t, x, y, 32
    //      vpblendmd  res0 {EVENS}, t, x
    //      vpblendmd  res1 {EVENS}, y, t
    // throughput: 1.5 cyc/2 vec (21.33 els/cyc)
    // latency: 2 cyc
    //
    // Otherwise, we want it to compile to:
    //      vmovdqa32  t, INTERLEAVE1_INDICES
    //      vpermi2d   t, x, y
    //      vpblendmd  res0 {EVENS}, t, x
    //      vpblendmd  res1 {EVENS}, y, t
    // throughput: 1.5 cyc/2 vec (21.33 els/cyc)
    // latency: 4 cyc

    // We currently have:
    //   x = [ x0  x1  x2  x3  x4  x5  x6  x7  x8  x9  xa  xb  xc  xd  xe  xf ],
    //   y = [ y0  y1  y2  y3  y4  y5  y6  y7  y8  y9  ya  yb  yc  yd  ye  yf ].
    // First form
    //   t = [ x1  y0  x3  y2  x5  y4  x7  y6  x9  y8  xb  ya  xd  yc  xf  ye ].
    let t = interleave1_antidiagonal(x, y);

    unsafe {
        // Safety: If this code got compiled then AVX-512F intrinsics are available.

        // Then
        //   res0 = [ x0  y0  x2  y2  x4  y4  x6  y6  x8  y8  xa  ya  xc  yc  xe  ye ],
        //   res1 = [ x1  y1  x3  y3  x5  y5  x7  y7  x9  y9  xb  yb  xd  yd  xf  yf ].
        (
            x86_64::_mm512_mask_blend_epi32(EVENS, t, x),
            x86_64::_mm512_mask_blend_epi32(EVENS, y, t),
        )
    }
}

#[inline]
#[must_use]
fn shuffle_epi64<const MASK: i32>(a: __m512i, b: __m512i) -> __m512i {
    // The instruction is only available in the floating-point flavor; this distinction is only for
    // historical reasons and no longer matters. We cast to floats, do the thing, and cast back.
    unsafe {
        let a = x86_64::_mm512_castsi512_pd(a);
        let b = x86_64::_mm512_castsi512_pd(b);
        x86_64::_mm512_castpd_si512(x86_64::_mm512_shuffle_pd::<MASK>(a, b))
    }
}

#[inline]
#[must_use]
fn interleave2(x: __m512i, y: __m512i) -> (__m512i, __m512i) {
    // We want this to compile to:
    //      vshufpd    t, x, y, 55h
    //      vpblendmq  res0 {EVENS}, t, x
    //      vpblendmq  res1 {EVENS}, y, t
    // throughput: 1.5 cyc/2 vec (21.33 els/cyc)
    // latency: 2 cyc

    unsafe {
        // Safety: If this code got compiled then AVX-512F intrinsics are available.

        // We currently have:
        //   x = [ x0  x1  x2  x3  x4  x5  x6  x7  x8  x9  xa  xb  xc  xd  xe  xf ],
        //   y = [ y0  y1  y2  y3  y4  y5  y6  y7  y8  y9  ya  yb  yc  yd  ye  yf ].
        // First form
        //   t = [ x2  x3  y0  y1  x6  x7  y4  y5  xa  xb  y8  y9  xe  xf  yc  yd ].
        let t = shuffle_epi64::<0b01010101>(x, y);

        // Then
        //   res0 = [ x0  x1  y0  y1  x4  x5  y4  y5  x8  x9  y8  y9  xc  xd  yc  yd ],
        //   res1 = [ x2  x3  y2  y3  x6  x7  y6  y7  xa  xb  ya  yb  xe  xf  ye  yf ].
        (
            x86_64::_mm512_mask_blend_epi64(EVENS as __mmask8, t, x),
            x86_64::_mm512_mask_blend_epi64(EVENS as __mmask8, y, t),
        )
    }
}

#[inline]
#[must_use]
fn interleave4(x: __m512i, y: __m512i) -> (__m512i, __m512i) {
    // We want this to compile to:
    //      vmovdqa64   t, INTERLEAVE4_INDICES
    //      vpermi2q    t, x, y
    //      vpblendmd   res0 {EVENS4}, t, x
    //      vpblendmd   res1 {EVENS4}, y, t
    // throughput: 1.5 cyc/2 vec (21.33 els/cyc)
    // latency: 4 cyc

    const INTERLEAVE4_INDICES: __m512i = unsafe {
        // Safety: `[u64; 8]` is trivially transmutable to `__m512i`.
        transmute::<[u64; WIDTH / 2], _>([0o02, 0o03, 0o10, 0o11, 0o06, 0o07, 0o14, 0o15])
    };

    unsafe {
        // Safety: If this code got compiled then AVX-512F intrinsics are available.

        // We currently have:
        //   x = [ x0  x1  x2  x3  x4  x5  x6  x7  x8  x9  xa  xb  xc  xd  xe  xf ],
        //   y = [ y0  y1  y2  y3  y4  y5  y6  y7  y8  y9  ya  yb  yc  yd  ye  yf ].
        // First form
        //   t = [ x4  x5  x6  x7  y0  y1  y2  y3  xc  xd  xe  xf  y8  y9  ya  yb ].
        let t = x86_64::_mm512_permutex2var_epi64(x, INTERLEAVE4_INDICES, y);

        // Then
        //   res0 = [ x0  x1  x2  x3  y0  y1  y2  y3  x8  x9  xa  xb  y8  y9  ya  yb ],
        //   res1 = [ x4  x5  x6  x7  y4  y5  y6  y7  xc  xd  xe  xf  yc  yd  ye  yf ].
        (
            x86_64::_mm512_mask_blend_epi32(EVENS4, t, x),
            x86_64::_mm512_mask_blend_epi32(EVENS4, y, t),
        )
    }
}

#[inline]
#[must_use]
fn interleave8(x: __m512i, y: __m512i) -> (__m512i, __m512i) {
    // We want this to compile to:
    //      vshufi64x2  t, x, b, 4eh
    //      vpblendmq   res0 {EVENS4}, t, x
    //      vpblendmq   res1 {EVENS4}, y, t
    // throughput: 1.5 cyc/2 vec (21.33 els/cyc)
    // latency: 4 cyc

    unsafe {
        // Safety: If this code got compiled then AVX-512F intrinsics are available.

        // We currently have:
        //   x = [ x0  x1  x2  x3  x4  x5  x6  x7  x8  x9  xa  xb  xc  xd  xe  xf ],
        //   y = [ y0  y1  y2  y3  y4  y5  y6  y7  y8  y9  ya  yb  yc  yd  ye  yf ].
        // First form
        //   t = [ x8  x9  xa  xb  xc  xd  xe  xf  y0  y1  y2  y3  y4  y5  y6  y7 ].
        let t = x86_64::_mm512_shuffle_i64x2::<0b01_00_11_10>(x, y);

        // Then
        //   res0 = [ x0  x1  x2  x3  x4  x5  x6  x7  y0  y1  y2  y3  y4  y5  y6  y7 ],
        //   res1 = [ x8  x9  xa  xb  xc  xd  xe  xf  y8  y9  ya  yb  yc  yd  ye  yf ].
        (
            x86_64::_mm512_mask_blend_epi64(EVENS4 as __mmask8, t, x),
            x86_64::_mm512_mask_blend_epi64(EVENS4 as __mmask8, y, t),
        )
    }
}

unsafe impl PackedValue for PackedMersenne31AVX512 {
    type Value = Mersenne31;

    const WIDTH: usize = WIDTH;

    #[inline]
    fn from_slice(slice: &[Mersenne31]) -> &Self {
        assert_eq!(slice.len(), Self::WIDTH);
        unsafe {
            // Safety: `[Mersenne31; WIDTH]` can be transmuted to `PackedMersenne31AVX512` since the
            // latter is `repr(transparent)`. They have the same alignment, so the reference cast is
            // safe too.
            &*slice.as_ptr().cast()
        }
    }
    #[inline]
    fn from_slice_mut(slice: &mut [Mersenne31]) -> &mut Self {
        assert_eq!(slice.len(), Self::WIDTH);
        unsafe {
            // Safety: `[Mersenne31; WIDTH]` can be transmuted to `PackedMersenne31AVX512` since the
            // latter is `repr(transparent)`. They have the same alignment, so the reference cast is
            // safe too.
            &mut *slice.as_mut_ptr().cast()
        }
    }

    /// Similar to `core:array::from_fn`.
    #[inline]
    fn from_fn<F: FnMut(usize) -> Mersenne31>(f: F) -> Self {
        let vals_arr: [_; WIDTH] = core::array::from_fn(f);
        Self(vals_arr)
    }

    #[inline]
    fn as_slice(&self) -> &[Mersenne31] {
        &self.0[..]
    }
    #[inline]
    fn as_slice_mut(&mut self) -> &mut [Mersenne31] {
        &mut self.0[..]
    }
}

unsafe impl PackedField for PackedMersenne31AVX512 {
    type Scalar = Mersenne31;
}

unsafe impl PackedFieldPow2 for PackedMersenne31AVX512 {
    #[inline]
    fn interleave(&self, other: Self, block_len: usize) -> (Self, Self) {
        let (v0, v1) = (self.to_vector(), other.to_vector());
        let (res0, res1) = match block_len {
            1 => interleave1(v0, v1),
            2 => interleave2(v0, v1),
            4 => interleave4(v0, v1),
            8 => interleave8(v0, v1),
            16 => (v0, v1),
            _ => panic!("unsupported block_len"),
        };
        unsafe {
            // Safety: all values are in canonical form (we haven't changed them).
            (Self::from_vector(res0), Self::from_vector(res1))
        }
    }
}

#[cfg(test)]
mod tests {
    use p3_field_testing::test_packed_field;

    use super::{Mersenne31, WIDTH};
    use crate::to_mersenne31_array;

    /// Zero has a redundant representation, so let's test both.
    const ZEROS: [Mersenne31; WIDTH] = to_mersenne31_array([
        0x00000000, 0x7fffffff, 0x00000000, 0x7fffffff, 0x00000000, 0x7fffffff, 0x00000000,
        0x7fffffff, 0x00000000, 0x7fffffff, 0x00000000, 0x7fffffff, 0x00000000, 0x7fffffff,
        0x00000000, 0x7fffffff,
    ]);

    const SPECIAL_VALS: [Mersenne31; WIDTH] = to_mersenne31_array([
        0x00000000, 0x7fffffff, 0x00000001, 0x7ffffffe, 0x00000002, 0x7ffffffd, 0x40000000,
        0x3fffffff, 0x00000000, 0x7fffffff, 0x00000001, 0x7ffffffe, 0x00000002, 0x7ffffffd,
        0x40000000, 0x3fffffff,
    ]);

    test_packed_field!(
        crate::PackedMersenne31AVX512,
        crate::PackedMersenne31AVX512(super::ZEROS),
        crate::PackedMersenne31AVX512(super::SPECIAL_VALS)
    );
}<|MERGE_RESOLUTION|>--- conflicted
+++ resolved
@@ -426,47 +426,8 @@
     const NEG_ONE: Self = Self::broadcast(Mersenne31::NEG_ONE);
 
     #[inline]
-<<<<<<< HEAD
-    fn from_bool(b: bool) -> Self {
-        Mersenne31::from_bool(b).into()
-    }
-    #[inline]
-    fn from_canonical_u8(n: u8) -> Self {
-        Mersenne31::from_canonical_u8(n).into()
-    }
-    #[inline]
-    fn from_canonical_u16(n: u16) -> Self {
-        Mersenne31::from_canonical_u16(n).into()
-    }
-    #[inline]
-    fn from_canonical_u32(n: u32) -> Self {
-        Mersenne31::from_canonical_u32(n).into()
-    }
-    #[inline]
-    fn from_canonical_u64(n: u64) -> Self {
-        Mersenne31::from_canonical_u64(n).into()
-    }
-    #[inline]
-    fn from_canonical_usize(n: usize) -> Self {
-        Mersenne31::from_canonical_usize(n).into()
-    }
-
-    #[inline]
-    fn from_wrapped_u32(n: u32) -> Self {
-        Mersenne31::from_wrapped_u32(n).into()
-    }
-    #[inline]
-    fn from_wrapped_u64(n: u64) -> Self {
-        Mersenne31::from_wrapped_u64(n).into()
-=======
-    fn from_f(f: Self::F) -> Self {
-        f.into()
-    }
-
-    #[inline]
     fn from_prime_subfield(f: Self::PrimeSubfield) -> Self {
         f.into()
->>>>>>> 0cdc3a14
     }
 
     #[inline(always)]

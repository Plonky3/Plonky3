use alloc::vec::Vec;
use core::arch::x86_64::{self, __m512i, __mmask16, __mmask8};
use core::iter::{Product, Sum};
use core::mem::transmute;
use core::ops::{Add, AddAssign, Div, Mul, MulAssign, Neg, Sub, SubAssign};

use p3_field::{AbstractField, Field, PackedField, PackedFieldPow2, PackedValue};
use p3_util::convert_vec;
use rand::distributions::{Distribution, Standard};
use rand::Rng;

use crate::Mersenne31;

const WIDTH: usize = 16;
pub(crate) const P_AVX512: __m512i = unsafe { transmute::<[u32; WIDTH], _>([0x7fffffff; WIDTH]) };
const EVENS: __mmask16 = 0b0101010101010101;
const ODDS: __mmask16 = 0b1010101010101010;
const EVENS4: __mmask16 = 0x0f0f;

/// Vectorized AVX-512F implementation of `Mersenne31` arithmetic.
#[derive(Clone, Copy, Debug, PartialEq, Eq)]
#[repr(transparent)] // This needed to make `transmute`s safe.
pub struct PackedMersenne31AVX512(pub [Mersenne31; WIDTH]);

impl PackedMersenne31AVX512 {
    #[inline]
    #[must_use]
    /// Get an arch-specific vector representing the packed values.
    pub(crate) fn to_vector(self) -> __m512i {
        unsafe {
            // Safety: `Mersenne31` is `repr(transparent)` so it can be transmuted to `u32`. It
            // follows that `[Mersenne31; WIDTH]` can be transmuted to `[u32; WIDTH]`, which can be
            // transmuted to `__m512i`, since arrays are guaranteed to be contiguous in memory.
            // Finally `PackedMersenne31AVX512` is `repr(transparent)` so it can be transmuted to
            // `[Mersenne31; WIDTH]`.
            transmute(self)
        }
    }

    #[inline]
    #[must_use]
    /// Make a packed field vector from an arch-specific vector.
    ///
    /// SAFETY: The caller must ensure that each element of `vector` represents a valid
    /// `Mersenne31`. In particular, each element of vector must be in `0..=P`.
    pub(crate) unsafe fn from_vector(vector: __m512i) -> Self {
        // Safety: It is up to the user to ensure that elements of `vector` represent valid
        // `Mersenne31` values. We must only reason about memory representations. `__m512i` can be
        // transmuted to `[u32; WIDTH]` (since arrays elements are contiguous in memory), which can
        // be transmuted to `[Mersenne31; WIDTH]` (since `Mersenne31` is `repr(transparent)`), which
        // in turn can be transmuted to `PackedMersenne31AVX512` (since `PackedMersenne31AVX512` is also
        // `repr(transparent)`).
        transmute(vector)
    }

    /// Copy `value` to all positions in a packed vector. This is the same as
    /// `From<Mersenne31>::from`, but `const`.
    #[inline]
    #[must_use]
    const fn broadcast(value: Mersenne31) -> Self {
        Self([value; WIDTH])
    }
}

impl Add for PackedMersenne31AVX512 {
    type Output = Self;
    #[inline]
    fn add(self, rhs: Self) -> Self {
        let lhs = self.to_vector();
        let rhs = rhs.to_vector();
        let res = add(lhs, rhs);
        unsafe {
            // Safety: `add` returns values in canonical form when given values in canonical form.
            Self::from_vector(res)
        }
    }
}

impl Mul for PackedMersenne31AVX512 {
    type Output = Self;
    #[inline]
    fn mul(self, rhs: Self) -> Self {
        let lhs = self.to_vector();
        let rhs = rhs.to_vector();
        let res = mul(lhs, rhs);
        unsafe {
            // Safety: `mul` returns values in canonical form when given values in canonical form.
            Self::from_vector(res)
        }
    }
}

impl Neg for PackedMersenne31AVX512 {
    type Output = Self;
    #[inline]
    fn neg(self) -> Self {
        let val = self.to_vector();
        let res = neg(val);
        unsafe {
            // Safety: `neg` returns values in canonical form when given values in canonical form.
            Self::from_vector(res)
        }
    }
}

impl Sub for PackedMersenne31AVX512 {
    type Output = Self;
    #[inline]
    fn sub(self, rhs: Self) -> Self {
        let lhs = self.to_vector();
        let rhs = rhs.to_vector();
        let res = sub(lhs, rhs);
        unsafe {
            // Safety: `sub` returns values in canonical form when given values in canonical form.
            Self::from_vector(res)
        }
    }
}

/// Add two vectors of Mersenne-31 field elements represented as values in {0, ..., P}.
/// If the inputs do not conform to this representation, the result is undefined.
#[inline]
#[must_use]
fn add(lhs: __m512i, rhs: __m512i) -> __m512i {
    // We want this to compile to:
    //      vpaddd   t, lhs, rhs
    //      vpsubd   u, t, P
    //      vpminud  res, t, u
    // throughput: 1.5 cyc/vec (10.67 els/cyc)
    // latency: 3 cyc

    //   Let t := lhs + rhs. We want to return a value r in {0, ..., P} such that r = t (mod P).
    //   Define u := (t - P) mod 2^32 and r := min(t, u). t is in {0, ..., 2 P}. We argue by cases.
    //   If t is in {0, ..., P - 1}, then u is in {(P - 1 <) 2^32 - P, ..., 2^32 - 1}, so r = t is
    // in the correct range.
    //   If t is in {P, ..., 2 P}, then u is in {0, ..., P} and r = u is in the correct range.
    unsafe {
        // Safety: If this code got compiled then AVX-512F intrinsics are available.
        let t = x86_64::_mm512_add_epi32(lhs, rhs);
        let u = x86_64::_mm512_sub_epi32(t, P_AVX512);
        x86_64::_mm512_min_epu32(t, u)
    }
}

#[inline]
#[must_use]
fn movehdup_epi32(a: __m512i) -> __m512i {
    // The instruction is only available in the floating-point flavor; this distinction is only for
    // historical reasons and no longer matters. We cast to floats, do the thing, and cast back.
    unsafe {
        x86_64::_mm512_castps_si512(x86_64::_mm512_movehdup_ps(x86_64::_mm512_castsi512_ps(a)))
    }
}

#[inline]
#[must_use]
fn mask_movehdup_epi32(src: __m512i, k: __mmask16, a: __m512i) -> __m512i {
    // The instruction is only available in the floating-point flavor; this distinction is only for
    // historical reasons and no longer matters. We cast to floats, do the thing, and cast back.
    unsafe {
        let src = x86_64::_mm512_castsi512_ps(src);
        let a = x86_64::_mm512_castsi512_ps(a);
        x86_64::_mm512_castps_si512(x86_64::_mm512_mask_movehdup_ps(src, k, a))
    }
}

#[inline]
#[must_use]
fn mask_moveldup_epi32(src: __m512i, k: __mmask16, a: __m512i) -> __m512i {
    // The instruction is only available in the floating-point flavor; this distinction is only for
    // historical reasons and no longer matters. We cast to floats, do the thing, and cast back.
    unsafe {
        let src = x86_64::_mm512_castsi512_ps(src);
        let a = x86_64::_mm512_castsi512_ps(a);
        x86_64::_mm512_castps_si512(x86_64::_mm512_mask_moveldup_ps(src, k, a))
    }
}

/// Multiply vectors of Mersenne-31 field elements represented as values in {0, ..., P}.
/// If the inputs do not conform to this representation, the result is undefined.
#[inline]
#[must_use]
fn mul(lhs: __m512i, rhs: __m512i) -> __m512i {
    // We want this to compile to:
    // vpaddd     lhs_evn_dbl, lhs, lhs
    // vmovshdup  rhs_odd, rhs
    // vpsrlq     lhs_odd_dbl, lhs, 31
    // vpmuludq   prod_lo_dbl, lhs_evn_dbl, rhs
    // vpmuludq   prod_odd_dbl, lhs_odd_dbl, rhs_odd
    // vmovdqa32  prod_hi, prod_odd_dbl
    // vmovshdup  prod_hi{EVENS}, prod_lo_dbl
    // vmovsldup  prod_lo_dbl{ODDS}, prod_odd_dbl
    // vpsrld     prod_lo, prod_lo_dbl, 1
    // vpaddd     t, prod_lo, prod_hi
    // vpsubd     u, t, P
    // vpminud    res, t, u
    // throughput: 5.5 cyc/vec (2.91 els/cyc)
    // latency: (lhs->res) 15 cyc, (rhs->res) 14 cyc
    unsafe {
        // vpmuludq only reads the bottom 32 bits of every 64-bit quadword.
        // The even indices are already in the bottom 32 bits of a quadword, so we can leave them.
        let rhs_evn = rhs;
        // Again, vpmuludq only reads the bottom 32 bits so we don't need to clear the top. But we
        // do want to double the lhs.
        let lhs_evn_dbl = x86_64::_mm512_add_epi32(lhs, lhs);
        // Copy the high 32 bits in each quadword of rhs down to the low 32.
        let rhs_odd = movehdup_epi32(rhs);
        // Right shift by 31 is equivalent to moving the high 32 bits down to the low 32, and then
        // doubling it. So these are the odd indices in lhs, but doubled.
        let lhs_odd_dbl = x86_64::_mm512_srli_epi64::<31>(lhs);

        // Multiply odd indices; since lhs_odd_dbl is doubled, these products are also doubled.
        // prod_odd_dbl.quadword[i] = 2 * lhs.doubleword[2 * i + 1] * rhs.doubleword[2 * i + 1]
        let prod_odd_dbl = x86_64::_mm512_mul_epu32(lhs_odd_dbl, rhs_odd);
        // Multiply even indices; these are also doubled.
        // prod_evn_dbl.quadword[i] = 2 * lhs.doubleword[2 * i] * rhs.doubleword[2 * i]
        let prod_evn_dbl = x86_64::_mm512_mul_epu32(lhs_evn_dbl, rhs_evn);

        // Move the low halves of odd products into odd positions; keep the low halves of even
        // products in even positions (where they already are). Note that the products are doubled,
        // so the result is a vector of all the low halves, but doubled.
        let prod_lo_dbl = mask_moveldup_epi32(prod_evn_dbl, ODDS, prod_odd_dbl);
        // Move the high halves of even products into even positions, keeping the high halves of odd
        // products where they are. The products are doubled, but we are looking at (prod >> 32),
        // which cancels out the doubling, so this result is _not_ doubled.
        let prod_hi = mask_movehdup_epi32(prod_odd_dbl, EVENS, prod_evn_dbl);
        // Right shift to undo the doubling.
        let prod_lo = x86_64::_mm512_srli_epi32::<1>(prod_lo_dbl);

        // Standard addition of two 31-bit values.
        add(prod_lo, prod_hi)
    }
}

/// Negate a vector of Mersenne-31 field elements represented as values in {0, ..., P}.
/// If the input does not conform to this representation, the result is undefined.
#[inline]
#[must_use]
fn neg(val: __m512i) -> __m512i {
    // We want this to compile to:
    //      vpxord  res, val, P
    // throughput: .5 cyc/vec (32 els/cyc)
    // latency: 1 cyc

    //   Since val is in {0, ..., P (= 2^31 - 1)}, res = val XOR P = P - val. Then res is in {0,
    // ..., P}.
    unsafe {
        // Safety: If this code got compiled then AVX-512F intrinsics are available.
        x86_64::_mm512_xor_epi32(val, P_AVX512)
    }
}

/// Subtract vectors of Mersenne-31 field elements represented as values in {0, ..., P}.
/// If the inputs do not conform to this representation, the result is undefined.
#[inline]
#[must_use]
fn sub(lhs: __m512i, rhs: __m512i) -> __m512i {
    // We want this to compile to:
    //      vpsubd   t, lhs, rhs
    //      vpaddd   u, t, P
    //      vpminud  res, t, u
    // throughput: 1.5 cyc/vec (10.67 els/cyc)
    // latency: 3 cyc

    //   Let d := lhs - rhs and t := d mod 2^32. We want to return a value r in {0, ..., P} such
    // that r = d (mod P).
    //   Define u := (t + P) mod 2^32 and r := min(t, u). d is in {-P, ..., P}. We argue by cases.
    //   If d is in {0, ..., P}, then t = d and u is in {P, ..., 2 P}. r = t is in the correct
    // range.
    //   If d is in {-P, ..., -1}, then t is in {2^32 - P, ..., 2^32 - 1} and u is in
    // {0, ..., P - 1}. r = u is in the correct range.
    unsafe {
        // Safety: If this code got compiled then AVX-512F intrinsics are available.
        let t = x86_64::_mm512_sub_epi32(lhs, rhs);
        let u = x86_64::_mm512_add_epi32(t, P_AVX512);
        x86_64::_mm512_min_epu32(t, u)
    }
}

/// Reduce a representative in {0, ..., P^2}
/// to a representative in [-P, P]. If the input is greater than P^2, the output will
/// still correspond to the same class but will instead lie in [-P, 2^34].
#[inline(always)]
fn partial_reduce_neg(x: __m512i) -> __m512i {
    unsafe {
        // Get the top bits shifted down.
        let hi = x86_64::_mm512_srli_epi64::<31>(x);

        // nand instead of and means this returns P - lo.
        let neg_lo = x86_64::_mm512_maskz_andnot_epi32(EVENS, x, P_AVX512);

        // TODO: Check if we can use sub_epi64. Currently this breaks for large inputs.
        x86_64::_mm512_sub_epi32(hi, neg_lo)
    }
}

/// Compute the square of the Mersenne-31 field elements located in the even indices.
/// These field elements are represented as values in {-P, ..., P}. If the even inputs
/// do not conform to this representation, the result is undefined.
/// Values in odd indices are ignored.
/// Output will contain 0's in odd indices.
#[inline(always)]
fn square_unred(x: __m512i) -> __m512i {
    unsafe {
        // Safety: If this code got compiled then AVX-512F intrinsics are available.
        let x2 = x86_64::_mm512_mul_epi32(x, x);
        partial_reduce_neg(x2)
    }
}

/// Compute the permutation x -> x^5 on Mersenne-31 field elements
/// represented as values in {0, ..., P}. If the inputs do not conform
/// to this representation, the result is undefined.
#[inline(always)]
pub(crate) fn exp5(x: __m512i) -> __m512i {
    unsafe {
        // Safety: If this code got compiled then AVX-512F intrinsics are available.
        let input_evn = x;
        let input_odd = movehdup_epi32(x);

        let evn_sq = square_unred(input_evn);
        let odd_sq = square_unred(input_odd);

        let evn_4 = square_unred(evn_sq);
        let odd_4 = square_unred(odd_sq);

        let evn_5 = x86_64::_mm512_mul_epi32(evn_4, input_evn);
        let odd_5 = x86_64::_mm512_mul_epi32(odd_4, input_odd);

        // Marked dirty as the top bit needs to be cleared.
        let lo_dirty = mask_moveldup_epi32(evn_5, ODDS, odd_5);

        // We could use 2 adds and mask_movehdup_epi32.
        // instead of an add, a shift and a blend.
        let odd_5_hi = x86_64::_mm512_add_epi64(odd_5, odd_5);
        let evn_5_hi = x86_64::_mm512_srli_epi64::<31>(evn_5);
        let hi = x86_64::_mm512_mask_blend_epi32(ODDS, evn_5_hi, odd_5_hi);

        let zero = x86_64::_mm512_setzero_si512();
        let signs = x86_64::_mm512_movepi32_mask(hi);
        let corr = x86_64::_mm512_mask_sub_epi32(P_AVX512, signs, zero, P_AVX512);

        let lo = x86_64::_mm512_and_si512(lo_dirty, P_AVX512);

        let t = x86_64::_mm512_add_epi32(hi, lo);
        let u = x86_64::_mm512_sub_epi32(t, corr);

        x86_64::_mm512_min_epu32(t, u)
    }
}

impl From<Mersenne31> for PackedMersenne31AVX512 {
    #[inline]
    fn from(value: Mersenne31) -> Self {
        Self::broadcast(value)
    }
}

impl Default for PackedMersenne31AVX512 {
    #[inline]
    fn default() -> Self {
        Mersenne31::default().into()
    }
}

impl AddAssign for PackedMersenne31AVX512 {
    #[inline]
    fn add_assign(&mut self, rhs: Self) {
        *self = *self + rhs;
    }
}

impl MulAssign for PackedMersenne31AVX512 {
    #[inline]
    fn mul_assign(&mut self, rhs: Self) {
        *self = *self * rhs;
    }
}

impl SubAssign for PackedMersenne31AVX512 {
    #[inline]
    fn sub_assign(&mut self, rhs: Self) {
        *self = *self - rhs;
    }
}

impl Sum for PackedMersenne31AVX512 {
    #[inline]
    fn sum<I>(iter: I) -> Self
    where
        I: Iterator<Item = Self>,
    {
        iter.reduce(|lhs, rhs| lhs + rhs).unwrap_or(Self::zero())
    }
}

impl Product for PackedMersenne31AVX512 {
    #[inline]
    fn product<I>(iter: I) -> Self
    where
        I: Iterator<Item = Self>,
    {
        iter.reduce(|lhs, rhs| lhs * rhs).unwrap_or(Self::one())
    }
}

impl AbstractField for PackedMersenne31AVX512 {
    type F = Mersenne31;

    #[inline]
    fn zero() -> Self {
        Mersenne31::zero().into()
    }

    #[inline]
    fn one() -> Self {
        Mersenne31::one().into()
    }

    #[inline]
    fn two() -> Self {
        Mersenne31::two().into()
    }

    #[inline]
    fn neg_one() -> Self {
        Mersenne31::neg_one().into()
    }

    #[inline]
    fn from_f(f: Self::F) -> Self {
        f.into()
    }

    #[inline]
    fn from_bool(b: bool) -> Self {
        Mersenne31::from_bool(b).into()
    }
    #[inline]
    fn from_canonical_u8(n: u8) -> Self {
        Mersenne31::from_canonical_u8(n).into()
    }
    #[inline]
    fn from_canonical_u16(n: u16) -> Self {
        Mersenne31::from_canonical_u16(n).into()
    }
    #[inline]
    fn from_canonical_u32(n: u32) -> Self {
        Mersenne31::from_canonical_u32(n).into()
    }
    #[inline]
    fn from_canonical_u64(n: u64) -> Self {
        Mersenne31::from_canonical_u64(n).into()
    }
    #[inline]
    fn from_canonical_usize(n: usize) -> Self {
        Mersenne31::from_canonical_usize(n).into()
    }

    #[inline]
    fn from_wrapped_u32(n: u32) -> Self {
        Mersenne31::from_wrapped_u32(n).into()
    }
    #[inline]
    fn from_wrapped_u64(n: u64) -> Self {
        Mersenne31::from_wrapped_u64(n).into()
    }

    #[inline]
    fn generator() -> Self {
        Mersenne31::generator().into()
    }

<<<<<<< HEAD
    #[must_use]
    #[inline(always)]
    fn exp_const_u64<const POWER: u64>(&self) -> Self {
        // We provide specialised code for power 5 as this turns up regularly.
        // The other powers could be specialised similarly but we ignore this for now.
        // These ideas could also be used to speed up the more generic exp_u64.
        match POWER {
            0 => Self::one(),
            1 => *self,
            2 => self.square(),
            3 => self.cube(),
            4 => self.square().square(),
            5 => unsafe {
                let val = self.to_vector();
                Self::from_vector(exp5(val))
            },
            6 => self.square().cube(),
            7 => {
                let x2 = self.square();
                let x3 = x2 * *self;
                let x4 = x2.square();
                x3 * x4
            }
            _ => self.exp_u64(POWER),
        }
=======
    #[inline(always)]
    fn zero_vec(len: usize) -> Vec<Self> {
        // SAFETY: this is a repr(transparent) wrapper around an array.
        unsafe { convert_vec(Self::F::zero_vec(len * WIDTH)) }
>>>>>>> 51c98987
    }
}

impl Add<Mersenne31> for PackedMersenne31AVX512 {
    type Output = Self;
    #[inline]
    fn add(self, rhs: Mersenne31) -> Self {
        self + Self::from(rhs)
    }
}

impl Mul<Mersenne31> for PackedMersenne31AVX512 {
    type Output = Self;
    #[inline]
    fn mul(self, rhs: Mersenne31) -> Self {
        self * Self::from(rhs)
    }
}

impl Sub<Mersenne31> for PackedMersenne31AVX512 {
    type Output = Self;
    #[inline]
    fn sub(self, rhs: Mersenne31) -> Self {
        self - Self::from(rhs)
    }
}

impl AddAssign<Mersenne31> for PackedMersenne31AVX512 {
    #[inline]
    fn add_assign(&mut self, rhs: Mersenne31) {
        *self += Self::from(rhs)
    }
}

impl MulAssign<Mersenne31> for PackedMersenne31AVX512 {
    #[inline]
    fn mul_assign(&mut self, rhs: Mersenne31) {
        *self *= Self::from(rhs)
    }
}

impl SubAssign<Mersenne31> for PackedMersenne31AVX512 {
    #[inline]
    fn sub_assign(&mut self, rhs: Mersenne31) {
        *self -= Self::from(rhs)
    }
}

impl Sum<Mersenne31> for PackedMersenne31AVX512 {
    #[inline]
    fn sum<I>(iter: I) -> Self
    where
        I: Iterator<Item = Mersenne31>,
    {
        iter.sum::<Mersenne31>().into()
    }
}

impl Product<Mersenne31> for PackedMersenne31AVX512 {
    #[inline]
    fn product<I>(iter: I) -> Self
    where
        I: Iterator<Item = Mersenne31>,
    {
        iter.product::<Mersenne31>().into()
    }
}

impl Div<Mersenne31> for PackedMersenne31AVX512 {
    type Output = Self;
    #[allow(clippy::suspicious_arithmetic_impl)]
    #[inline]
    fn div(self, rhs: Mersenne31) -> Self {
        self * rhs.inverse()
    }
}

impl Add<PackedMersenne31AVX512> for Mersenne31 {
    type Output = PackedMersenne31AVX512;
    #[inline]
    fn add(self, rhs: PackedMersenne31AVX512) -> PackedMersenne31AVX512 {
        PackedMersenne31AVX512::from(self) + rhs
    }
}

impl Mul<PackedMersenne31AVX512> for Mersenne31 {
    type Output = PackedMersenne31AVX512;
    #[inline]
    fn mul(self, rhs: PackedMersenne31AVX512) -> PackedMersenne31AVX512 {
        PackedMersenne31AVX512::from(self) * rhs
    }
}

impl Sub<PackedMersenne31AVX512> for Mersenne31 {
    type Output = PackedMersenne31AVX512;
    #[inline]
    fn sub(self, rhs: PackedMersenne31AVX512) -> PackedMersenne31AVX512 {
        PackedMersenne31AVX512::from(self) - rhs
    }
}

impl Distribution<PackedMersenne31AVX512> for Standard {
    #[inline]
    fn sample<R: Rng + ?Sized>(&self, rng: &mut R) -> PackedMersenne31AVX512 {
        PackedMersenne31AVX512(rng.gen())
    }
}

// vpshrdq requires AVX-512VBMI2.
#[cfg(target_feature = "avx512vbmi2")]
#[inline]
#[must_use]
fn interleave1_antidiagonal(x: __m512i, y: __m512i) -> __m512i {
    unsafe {
        // Safety: If this code got compiled then AVX-512VBMI2 intrinsics are available.
        x86_64::_mm512_shrdi_epi64::<32>(y, x)
    }
}

// If we can't use vpshrdq, then do a vpermi2d, but we waste a register and double the latency.
#[cfg(not(target_feature = "avx512vbmi2"))]
#[inline]
#[must_use]
fn interleave1_antidiagonal(x: __m512i, y: __m512i) -> __m512i {
    const INTERLEAVE1_INDICES: __m512i = unsafe {
        // Safety: `[u32; 16]` is trivially transmutable to `__m512i`.
        transmute::<[u32; WIDTH], _>([
            0x01, 0x10, 0x03, 0x12, 0x05, 0x14, 0x07, 0x16, 0x09, 0x18, 0x0b, 0x1a, 0x0d, 0x1c,
            0x0f, 0x1e,
        ])
    };
    unsafe {
        // Safety: If this code got compiled then AVX-512F intrinsics are available.
        x86_64::_mm512_permutex2var_epi32(x, INTERLEAVE1_INDICES, y)
    }
}

#[inline]
#[must_use]
fn interleave1(x: __m512i, y: __m512i) -> (__m512i, __m512i) {
    // If we have AVX-512VBMI2, we want this to compile to:
    //      vpshrdq    t, x, y, 32
    //      vpblendmd  res0 {EVENS}, t, x
    //      vpblendmd  res1 {EVENS}, y, t
    // throughput: 1.5 cyc/2 vec (21.33 els/cyc)
    // latency: 2 cyc
    //
    // Otherwise, we want it to compile to:
    //      vmovdqa32  t, INTERLEAVE1_INDICES
    //      vpermi2d   t, x, y
    //      vpblendmd  res0 {EVENS}, t, x
    //      vpblendmd  res1 {EVENS}, y, t
    // throughput: 1.5 cyc/2 vec (21.33 els/cyc)
    // latency: 4 cyc

    // We currently have:
    //   x = [ x0  x1  x2  x3  x4  x5  x6  x7  x8  x9  xa  xb  xc  xd  xe  xf ],
    //   y = [ y0  y1  y2  y3  y4  y5  y6  y7  y8  y9  ya  yb  yc  yd  ye  yf ].
    // First form
    //   t = [ x1  y0  x3  y2  x5  y4  x7  y6  x9  y8  xb  ya  xd  yc  xf  ye ].
    let t = interleave1_antidiagonal(x, y);

    unsafe {
        // Safety: If this code got compiled then AVX-512F intrinsics are available.

        // Then
        //   res0 = [ x0  y0  x2  y2  x4  y4  x6  y6  x8  y8  xa  ya  xc  yc  xe  ye ],
        //   res1 = [ x1  y1  x3  y3  x5  y5  x7  y7  x9  y9  xb  yb  xd  yd  xf  yf ].
        (
            x86_64::_mm512_mask_blend_epi32(EVENS, t, x),
            x86_64::_mm512_mask_blend_epi32(EVENS, y, t),
        )
    }
}

#[inline]
#[must_use]
fn shuffle_epi64<const MASK: i32>(a: __m512i, b: __m512i) -> __m512i {
    // The instruction is only available in the floating-point flavor; this distinction is only for
    // historical reasons and no longer matters. We cast to floats, do the thing, and cast back.
    unsafe {
        let a = x86_64::_mm512_castsi512_pd(a);
        let b = x86_64::_mm512_castsi512_pd(b);
        x86_64::_mm512_castpd_si512(x86_64::_mm512_shuffle_pd::<MASK>(a, b))
    }
}

#[inline]
#[must_use]
fn interleave2(x: __m512i, y: __m512i) -> (__m512i, __m512i) {
    // We want this to compile to:
    //      vshufpd    t, x, y, 55h
    //      vpblendmq  res0 {EVENS}, t, x
    //      vpblendmq  res1 {EVENS}, y, t
    // throughput: 1.5 cyc/2 vec (21.33 els/cyc)
    // latency: 2 cyc

    unsafe {
        // Safety: If this code got compiled then AVX-512F intrinsics are available.

        // We currently have:
        //   x = [ x0  x1  x2  x3  x4  x5  x6  x7  x8  x9  xa  xb  xc  xd  xe  xf ],
        //   y = [ y0  y1  y2  y3  y4  y5  y6  y7  y8  y9  ya  yb  yc  yd  ye  yf ].
        // First form
        //   t = [ x2  x3  y0  y1  x6  x7  y4  y5  xa  xb  y8  y9  xe  xf  yc  yd ].
        let t = shuffle_epi64::<0b01010101>(x, y);

        // Then
        //   res0 = [ x0  x1  y0  y1  x4  x5  y4  y5  x8  x9  y8  y9  xc  xd  yc  yd ],
        //   res1 = [ x2  x3  y2  y3  x6  x7  y6  y7  xa  xb  ya  yb  xe  xf  ye  yf ].
        (
            x86_64::_mm512_mask_blend_epi64(EVENS as __mmask8, t, x),
            x86_64::_mm512_mask_blend_epi64(EVENS as __mmask8, y, t),
        )
    }
}

#[inline]
#[must_use]
fn interleave4(x: __m512i, y: __m512i) -> (__m512i, __m512i) {
    // We want this to compile to:
    //      vmovdqa64   t, INTERLEAVE4_INDICES
    //      vpermi2q    t, x, y
    //      vpblendmd   res0 {EVENS4}, t, x
    //      vpblendmd   res1 {EVENS4}, y, t
    // throughput: 1.5 cyc/2 vec (21.33 els/cyc)
    // latency: 4 cyc

    const INTERLEAVE4_INDICES: __m512i = unsafe {
        // Safety: `[u64; 8]` is trivially transmutable to `__m512i`.
        transmute::<[u64; WIDTH / 2], _>([0o02, 0o03, 0o10, 0o11, 0o06, 0o07, 0o14, 0o15])
    };

    unsafe {
        // Safety: If this code got compiled then AVX-512F intrinsics are available.

        // We currently have:
        //   x = [ x0  x1  x2  x3  x4  x5  x6  x7  x8  x9  xa  xb  xc  xd  xe  xf ],
        //   y = [ y0  y1  y2  y3  y4  y5  y6  y7  y8  y9  ya  yb  yc  yd  ye  yf ].
        // First form
        //   t = [ x4  x5  x6  x7  y0  y1  y2  y3  xc  xd  xe  xf  y8  y9  ya  yb ].
        let t = x86_64::_mm512_permutex2var_epi64(x, INTERLEAVE4_INDICES, y);

        // Then
        //   res0 = [ x0  x1  x2  x3  y0  y1  y2  y3  x8  x9  xa  xb  y8  y9  ya  yb ],
        //   res1 = [ x4  x5  x6  x7  y4  y5  y6  y7  xc  xd  xe  xf  yc  yd  ye  yf ].
        (
            x86_64::_mm512_mask_blend_epi32(EVENS4, t, x),
            x86_64::_mm512_mask_blend_epi32(EVENS4, y, t),
        )
    }
}

#[inline]
#[must_use]
fn interleave8(x: __m512i, y: __m512i) -> (__m512i, __m512i) {
    // We want this to compile to:
    //      vshufi64x2  t, x, b, 4eh
    //      vpblendmq   res0 {EVENS4}, t, x
    //      vpblendmq   res1 {EVENS4}, y, t
    // throughput: 1.5 cyc/2 vec (21.33 els/cyc)
    // latency: 4 cyc

    unsafe {
        // Safety: If this code got compiled then AVX-512F intrinsics are available.

        // We currently have:
        //   x = [ x0  x1  x2  x3  x4  x5  x6  x7  x8  x9  xa  xb  xc  xd  xe  xf ],
        //   y = [ y0  y1  y2  y3  y4  y5  y6  y7  y8  y9  ya  yb  yc  yd  ye  yf ].
        // First form
        //   t = [ x8  x9  xa  xb  xc  xd  xe  xf  y0  y1  y2  y3  y4  y5  y6  y7 ].
        let t = x86_64::_mm512_shuffle_i64x2::<0b01_00_11_10>(x, y);

        // Then
        //   res0 = [ x0  x1  x2  x3  x4  x5  x6  x7  y0  y1  y2  y3  y4  y5  y6  y7 ],
        //   res1 = [ x8  x9  xa  xb  xc  xd  xe  xf  y8  y9  ya  yb  yc  yd  ye  yf ].
        (
            x86_64::_mm512_mask_blend_epi64(EVENS4 as __mmask8, t, x),
            x86_64::_mm512_mask_blend_epi64(EVENS4 as __mmask8, y, t),
        )
    }
}

unsafe impl PackedValue for PackedMersenne31AVX512 {
    type Value = Mersenne31;

    const WIDTH: usize = WIDTH;

    #[inline]
    fn from_slice(slice: &[Mersenne31]) -> &Self {
        assert_eq!(slice.len(), Self::WIDTH);
        unsafe {
            // Safety: `[Mersenne31; WIDTH]` can be transmuted to `PackedMersenne31AVX512` since the
            // latter is `repr(transparent)`. They have the same alignment, so the reference cast is
            // safe too.
            &*slice.as_ptr().cast()
        }
    }
    #[inline]
    fn from_slice_mut(slice: &mut [Mersenne31]) -> &mut Self {
        assert_eq!(slice.len(), Self::WIDTH);
        unsafe {
            // Safety: `[Mersenne31; WIDTH]` can be transmuted to `PackedMersenne31AVX512` since the
            // latter is `repr(transparent)`. They have the same alignment, so the reference cast is
            // safe too.
            &mut *slice.as_mut_ptr().cast()
        }
    }

    /// Similar to `core:array::from_fn`.
    #[inline]
    fn from_fn<F: FnMut(usize) -> Mersenne31>(f: F) -> Self {
        let vals_arr: [_; WIDTH] = core::array::from_fn(f);
        Self(vals_arr)
    }

    #[inline]
    fn as_slice(&self) -> &[Mersenne31] {
        &self.0[..]
    }
    #[inline]
    fn as_slice_mut(&mut self) -> &mut [Mersenne31] {
        &mut self.0[..]
    }
}

unsafe impl PackedField for PackedMersenne31AVX512 {
    type Scalar = Mersenne31;
}

unsafe impl PackedFieldPow2 for PackedMersenne31AVX512 {
    #[inline]
    fn interleave(&self, other: Self, block_len: usize) -> (Self, Self) {
        let (v0, v1) = (self.to_vector(), other.to_vector());
        let (res0, res1) = match block_len {
            1 => interleave1(v0, v1),
            2 => interleave2(v0, v1),
            4 => interleave4(v0, v1),
            8 => interleave8(v0, v1),
            16 => (v0, v1),
            _ => panic!("unsupported block_len"),
        };
        unsafe {
            // Safety: all values are in canonical form (we haven't changed them).
            (Self::from_vector(res0), Self::from_vector(res1))
        }
    }
}

#[cfg(test)]
mod tests {
    use p3_field_testing::test_packed_field;

    use super::{Mersenne31, WIDTH};
    use crate::to_mersenne31_array;

    /// Zero has a redundant representation, so let's test both.
    const ZEROS: [Mersenne31; WIDTH] = to_mersenne31_array([
        0x00000000, 0x7fffffff, 0x00000000, 0x7fffffff, 0x00000000, 0x7fffffff, 0x00000000,
        0x7fffffff, 0x00000000, 0x7fffffff, 0x00000000, 0x7fffffff, 0x00000000, 0x7fffffff,
        0x00000000, 0x7fffffff,
    ]);

    const SPECIAL_VALS: [Mersenne31; WIDTH] = to_mersenne31_array([
        0x00000000, 0x7fffffff, 0x00000001, 0x7ffffffe, 0x00000002, 0x7ffffffd, 0x40000000,
        0x3fffffff, 0x00000000, 0x7fffffff, 0x00000001, 0x7ffffffe, 0x00000002, 0x7ffffffd,
        0x40000000, 0x3fffffff,
    ]);

    test_packed_field!(
        crate::PackedMersenne31AVX512,
        crate::PackedMersenne31AVX512(super::ZEROS),
        crate::PackedMersenne31AVX512(super::SPECIAL_VALS)
    );
}<|MERGE_RESOLUTION|>--- conflicted
+++ resolved
@@ -471,7 +471,12 @@
         Mersenne31::generator().into()
     }
 
-<<<<<<< HEAD
+    #[inline(always)]
+    fn zero_vec(len: usize) -> Vec<Self> {
+        // SAFETY: this is a repr(transparent) wrapper around an array.
+        unsafe { convert_vec(Self::F::zero_vec(len * WIDTH)) }
+    }
+
     #[must_use]
     #[inline(always)]
     fn exp_const_u64<const POWER: u64>(&self) -> Self {
@@ -497,12 +502,6 @@
             }
             _ => self.exp_u64(POWER),
         }
-=======
-    #[inline(always)]
-    fn zero_vec(len: usize) -> Vec<Self> {
-        // SAFETY: this is a repr(transparent) wrapper around an array.
-        unsafe { convert_vec(Self::F::zero_vec(len * WIDTH)) }
->>>>>>> 51c98987
     }
 }
 

use alloc::vec::Vec;
use core::arch::x86_64::{self, __m512i, __mmask16, __mmask8};
use core::iter::{Product, Sum};
use core::mem::transmute;
use core::ops::{Add, AddAssign, Div, Mul, MulAssign, Neg, Sub, SubAssign};

use p3_field::exponentiation::exp_1717986917;
use p3_field::{
    Algebra, Field, InjectiveMonomial, PackedField, PackedFieldPow2, PackedValue,
    PermutationMonomial, PrimeCharacteristicRing,
};
use p3_util::convert_vec;
use rand::distributions::{Distribution, Standard};
use rand::Rng;

use crate::Mersenne31;

const WIDTH: usize = 16;
pub(crate) const P: __m512i = unsafe { transmute::<[u32; WIDTH], _>([0x7fffffff; WIDTH]) };
const EVENS: __mmask16 = 0b0101010101010101;
const ODDS: __mmask16 = 0b1010101010101010;
const EVENS4: __mmask16 = 0x0f0f;

/// Vectorized AVX-512F implementation of `Mersenne31` arithmetic.
#[derive(Clone, Copy, Debug, PartialEq, Eq)]
#[repr(transparent)] // This needed to make `transmute`s safe.
pub struct PackedMersenne31AVX512(pub [Mersenne31; WIDTH]);

impl PackedMersenne31AVX512 {
    #[inline]
    #[must_use]
    /// Get an arch-specific vector representing the packed values.
    pub(crate) fn to_vector(self) -> __m512i {
        unsafe {
            // Safety: `Mersenne31` is `repr(transparent)` so it can be transmuted to `u32`. It
            // follows that `[Mersenne31; WIDTH]` can be transmuted to `[u32; WIDTH]`, which can be
            // transmuted to `__m512i`, since arrays are guaranteed to be contiguous in memory.
            // Finally `PackedMersenne31AVX512` is `repr(transparent)` so it can be transmuted to
            // `[Mersenne31; WIDTH]`.
            transmute(self)
        }
    }

    #[inline]
    #[must_use]
    /// Make a packed field vector from an arch-specific vector.
    ///
    /// SAFETY: The caller must ensure that each element of `vector` represents a valid
    /// `Mersenne31`. In particular, each element of vector must be in `0..=P`.
    pub(crate) unsafe fn from_vector(vector: __m512i) -> Self {
        // Safety: It is up to the user to ensure that elements of `vector` represent valid
        // `Mersenne31` values. We must only reason about memory representations. `__m512i` can be
        // transmuted to `[u32; WIDTH]` (since arrays elements are contiguous in memory), which can
        // be transmuted to `[Mersenne31; WIDTH]` (since `Mersenne31` is `repr(transparent)`), which
        // in turn can be transmuted to `PackedMersenne31AVX512` (since `PackedMersenne31AVX512` is also
        // `repr(transparent)`).
        transmute(vector)
    }

    /// Copy `value` to all positions in a packed vector. This is the same as
    /// `From<Mersenne31>::from`, but `const`.
    #[inline]
    #[must_use]
    const fn broadcast(value: Mersenne31) -> Self {
        Self([value; WIDTH])
    }
}

impl Add for PackedMersenne31AVX512 {
    type Output = Self;
    #[inline]
    fn add(self, rhs: Self) -> Self {
        let lhs = self.to_vector();
        let rhs = rhs.to_vector();
        let res = add(lhs, rhs);
        unsafe {
            // Safety: `add` returns values in canonical form when given values in canonical form.
            Self::from_vector(res)
        }
    }
}

impl Mul for PackedMersenne31AVX512 {
    type Output = Self;
    #[inline]
    fn mul(self, rhs: Self) -> Self {
        let lhs = self.to_vector();
        let rhs = rhs.to_vector();
        let res = mul(lhs, rhs);
        unsafe {
            // Safety: `mul` returns values in canonical form when given values in canonical form.
            Self::from_vector(res)
        }
    }
}

impl Neg for PackedMersenne31AVX512 {
    type Output = Self;
    #[inline]
    fn neg(self) -> Self {
        let val = self.to_vector();
        let res = neg(val);
        unsafe {
            // Safety: `neg` returns values in canonical form when given values in canonical form.
            Self::from_vector(res)
        }
    }
}

impl Sub for PackedMersenne31AVX512 {
    type Output = Self;
    #[inline]
    fn sub(self, rhs: Self) -> Self {
        let lhs = self.to_vector();
        let rhs = rhs.to_vector();
        let res = sub(lhs, rhs);
        unsafe {
            // Safety: `sub` returns values in canonical form when given values in canonical form.
            Self::from_vector(res)
        }
    }
}

/// Add two vectors of Mersenne-31 field elements represented as values in {0, ..., P}.
/// If the inputs do not conform to this representation, the result is undefined.
#[inline]
#[must_use]
fn add(lhs: __m512i, rhs: __m512i) -> __m512i {
    // We want this to compile to:
    //      vpaddd   t, lhs, rhs
    //      vpsubd   u, t, P
    //      vpminud  res, t, u
    // throughput: 1.5 cyc/vec (10.67 els/cyc)
    // latency: 3 cyc

    //   Let t := lhs + rhs. We want to return a value r in {0, ..., P} such that r = t (mod P).
    //   Define u := (t - P) mod 2^32 and r := min(t, u). t is in {0, ..., 2 P}. We argue by cases.
    //   If t is in {0, ..., P - 1}, then u is in {(P - 1 <) 2^32 - P, ..., 2^32 - 1}, so r = t is
    // in the correct range.
    //   If t is in {P, ..., 2 P}, then u is in {0, ..., P} and r = u is in the correct range.
    unsafe {
        // Safety: If this code got compiled then AVX-512F intrinsics are available.
        let t = x86_64::_mm512_add_epi32(lhs, rhs);
        let u = x86_64::_mm512_sub_epi32(t, P);
        x86_64::_mm512_min_epu32(t, u)
    }
}

#[inline]
#[must_use]
fn movehdup_epi32(a: __m512i) -> __m512i {
    // The instruction is only available in the floating-point flavor; this distinction is only for
    // historical reasons and no longer matters. We cast to floats, do the thing, and cast back.
    unsafe {
        x86_64::_mm512_castps_si512(x86_64::_mm512_movehdup_ps(x86_64::_mm512_castsi512_ps(a)))
    }
}

#[inline]
#[must_use]
fn mask_movehdup_epi32(src: __m512i, k: __mmask16, a: __m512i) -> __m512i {
    // The instruction is only available in the floating-point flavor; this distinction is only for
    // historical reasons and no longer matters. We cast to floats, do the thing, and cast back.
    unsafe {
        let src = x86_64::_mm512_castsi512_ps(src);
        let a = x86_64::_mm512_castsi512_ps(a);
        x86_64::_mm512_castps_si512(x86_64::_mm512_mask_movehdup_ps(src, k, a))
    }
}

#[inline]
#[must_use]
fn mask_moveldup_epi32(src: __m512i, k: __mmask16, a: __m512i) -> __m512i {
    // The instruction is only available in the floating-point flavor; this distinction is only for
    // historical reasons and no longer matters. We cast to floats, do the thing, and cast back.
    unsafe {
        let src = x86_64::_mm512_castsi512_ps(src);
        let a = x86_64::_mm512_castsi512_ps(a);
        x86_64::_mm512_castps_si512(x86_64::_mm512_mask_moveldup_ps(src, k, a))
    }
}

/// Multiply vectors of Mersenne-31 field elements represented as values in {0, ..., P}.
/// If the inputs do not conform to this representation, the result is undefined.
#[inline]
#[must_use]
fn mul(lhs: __m512i, rhs: __m512i) -> __m512i {
    // We want this to compile to:
    // vpaddd     lhs_evn_dbl, lhs, lhs
    // vmovshdup  rhs_odd, rhs
    // vpsrlq     lhs_odd_dbl, lhs, 31
    // vpmuludq   prod_lo_dbl, lhs_evn_dbl, rhs
    // vpmuludq   prod_odd_dbl, lhs_odd_dbl, rhs_odd
    // vmovdqa32  prod_hi, prod_odd_dbl
    // vmovshdup  prod_hi{EVENS}, prod_lo_dbl
    // vmovsldup  prod_lo_dbl{ODDS}, prod_odd_dbl
    // vpsrld     prod_lo, prod_lo_dbl, 1
    // vpaddd     t, prod_lo, prod_hi
    // vpsubd     u, t, P
    // vpminud    res, t, u
    // throughput: 5.5 cyc/vec (2.91 els/cyc)
    // latency: (lhs->res) 15 cyc, (rhs->res) 14 cyc
    unsafe {
        // vpmuludq only reads the bottom 32 bits of every 64-bit quadword.
        // The even indices are already in the bottom 32 bits of a quadword, so we can leave them.
        let rhs_evn = rhs;
        // Again, vpmuludq only reads the bottom 32 bits so we don't need to clear the top. But we
        // do want to double the lhs.
        let lhs_evn_dbl = x86_64::_mm512_add_epi32(lhs, lhs);
        // Copy the high 32 bits in each quadword of rhs down to the low 32.
        let rhs_odd = movehdup_epi32(rhs);
        // Right shift by 31 is equivalent to moving the high 32 bits down to the low 32, and then
        // doubling it. So these are the odd indices in lhs, but doubled.
        let lhs_odd_dbl = x86_64::_mm512_srli_epi64::<31>(lhs);

        // Multiply odd indices; since lhs_odd_dbl is doubled, these products are also doubled.
        // prod_odd_dbl.quadword[i] = 2 * lhs.doubleword[2 * i + 1] * rhs.doubleword[2 * i + 1]
        let prod_odd_dbl = x86_64::_mm512_mul_epu32(lhs_odd_dbl, rhs_odd);
        // Multiply even indices; these are also doubled.
        // prod_evn_dbl.quadword[i] = 2 * lhs.doubleword[2 * i] * rhs.doubleword[2 * i]
        let prod_evn_dbl = x86_64::_mm512_mul_epu32(lhs_evn_dbl, rhs_evn);

        // Move the low halves of odd products into odd positions; keep the low halves of even
        // products in even positions (where they already are). Note that the products are doubled,
        // so the result is a vector of all the low halves, but doubled.
        let prod_lo_dbl = mask_moveldup_epi32(prod_evn_dbl, ODDS, prod_odd_dbl);
        // Move the high halves of even products into even positions, keeping the high halves of odd
        // products where they are. The products are doubled, but we are looking at (prod >> 32),
        // which cancels out the doubling, so this result is _not_ doubled.
        let prod_hi = mask_movehdup_epi32(prod_odd_dbl, EVENS, prod_evn_dbl);
        // Right shift to undo the doubling.
        let prod_lo = x86_64::_mm512_srli_epi32::<1>(prod_lo_dbl);

        // Standard addition of two 31-bit values.
        add(prod_lo, prod_hi)
    }
}

/// Negate a vector of Mersenne-31 field elements represented as values in {0, ..., P}.
/// If the input does not conform to this representation, the result is undefined.
#[inline]
#[must_use]
fn neg(val: __m512i) -> __m512i {
    // We want this to compile to:
    //      vpxord  res, val, P
    // throughput: .5 cyc/vec (32 els/cyc)
    // latency: 1 cyc

    //   Since val is in {0, ..., P (= 2^31 - 1)}, res = val XOR P = P - val. Then res is in {0,
    // ..., P}.
    unsafe {
        // Safety: If this code got compiled then AVX-512F intrinsics are available.
        x86_64::_mm512_xor_epi32(val, P)
    }
}

/// Subtract vectors of Mersenne-31 field elements represented as values in {0, ..., P}.
/// If the inputs do not conform to this representation, the result is undefined.
#[inline]
#[must_use]
fn sub(lhs: __m512i, rhs: __m512i) -> __m512i {
    // We want this to compile to:
    //      vpsubd   t, lhs, rhs
    //      vpaddd   u, t, P
    //      vpminud  res, t, u
    // throughput: 1.5 cyc/vec (10.67 els/cyc)
    // latency: 3 cyc

    //   Let d := lhs - rhs and t := d mod 2^32. We want to return a value r in {0, ..., P} such
    // that r = d (mod P).
    //   Define u := (t + P) mod 2^32 and r := min(t, u). d is in {-P, ..., P}. We argue by cases.
    //   If d is in {0, ..., P}, then t = d and u is in {P, ..., 2 P}. r = t is in the correct
    // range.
    //   If d is in {-P, ..., -1}, then t is in {2^32 - P, ..., 2^32 - 1} and u is in
    // {0, ..., P - 1}. r = u is in the correct range.
    unsafe {
        // Safety: If this code got compiled then AVX-512F intrinsics are available.
        let t = x86_64::_mm512_sub_epi32(lhs, rhs);
        let u = x86_64::_mm512_add_epi32(t, P);
        x86_64::_mm512_min_epu32(t, u)
    }
}

/// Reduce a representative in {0, ..., P^2}
/// to a representative in [-P, P]. If the input is greater than P^2, the output will
/// still correspond to the same class but will instead lie in [-P, 2^34].
#[inline(always)]
fn partial_reduce_neg(x: __m512i) -> __m512i {
    unsafe {
        // Get the top bits shifted down.
        let hi = x86_64::_mm512_srli_epi64::<31>(x);

        const LOW31: __m512i = unsafe { transmute::<[u64; 8], _>([0x7fffffff; 8]) };

        // nand instead of and means this returns P - lo.
        let neg_lo = x86_64::_mm512_andnot_si512(x, LOW31);

        // we could also try:
        // let neg_lo = x86_64::_mm512_maskz_andnot_epi32(EVENS, x, P);
        // but this seems to get compiled badly and likes outputting vpternlogd.
        // See: https://godbolt.org/z/WPze9e3f3

        // Compiling with sub_epi64 vs sub_epi32 both produce reasonable code so we use
        // sub_epi64 for the slightly greater flexibility.
        x86_64::_mm512_sub_epi64(hi, neg_lo)
    }
}

/// Compute the square of the Mersenne-31 field elements located in the even indices.
/// These field elements are represented as values in {-P, ..., P}. If the even inputs
/// do not conform to this representation, the result is undefined.
/// The top half of each 64-bit lane is is ignored.
/// The top half of each 64-bit lane in the result is 0.
#[inline(always)]
fn square_unred(x: __m512i) -> __m512i {
    unsafe {
        // Safety: If this code got compiled then AVX-512F intrinsics are available.
        let x2 = x86_64::_mm512_mul_epi32(x, x);
        partial_reduce_neg(x2)
    }
}

/// Compute the permutation x -> x^5 on Mersenne-31 field elements
/// represented as values in {0, ..., P}. If the inputs do not conform
/// to this representation, the result is undefined.
#[inline(always)]
pub(crate) fn exp5(x: __m512i) -> __m512i {
    unsafe {
        // Safety: If this code got compiled then AVX-512F intrinsics are available.
        let input_evn = x;
        let input_odd = movehdup_epi32(x);

        let evn_sq = square_unred(input_evn);
        let odd_sq = square_unred(input_odd);

        let evn_4 = square_unred(evn_sq);
        let odd_4 = square_unred(odd_sq);

        let evn_5 = x86_64::_mm512_mul_epi32(evn_4, input_evn);
        let odd_5 = x86_64::_mm512_mul_epi32(odd_4, input_odd);

        // Marked dirty as the top bit needs to be cleared.
        let lo_dirty = mask_moveldup_epi32(evn_5, ODDS, odd_5);

        // We could use 2 adds and mask_movehdup_epi32.
        // instead of an add, a shift and a blend.
        let odd_5_hi = x86_64::_mm512_add_epi64(odd_5, odd_5);
        let evn_5_hi = x86_64::_mm512_srli_epi64::<31>(evn_5);
        let hi = x86_64::_mm512_mask_blend_epi32(ODDS, evn_5_hi, odd_5_hi);

        let zero = x86_64::_mm512_setzero_si512();
        let signs = x86_64::_mm512_movepi32_mask(hi);
        let corr = x86_64::_mm512_mask_sub_epi32(P, signs, zero, P);

        let lo = x86_64::_mm512_and_si512(lo_dirty, P);

        let t = x86_64::_mm512_add_epi32(hi, lo);
        let u = x86_64::_mm512_sub_epi32(t, corr);

        x86_64::_mm512_min_epu32(t, u)
    }
}

impl From<Mersenne31> for PackedMersenne31AVX512 {
    #[inline]
    fn from(value: Mersenne31) -> Self {
        Self::broadcast(value)
    }
}

impl Default for PackedMersenne31AVX512 {
    #[inline]
    fn default() -> Self {
        Mersenne31::default().into()
    }
}

impl AddAssign for PackedMersenne31AVX512 {
    #[inline]
    fn add_assign(&mut self, rhs: Self) {
        *self = *self + rhs;
    }
}

impl MulAssign for PackedMersenne31AVX512 {
    #[inline]
    fn mul_assign(&mut self, rhs: Self) {
        *self = *self * rhs;
    }
}

impl SubAssign for PackedMersenne31AVX512 {
    #[inline]
    fn sub_assign(&mut self, rhs: Self) {
        *self = *self - rhs;
    }
}

impl Sum for PackedMersenne31AVX512 {
    #[inline]
    fn sum<I>(iter: I) -> Self
    where
        I: Iterator<Item = Self>,
    {
        iter.reduce(|lhs, rhs| lhs + rhs).unwrap_or(Self::ZERO)
    }
}

impl Product for PackedMersenne31AVX512 {
    #[inline]
    fn product<I>(iter: I) -> Self
    where
        I: Iterator<Item = Self>,
    {
        iter.reduce(|lhs, rhs| lhs * rhs).unwrap_or(Self::ONE)
    }
}

impl PrimeCharacteristicRing for PackedMersenne31AVX512 {
    type PrimeSubfield = Mersenne31;

    const ZERO: Self = Self::broadcast(Mersenne31::ZERO);
    const ONE: Self = Self::broadcast(Mersenne31::ONE);
    const TWO: Self = Self::broadcast(Mersenne31::TWO);
    const NEG_ONE: Self = Self::broadcast(Mersenne31::NEG_ONE);

    #[inline]
    fn from_prime_subfield(f: Self::PrimeSubfield) -> Self {
        f.into()
    }
<<<<<<< HEAD
=======
    #[inline]
    fn from_canonical_u8(n: u8) -> Self {
        Mersenne31::from_canonical_u8(n).into()
    }
    #[inline]
    fn from_canonical_u16(n: u16) -> Self {
        Mersenne31::from_canonical_u16(n).into()
    }
    #[inline]
    fn from_canonical_u32(n: u32) -> Self {
        Mersenne31::from_canonical_u32(n).into()
    }
    #[inline]
    fn from_canonical_u64(n: u64) -> Self {
        Mersenne31::from_canonical_u64(n).into()
    }
    #[inline]
    fn from_canonical_usize(n: usize) -> Self {
        Mersenne31::from_canonical_usize(n).into()
    }

    #[inline]
    fn from_wrapped_u32(n: u32) -> Self {
        Mersenne31::from_wrapped_u32(n).into()
    }
    #[inline]
    fn from_wrapped_u64(n: u64) -> Self {
        Mersenne31::from_wrapped_u64(n).into()
    }
>>>>>>> e8e4169d

    #[inline(always)]
    fn zero_vec(len: usize) -> Vec<Self> {
        // SAFETY: this is a repr(transparent) wrapper around an array.
        unsafe { convert_vec(Mersenne31::zero_vec(len * WIDTH)) }
    }

    #[must_use]
    #[inline(always)]
    fn exp_const_u64<const POWER: u64>(&self) -> Self {
        // We provide specialised code for power 5 as this turns up regularly.
        // The other powers could be specialised similarly but we ignore this for now.
        // These ideas could also be used to speed up the more generic exp_u64.
        match POWER {
            0 => Self::ONE,
            1 => *self,
            2 => self.square(),
            3 => self.cube(),
            4 => self.square().square(),
            5 => unsafe {
                let val = self.to_vector();
                Self::from_vector(exp5(val))
            },
            6 => self.square().cube(),
            7 => {
                let x2 = self.square();
                let x3 = x2 * *self;
                let x4 = x2.square();
                x3 * x4
            }
            _ => self.exp_u64(POWER),
        }
    }
}

impl Algebra<Mersenne31> for PackedMersenne31AVX512 {}

// Degree of the smallest permutation polynomial for Mersenne31.
//
// As p - 1 = 2×3^2×7×11×... the smallest choice for a degree D satisfying gcd(p - 1, D) = 1 is 5.
impl InjectiveMonomial<5> for PackedMersenne31AVX512 {}

impl PermutationMonomial<5> for PackedMersenne31AVX512 {
    /// In the field `Mersenne31`, `a^{1/5}` is equal to a^{1717986917}.
    ///
    /// This follows from the calculation `5 * 1717986917 = 4*(2^31 - 2) + 1 = 1 mod p - 1`.
    fn injective_exp_root_n(&self) -> Self {
        // This could likely by further optimised.
        exp_1717986917(*self)
    }
}

impl Add<Mersenne31> for PackedMersenne31AVX512 {
    type Output = Self;
    #[inline]
    fn add(self, rhs: Mersenne31) -> Self {
        self + Self::from(rhs)
    }
}

impl Mul<Mersenne31> for PackedMersenne31AVX512 {
    type Output = Self;
    #[inline]
    fn mul(self, rhs: Mersenne31) -> Self {
        self * Self::from(rhs)
    }
}

impl Sub<Mersenne31> for PackedMersenne31AVX512 {
    type Output = Self;
    #[inline]
    fn sub(self, rhs: Mersenne31) -> Self {
        self - Self::from(rhs)
    }
}

impl AddAssign<Mersenne31> for PackedMersenne31AVX512 {
    #[inline]
    fn add_assign(&mut self, rhs: Mersenne31) {
        *self += Self::from(rhs)
    }
}

impl MulAssign<Mersenne31> for PackedMersenne31AVX512 {
    #[inline]
    fn mul_assign(&mut self, rhs: Mersenne31) {
        *self *= Self::from(rhs)
    }
}

impl SubAssign<Mersenne31> for PackedMersenne31AVX512 {
    #[inline]
    fn sub_assign(&mut self, rhs: Mersenne31) {
        *self -= Self::from(rhs)
    }
}

impl Sum<Mersenne31> for PackedMersenne31AVX512 {
    #[inline]
    fn sum<I>(iter: I) -> Self
    where
        I: Iterator<Item = Mersenne31>,
    {
        iter.sum::<Mersenne31>().into()
    }
}

impl Product<Mersenne31> for PackedMersenne31AVX512 {
    #[inline]
    fn product<I>(iter: I) -> Self
    where
        I: Iterator<Item = Mersenne31>,
    {
        iter.product::<Mersenne31>().into()
    }
}

impl Div<Mersenne31> for PackedMersenne31AVX512 {
    type Output = Self;
    #[allow(clippy::suspicious_arithmetic_impl)]
    #[inline]
    fn div(self, rhs: Mersenne31) -> Self {
        self * rhs.inverse()
    }
}

impl Add<PackedMersenne31AVX512> for Mersenne31 {
    type Output = PackedMersenne31AVX512;
    #[inline]
    fn add(self, rhs: PackedMersenne31AVX512) -> PackedMersenne31AVX512 {
        PackedMersenne31AVX512::from(self) + rhs
    }
}

impl Mul<PackedMersenne31AVX512> for Mersenne31 {
    type Output = PackedMersenne31AVX512;
    #[inline]
    fn mul(self, rhs: PackedMersenne31AVX512) -> PackedMersenne31AVX512 {
        PackedMersenne31AVX512::from(self) * rhs
    }
}

impl Sub<PackedMersenne31AVX512> for Mersenne31 {
    type Output = PackedMersenne31AVX512;
    #[inline]
    fn sub(self, rhs: PackedMersenne31AVX512) -> PackedMersenne31AVX512 {
        PackedMersenne31AVX512::from(self) - rhs
    }
}

impl Distribution<PackedMersenne31AVX512> for Standard {
    #[inline]
    fn sample<R: Rng + ?Sized>(&self, rng: &mut R) -> PackedMersenne31AVX512 {
        PackedMersenne31AVX512(rng.gen())
    }
}

// vpshrdq requires AVX-512VBMI2.
#[cfg(target_feature = "avx512vbmi2")]
#[inline]
#[must_use]
fn interleave1_antidiagonal(x: __m512i, y: __m512i) -> __m512i {
    unsafe {
        // Safety: If this code got compiled then AVX-512VBMI2 intrinsics are available.
        x86_64::_mm512_shrdi_epi64::<32>(y, x)
    }
}

// If we can't use vpshrdq, then do a vpermi2d, but we waste a register and double the latency.
#[cfg(not(target_feature = "avx512vbmi2"))]
#[inline]
#[must_use]
fn interleave1_antidiagonal(x: __m512i, y: __m512i) -> __m512i {
    const INTERLEAVE1_INDICES: __m512i = unsafe {
        // Safety: `[u32; 16]` is trivially transmutable to `__m512i`.
        transmute::<[u32; WIDTH], _>([
            0x01, 0x10, 0x03, 0x12, 0x05, 0x14, 0x07, 0x16, 0x09, 0x18, 0x0b, 0x1a, 0x0d, 0x1c,
            0x0f, 0x1e,
        ])
    };
    unsafe {
        // Safety: If this code got compiled then AVX-512F intrinsics are available.
        x86_64::_mm512_permutex2var_epi32(x, INTERLEAVE1_INDICES, y)
    }
}

#[inline]
#[must_use]
fn interleave1(x: __m512i, y: __m512i) -> (__m512i, __m512i) {
    // If we have AVX-512VBMI2, we want this to compile to:
    //      vpshrdq    t, x, y, 32
    //      vpblendmd  res0 {EVENS}, t, x
    //      vpblendmd  res1 {EVENS}, y, t
    // throughput: 1.5 cyc/2 vec (21.33 els/cyc)
    // latency: 2 cyc
    //
    // Otherwise, we want it to compile to:
    //      vmovdqa32  t, INTERLEAVE1_INDICES
    //      vpermi2d   t, x, y
    //      vpblendmd  res0 {EVENS}, t, x
    //      vpblendmd  res1 {EVENS}, y, t
    // throughput: 1.5 cyc/2 vec (21.33 els/cyc)
    // latency: 4 cyc

    // We currently have:
    //   x = [ x0  x1  x2  x3  x4  x5  x6  x7  x8  x9  xa  xb  xc  xd  xe  xf ],
    //   y = [ y0  y1  y2  y3  y4  y5  y6  y7  y8  y9  ya  yb  yc  yd  ye  yf ].
    // First form
    //   t = [ x1  y0  x3  y2  x5  y4  x7  y6  x9  y8  xb  ya  xd  yc  xf  ye ].
    let t = interleave1_antidiagonal(x, y);

    unsafe {
        // Safety: If this code got compiled then AVX-512F intrinsics are available.

        // Then
        //   res0 = [ x0  y0  x2  y2  x4  y4  x6  y6  x8  y8  xa  ya  xc  yc  xe  ye ],
        //   res1 = [ x1  y1  x3  y3  x5  y5  x7  y7  x9  y9  xb  yb  xd  yd  xf  yf ].
        (
            x86_64::_mm512_mask_blend_epi32(EVENS, t, x),
            x86_64::_mm512_mask_blend_epi32(EVENS, y, t),
        )
    }
}

#[inline]
#[must_use]
fn shuffle_epi64<const MASK: i32>(a: __m512i, b: __m512i) -> __m512i {
    // The instruction is only available in the floating-point flavor; this distinction is only for
    // historical reasons and no longer matters. We cast to floats, do the thing, and cast back.
    unsafe {
        let a = x86_64::_mm512_castsi512_pd(a);
        let b = x86_64::_mm512_castsi512_pd(b);
        x86_64::_mm512_castpd_si512(x86_64::_mm512_shuffle_pd::<MASK>(a, b))
    }
}

#[inline]
#[must_use]
fn interleave2(x: __m512i, y: __m512i) -> (__m512i, __m512i) {
    // We want this to compile to:
    //      vshufpd    t, x, y, 55h
    //      vpblendmq  res0 {EVENS}, t, x
    //      vpblendmq  res1 {EVENS}, y, t
    // throughput: 1.5 cyc/2 vec (21.33 els/cyc)
    // latency: 2 cyc

    unsafe {
        // Safety: If this code got compiled then AVX-512F intrinsics are available.

        // We currently have:
        //   x = [ x0  x1  x2  x3  x4  x5  x6  x7  x8  x9  xa  xb  xc  xd  xe  xf ],
        //   y = [ y0  y1  y2  y3  y4  y5  y6  y7  y8  y9  ya  yb  yc  yd  ye  yf ].
        // First form
        //   t = [ x2  x3  y0  y1  x6  x7  y4  y5  xa  xb  y8  y9  xe  xf  yc  yd ].
        let t = shuffle_epi64::<0b01010101>(x, y);

        // Then
        //   res0 = [ x0  x1  y0  y1  x4  x5  y4  y5  x8  x9  y8  y9  xc  xd  yc  yd ],
        //   res1 = [ x2  x3  y2  y3  x6  x7  y6  y7  xa  xb  ya  yb  xe  xf  ye  yf ].
        (
            x86_64::_mm512_mask_blend_epi64(EVENS as __mmask8, t, x),
            x86_64::_mm512_mask_blend_epi64(EVENS as __mmask8, y, t),
        )
    }
}

#[inline]
#[must_use]
fn interleave4(x: __m512i, y: __m512i) -> (__m512i, __m512i) {
    // We want this to compile to:
    //      vmovdqa64   t, INTERLEAVE4_INDICES
    //      vpermi2q    t, x, y
    //      vpblendmd   res0 {EVENS4}, t, x
    //      vpblendmd   res1 {EVENS4}, y, t
    // throughput: 1.5 cyc/2 vec (21.33 els/cyc)
    // latency: 4 cyc

    const INTERLEAVE4_INDICES: __m512i = unsafe {
        // Safety: `[u64; 8]` is trivially transmutable to `__m512i`.
        transmute::<[u64; WIDTH / 2], _>([0o02, 0o03, 0o10, 0o11, 0o06, 0o07, 0o14, 0o15])
    };

    unsafe {
        // Safety: If this code got compiled then AVX-512F intrinsics are available.

        // We currently have:
        //   x = [ x0  x1  x2  x3  x4  x5  x6  x7  x8  x9  xa  xb  xc  xd  xe  xf ],
        //   y = [ y0  y1  y2  y3  y4  y5  y6  y7  y8  y9  ya  yb  yc  yd  ye  yf ].
        // First form
        //   t = [ x4  x5  x6  x7  y0  y1  y2  y3  xc  xd  xe  xf  y8  y9  ya  yb ].
        let t = x86_64::_mm512_permutex2var_epi64(x, INTERLEAVE4_INDICES, y);

        // Then
        //   res0 = [ x0  x1  x2  x3  y0  y1  y2  y3  x8  x9  xa  xb  y8  y9  ya  yb ],
        //   res1 = [ x4  x5  x6  x7  y4  y5  y6  y7  xc  xd  xe  xf  yc  yd  ye  yf ].
        (
            x86_64::_mm512_mask_blend_epi32(EVENS4, t, x),
            x86_64::_mm512_mask_blend_epi32(EVENS4, y, t),
        )
    }
}

#[inline]
#[must_use]
fn interleave8(x: __m512i, y: __m512i) -> (__m512i, __m512i) {
    // We want this to compile to:
    //      vshufi64x2  t, x, b, 4eh
    //      vpblendmq   res0 {EVENS4}, t, x
    //      vpblendmq   res1 {EVENS4}, y, t
    // throughput: 1.5 cyc/2 vec (21.33 els/cyc)
    // latency: 4 cyc

    unsafe {
        // Safety: If this code got compiled then AVX-512F intrinsics are available.

        // We currently have:
        //   x = [ x0  x1  x2  x3  x4  x5  x6  x7  x8  x9  xa  xb  xc  xd  xe  xf ],
        //   y = [ y0  y1  y2  y3  y4  y5  y6  y7  y8  y9  ya  yb  yc  yd  ye  yf ].
        // First form
        //   t = [ x8  x9  xa  xb  xc  xd  xe  xf  y0  y1  y2  y3  y4  y5  y6  y7 ].
        let t = x86_64::_mm512_shuffle_i64x2::<0b01_00_11_10>(x, y);

        // Then
        //   res0 = [ x0  x1  x2  x3  x4  x5  x6  x7  y0  y1  y2  y3  y4  y5  y6  y7 ],
        //   res1 = [ x8  x9  xa  xb  xc  xd  xe  xf  y8  y9  ya  yb  yc  yd  ye  yf ].
        (
            x86_64::_mm512_mask_blend_epi64(EVENS4 as __mmask8, t, x),
            x86_64::_mm512_mask_blend_epi64(EVENS4 as __mmask8, y, t),
        )
    }
}

unsafe impl PackedValue for PackedMersenne31AVX512 {
    type Value = Mersenne31;

    const WIDTH: usize = WIDTH;

    #[inline]
    fn from_slice(slice: &[Mersenne31]) -> &Self {
        assert_eq!(slice.len(), Self::WIDTH);
        unsafe {
            // Safety: `[Mersenne31; WIDTH]` can be transmuted to `PackedMersenne31AVX512` since the
            // latter is `repr(transparent)`. They have the same alignment, so the reference cast is
            // safe too.
            &*slice.as_ptr().cast()
        }
    }
    #[inline]
    fn from_slice_mut(slice: &mut [Mersenne31]) -> &mut Self {
        assert_eq!(slice.len(), Self::WIDTH);
        unsafe {
            // Safety: `[Mersenne31; WIDTH]` can be transmuted to `PackedMersenne31AVX512` since the
            // latter is `repr(transparent)`. They have the same alignment, so the reference cast is
            // safe too.
            &mut *slice.as_mut_ptr().cast()
        }
    }

    /// Similar to `core:array::from_fn`.
    #[inline]
    fn from_fn<F: FnMut(usize) -> Mersenne31>(f: F) -> Self {
        let vals_arr: [_; WIDTH] = core::array::from_fn(f);
        Self(vals_arr)
    }

    #[inline]
    fn as_slice(&self) -> &[Mersenne31] {
        &self.0[..]
    }
    #[inline]
    fn as_slice_mut(&mut self) -> &mut [Mersenne31] {
        &mut self.0[..]
    }
}

unsafe impl PackedField for PackedMersenne31AVX512 {
    type Scalar = Mersenne31;
}

unsafe impl PackedFieldPow2 for PackedMersenne31AVX512 {
    #[inline]
    fn interleave(&self, other: Self, block_len: usize) -> (Self, Self) {
        let (v0, v1) = (self.to_vector(), other.to_vector());
        let (res0, res1) = match block_len {
            1 => interleave1(v0, v1),
            2 => interleave2(v0, v1),
            4 => interleave4(v0, v1),
            8 => interleave8(v0, v1),
            16 => (v0, v1),
            _ => panic!("unsupported block_len"),
        };
        unsafe {
            // Safety: all values are in canonical form (we haven't changed them).
            (Self::from_vector(res0), Self::from_vector(res1))
        }
    }
}

#[cfg(test)]
mod tests {
    use p3_field_testing::test_packed_field;

    use super::{Mersenne31, WIDTH};

    /// Zero has a redundant representation, so let's test both.
    const ZEROS: [Mersenne31; WIDTH] = Mersenne31::new_array([
        0x00000000, 0x7fffffff, 0x00000000, 0x7fffffff, 0x00000000, 0x7fffffff, 0x00000000,
        0x7fffffff, 0x00000000, 0x7fffffff, 0x00000000, 0x7fffffff, 0x00000000, 0x7fffffff,
        0x00000000, 0x7fffffff,
    ]);

    const SPECIAL_VALS: [Mersenne31; WIDTH] = Mersenne31::new_array([
        0x00000000, 0x7fffffff, 0x00000001, 0x7ffffffe, 0x00000002, 0x7ffffffd, 0x40000000,
        0x3fffffff, 0x00000000, 0x7fffffff, 0x00000001, 0x7ffffffe, 0x00000002, 0x7ffffffd,
        0x40000000, 0x3fffffff,
    ]);

    test_packed_field!(
        crate::PackedMersenne31AVX512,
        crate::PackedMersenne31AVX512(super::ZEROS),
        crate::PackedMersenne31AVX512(super::SPECIAL_VALS)
    );
}<|MERGE_RESOLUTION|>--- conflicted
+++ resolved
@@ -428,38 +428,6 @@
     fn from_prime_subfield(f: Self::PrimeSubfield) -> Self {
         f.into()
     }
-<<<<<<< HEAD
-=======
-    #[inline]
-    fn from_canonical_u8(n: u8) -> Self {
-        Mersenne31::from_canonical_u8(n).into()
-    }
-    #[inline]
-    fn from_canonical_u16(n: u16) -> Self {
-        Mersenne31::from_canonical_u16(n).into()
-    }
-    #[inline]
-    fn from_canonical_u32(n: u32) -> Self {
-        Mersenne31::from_canonical_u32(n).into()
-    }
-    #[inline]
-    fn from_canonical_u64(n: u64) -> Self {
-        Mersenne31::from_canonical_u64(n).into()
-    }
-    #[inline]
-    fn from_canonical_usize(n: usize) -> Self {
-        Mersenne31::from_canonical_usize(n).into()
-    }
-
-    #[inline]
-    fn from_wrapped_u32(n: u32) -> Self {
-        Mersenne31::from_wrapped_u32(n).into()
-    }
-    #[inline]
-    fn from_wrapped_u64(n: u64) -> Self {
-        Mersenne31::from_wrapped_u64(n).into()
-    }
->>>>>>> e8e4169d
 
     #[inline(always)]
     fn zero_vec(len: usize) -> Vec<Self> {

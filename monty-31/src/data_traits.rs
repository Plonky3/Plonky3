use core::fmt::Debug;
use core::hash::Hash;

use p3_field::{AbstractField, Field};

use crate::{to_monty, to_monty_from_array};

<<<<<<< HEAD
pub trait FieldParameters:
    Copy
    + Clone
    + Default
    + Eq
    + PartialEq
    + Sync
    + Send
    + Hash
    + 'static
    + MontyParameters
    + FieldConstants
    + TwoAdicData
    + BarettParameters
    + BinomialExtensionData<4>
    + BinomialExtensionData<5>
{
}

=======
>>>>>>> 4cb29d09
pub trait MontyParameters {
    // A 31-bit prime.
    const PRIME: u32;

    // The log_2 of the MONTY constant we use for faster multiplication.
    const MONTY_BITS: u32;

    // We define MU = P^-1 (mod 2^MONTY_BITS). This is different from the usual convention
    // (MU = -P^-1 (mod 2^MONTY_BITS)) but it avoids a carry.
    const MONTY_MU: u32;
    const MONTY_MASK: u32 = ((1u64 << Self::MONTY_BITS) - 1) as u32;
}

/// Constants needed for the Barett reduction used in the MDS code.
pub trait BarettParameters: MontyParameters {
    const N: usize = 40; // beta = 2^N, fixing N = 40 here
    const PRIME_I128: i128 = Self::PRIME as i128;
    const PSEUDO_INV: i64 = (((1_i128) << (2 * Self::N)) / Self::PRIME_I128) as i64; // I = 2^80 / P => I < 2**50
    const MASK: i64 = !((1 << 10) - 1); // Lets us 0 out the bottom 10 digits of an i64.
}

pub trait FieldConstants: MontyParameters + Sized {
    // Simple Field Values.
    const MONTY_ZERO: u32 = 0; // The monty form of 0 is always 0.
    const MONTY_ONE: u32 = to_monty::<Self>(1);
    const MONTY_TWO: u32 = to_monty::<Self>(2);
    const MONTY_NEG_ONE: u32 = Self::PRIME - Self::MONTY_ONE; // As MONTY_ONE =/= 0, MONTY_NEG_ONE = P - MONTY_ONE.

    const GEN: u32; // A generator of the fields multiplicative group.
    const MONTY_GEN: u32 = to_monty::<Self>(Self::GEN); // Generator saved in MONTY form

    fn exp_u64_generic<AF: AbstractField>(val: AF, power: u64) -> AF;
    fn try_inverse<F: Field>(p1: F) -> Option<F>;
}

pub trait TwoAdicData {
    const TWO_ADICITY: usize;

    // TODO:
    // Ideally GENERATORS: [u32; usize] and we would have a MONTY_GENERATORS
    // which would be the monty form of each element.
    // Can't seem to do it without passing in TWO_ADICITY as TwoAdicData<TWO_ADICITY> which I'd prefer to avoid for now.
    // Also can's use Vec<u32> as allocators are not allowed in constants
    fn u32_two_adic_generator(bits: usize) -> u32;
}

pub trait BinomialExtensionData<const DEG: usize>: MontyParameters + Sized {
    // W is a value such that (x^DEG - WN) is irreducible.
    const W: u32;
    const MONTY_W: u32 = to_monty::<Self>(Self::W); // The MONTY form of W4

    // DTH_ROOTN = W^((p - 1)/DEG)
    const DTH_ROOT: u32;
    const MONTY_DTH_ROOT: u32 = to_monty::<Self>(Self::DTH_ROOT);

    const EXT_GENERATOR: [u32; DEG];
    const MONTY_EXT_GENERATOR: [u32; DEG] = to_monty_from_array::<DEG, Self>(Self::EXT_GENERATOR);

    const EXT_TWO_ADICITY: usize;

    fn u32_ext_two_adic_generator(bits: usize) -> [u32; DEG];
}

#[cfg(all(target_arch = "aarch64", target_feature = "neon"))]
pub trait FieldParameters:
    Copy
    + Clone
    + Default
    + Debug
    + Eq
    + PartialEq
    + Sync
    + Send
    + Hash
    + 'static
    + MontyParameters
    + FieldConstants
    + TwoAdicData
    + BinomialExtensionData<4>
    + BinomialExtensionData<5>
    + crate::FieldParametersNeon
{
}
#[cfg(all(
    target_arch = "x86_64",
    target_feature = "avx2",
    not(all(feature = "nightly-features", target_feature = "avx512f"))
))]
pub trait FieldParameters:
    Copy
    + Clone
    + Default
    + Debug
    + Eq
    + PartialEq
    + Sync
    + Send
    + Hash
    + 'static
    + MontyParameters
    + FieldConstants
    + TwoAdicData
    + BinomialExtensionData<4>
    + BinomialExtensionData<5>
    + crate::FieldParametersAVX2
{
}
#[cfg(all(
    feature = "nightly-features",
    target_arch = "x86_64",
    target_feature = "avx512f"
))]
pub trait FieldParameters:
    Copy
    + Clone
    + Default
    + Debug
    + Eq
    + PartialEq
    + Sync
    + Send
    + Hash
    + 'static
    + MontyParameters
    + FieldConstants
    + TwoAdicData
    + BinomialExtensionData<4>
    + BinomialExtensionData<5>
    + crate::FieldParametersAVX2
    + crate::FieldParametersAVX512
{
}
#[cfg(not(any(
    all(target_arch = "aarch64", target_feature = "neon"),
    all(
        target_arch = "x86_64",
        target_feature = "avx2",
        not(all(feature = "nightly-features", target_feature = "avx512f"))
    ),
    all(
        feature = "nightly-features",
        target_arch = "x86_64",
        target_feature = "avx512f"
    ),
)))]
pub trait FieldParameters:
    Copy
    + Clone
    + Default
    + Debug
    + Eq
    + PartialEq
    + Sync
    + Send
    + Hash
    + 'static
    + MontyParameters
    + FieldConstants
    + TwoAdicData
    + BinomialExtensionData<4>
    + BinomialExtensionData<5>
{
}

/// Given an element x from a 31 bit field F_P compute x/2.
#[inline]
pub(crate) const fn halve_u32<MP: MontyParameters>(input: u32) -> u32 {
    let shift = (MP::PRIME + 1) >> 1;
    let shr = input >> 1;
    let lo_bit = input & 1;
    let shr_corr = shr + shift;
    if lo_bit == 0 {
        shr
    } else {
        shr_corr
    }
}<|MERGE_RESOLUTION|>--- conflicted
+++ resolved
@@ -5,28 +5,6 @@
 
 use crate::{to_monty, to_monty_from_array};
 
-<<<<<<< HEAD
-pub trait FieldParameters:
-    Copy
-    + Clone
-    + Default
-    + Eq
-    + PartialEq
-    + Sync
-    + Send
-    + Hash
-    + 'static
-    + MontyParameters
-    + FieldConstants
-    + TwoAdicData
-    + BarettParameters
-    + BinomialExtensionData<4>
-    + BinomialExtensionData<5>
-{
-}
-
-=======
->>>>>>> 4cb29d09
 pub trait MontyParameters {
     // A 31-bit prime.
     const PRIME: u32;
@@ -105,6 +83,7 @@
     + MontyParameters
     + FieldConstants
     + TwoAdicData
+    + BarettParameters
     + BinomialExtensionData<4>
     + BinomialExtensionData<5>
     + crate::FieldParametersNeon
@@ -129,6 +108,7 @@
     + MontyParameters
     + FieldConstants
     + TwoAdicData
+    + BarettParameters
     + BinomialExtensionData<4>
     + BinomialExtensionData<5>
     + crate::FieldParametersAVX2
@@ -153,6 +133,7 @@
     + MontyParameters
     + FieldConstants
     + TwoAdicData
+    + BarettParameters
     + BinomialExtensionData<4>
     + BinomialExtensionData<5>
     + crate::FieldParametersAVX2
@@ -186,6 +167,7 @@
     + MontyParameters
     + FieldConstants
     + TwoAdicData
+    + BarettParameters
     + BinomialExtensionData<4>
     + BinomialExtensionData<5>
 {

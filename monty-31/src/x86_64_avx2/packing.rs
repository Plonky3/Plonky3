use alloc::vec::Vec;
use core::arch::x86_64::{self, __m256i};
use core::array;
use core::iter::{Product, Sum};
use core::mem::transmute;
use core::ops::{Add, AddAssign, Div, DivAssign, Mul, MulAssign, Neg, Sub, SubAssign};

use p3_field::op_assign_macros::{
    impl_add_assign, impl_add_base_field, impl_div_methods, impl_mul_base_field, impl_mul_methods,
    impl_rng, impl_sub_assign, impl_sub_base_field, impl_sum_prod_base_field, ring_sum,
};
use p3_field::{
    Algebra, Field, InjectiveMonomial, PackedField, PackedFieldPow2, PackedValue,
    PermutationMonomial, PrimeCharacteristicRing,
};
use p3_util::reconstitute_from_base;
use rand::Rng;
use rand::distr::{Distribution, StandardUniform};

use crate::{
    FieldParameters, MontyField31, PackedMontyParameters, RelativelyPrimePower, signed_add_avx2,
};

const WIDTH: usize = 8;

pub trait MontyParametersAVX2 {
    const PACKED_P: __m256i;
    const PACKED_MU: __m256i;
}

/// Vectorized AVX2 implementation of `MontyField31<FP>` arithmetic.
#[derive(Clone, Copy, Debug, Default, PartialEq, Eq)]
#[repr(transparent)] // This is needed to make `transmute`s safe.
pub struct PackedMontyField31AVX2<PMP: PackedMontyParameters>(pub [MontyField31<PMP>; WIDTH]);

impl<PMP: PackedMontyParameters> PackedMontyField31AVX2<PMP> {
    #[inline]
    #[must_use]
    /// Get an arch-specific vector representing the packed values.
    pub(crate) fn to_vector(self) -> __m256i {
        unsafe {
            // Safety: `MontyField31<FP>` is `repr(transparent)` so it can be transmuted to `u32`. It
            // follows that `[MontyField31<FP>; WIDTH]` can be transmuted to `[u32; WIDTH]`, which can be
            // transmuted to `__m256i`, since arrays are guaranteed to be contiguous in memory.
            // Finally `PackedMontyField31AVX2<FP>` is `repr(transparent)` so it can be transmuted to
            // `[MontyField31<FP>; WIDTH]`.
            transmute(self)
        }
    }

    #[inline]
    #[must_use]
    /// Make a packed field vector from an arch-specific vector.
    ///
    /// SAFETY: The caller must ensure that each element of `vector` represents a valid `MontyField31<FP>`.
    /// In particular, each element of vector must be in `0..P` (canonical form).
    pub(crate) unsafe fn from_vector(vector: __m256i) -> Self {
        unsafe {
            // Safety: It is up to the user to ensure that elements of `vector` represent valid
            // `MontyField31<FP>` values. We must only reason about memory representations. `__m256i` can be
            // transmuted to `[u32; WIDTH]` (since arrays elements are contiguous in memory), which can
            // be transmuted to `[MontyField31<FP>; WIDTH]` (since `MontyField31<FP>` is `repr(transparent)`), which in
            // turn can be transmuted to `PackedMontyField31AVX2<FP>` (since `PackedMontyField31AVX2<FP>` is also
            // `repr(transparent)`).
            transmute(vector)
        }
    }

    /// Copy `value` to all positions in a packed vector. This is the same as
    /// `From<MontyField31<FP>>::from`, but `const`.
    #[inline]
    #[must_use]
    const fn broadcast(value: MontyField31<PMP>) -> Self {
        Self([value; WIDTH])
    }
}

impl<PMP: PackedMontyParameters> From<MontyField31<PMP>> for PackedMontyField31AVX2<PMP> {
    #[inline]
    fn from(value: MontyField31<PMP>) -> Self {
        Self::broadcast(value)
    }
}

impl<PMP: PackedMontyParameters> Default for PackedMontyField31AVX2<PMP> {
    #[inline]
    fn default() -> Self {
        MontyField31::default().into()
    }
}

impl<PMP: PackedMontyParameters> Add for PackedMontyField31AVX2<PMP> {
    type Output = Self;
    #[inline]
    fn add(self, rhs: Self) -> Self {
        let lhs = self.to_vector();
        let rhs = rhs.to_vector();
        let res = add::<PMP>(lhs, rhs);
        unsafe {
            // Safety: `add` returns values in canonical form when given values in canonical form.
            Self::from_vector(res)
        }
    }
}

impl<PMP: PackedMontyParameters> Sub for PackedMontyField31AVX2<PMP> {
    type Output = Self;
    #[inline]
    fn sub(self, rhs: Self) -> Self {
        let lhs = self.to_vector();
        let rhs = rhs.to_vector();
        let res = sub::<PMP>(lhs, rhs);
        unsafe {
            // Safety: `sub` returns values in canonical form when given values in canonical form.
            Self::from_vector(res)
        }
    }
}

impl<PMP: PackedMontyParameters> Neg for PackedMontyField31AVX2<PMP> {
    type Output = Self;
    #[inline]
    fn neg(self) -> Self {
        let val = self.to_vector();
        let res = neg::<PMP>(val);
        unsafe {
            // Safety: `neg` returns values in canonical form when given values in canonical form.
            Self::from_vector(res)
        }
    }
}

impl<PMP: PackedMontyParameters> Mul for PackedMontyField31AVX2<PMP> {
    type Output = Self;
    #[inline]
    fn mul(self, rhs: Self) -> Self {
        let lhs = self.to_vector();
        let rhs = rhs.to_vector();
        let t = mul::<PMP>(lhs, rhs);
        let res = red_signed_to_canonical::<PMP>(t);
        unsafe {
            // Safety: `mul` returns values in signed form when given values in canonical form.
            // Then `red_signed_to_canonical` reduces values from signed form to canonical form.
            Self::from_vector(res)
        }
    }
}

impl_add_assign!(PackedMontyField31AVX2, (PackedMontyParameters, PMP));
impl_sub_assign!(PackedMontyField31AVX2, (PackedMontyParameters, PMP));
impl_mul_methods!(PackedMontyField31AVX2, (FieldParameters, FP));
ring_sum!(PackedMontyField31AVX2, (FieldParameters, FP));
impl_rng!(PackedMontyField31AVX2, (PackedMontyParameters, PMP));

impl<FP: FieldParameters> PrimeCharacteristicRing for PackedMontyField31AVX2<FP> {
    type PrimeSubfield = MontyField31<FP>;

    const ZERO: Self = Self::broadcast(MontyField31::ZERO);
    const ONE: Self = Self::broadcast(MontyField31::ONE);
    const TWO: Self = Self::broadcast(MontyField31::TWO);
    const NEG_ONE: Self = Self::broadcast(MontyField31::NEG_ONE);

    #[inline]
    fn from_prime_subfield(f: Self::PrimeSubfield) -> Self {
        f.into()
    }

    #[inline]
    fn cube(&self) -> Self {
        let val = self.to_vector();
        unsafe {
            // Safety: `apply_func_to_even_odd` returns values in canonical form when given values in canonical form.
            let res = apply_func_to_even_odd::<FP>(val, packed_exp_3::<FP>);
            Self::from_vector(res)
        }
    }

    #[inline]
    fn xor(&self, rhs: &Self) -> Self {
        let lhs = self.to_vector();
        let rhs = rhs.to_vector();
        let res = xor::<FP>(lhs, rhs);
        unsafe {
            // Safety: `xor` returns values in canonical form when given values in canonical form.
            Self::from_vector(res)
        }
    }

    #[inline]
    fn andn(&self, rhs: &Self) -> Self {
        let lhs = self.to_vector();
        let rhs = rhs.to_vector();
        let res = andn::<FP>(lhs, rhs);
        unsafe {
            // Safety: `andn` returns values in canonical form when given values in canonical form.
            Self::from_vector(res)
        }
    }

    #[inline(always)]
    fn exp_const_u64<const POWER: u64>(&self) -> Self {
        // We provide specialised code for the powers 3, 5, 7 as these turn up regularly.
        // The other powers could be specialised similarly but we ignore this for now.
        // These ideas could also be used to speed up the more generic exp_u64.
        match POWER {
            0 => Self::ONE,
            1 => *self,
            2 => self.square(),
            3 => self.cube(),
            4 => self.square().square(),
            5 => {
                let val = self.to_vector();
                unsafe {
                    // Safety: `apply_func_to_even_odd` returns values in canonical form when given values in canonical form.
                    let res = apply_func_to_even_odd::<FP>(val, packed_exp_5::<FP>);
                    Self::from_vector(res)
                }
            }
            6 => self.square().cube(),
            7 => {
                let val = self.to_vector();
                unsafe {
                    // Safety: `apply_func_to_even_odd` returns values in canonical form when given values in canonical form.
                    let res = apply_func_to_even_odd::<FP>(val, packed_exp_7::<FP>);
                    Self::from_vector(res)
                }
            }
            _ => self.exp_u64(POWER),
        }
    }

    #[inline(always)]
    fn dot_product<const N: usize>(u: &[Self; N], v: &[Self; N]) -> Self {
        general_dot_product::<_, _, _, N>(u, v)
    }

    #[inline(always)]
    fn zero_vec(len: usize) -> Vec<Self> {
        // SAFETY: this is a repr(transparent) wrapper around an array.
        unsafe { reconstitute_from_base(MontyField31::<FP>::zero_vec(len * WIDTH)) }
    }
}

impl_add_base_field!(
    PackedMontyField31AVX2,
    MontyField31,
    (PackedMontyParameters, PMP)
);
impl_sub_base_field!(
    PackedMontyField31AVX2,
    MontyField31,
    (PackedMontyParameters, PMP)
);
impl_mul_base_field!(
    PackedMontyField31AVX2,
    MontyField31,
    (PackedMontyParameters, PMP)
);
impl_div_methods!(PackedMontyField31AVX2, MontyField31, (FieldParameters, FP));
impl_sum_prod_base_field!(PackedMontyField31AVX2, MontyField31, (FieldParameters, FP));

impl<FP: FieldParameters> Algebra<MontyField31<FP>> for PackedMontyField31AVX2<FP> {}

/// Add two vectors of Monty31 field elements in canonical form.
/// If the inputs are not in canonical form, the result is undefined.
#[inline]
#[must_use]
pub(crate) fn add<MPAVX2: MontyParametersAVX2>(lhs: __m256i, rhs: __m256i) -> __m256i {
    // We want this to compile to:
    //      vpaddd   t, lhs, rhs
    //      vpsubd   u, t, P
    //      vpminud  res, t, u
    // throughput: 1 cyc/vec (8 els/cyc)
    // latency: 3 cyc

    //   Let t := lhs + rhs. We want to return t mod P. Recall that lhs and rhs are in
    // 0, ..., P - 1, so t is in 0, ..., 2 P - 2 (< 2^32). It suffices to return t if t < P and
    // t - P otherwise.
    //   Let u := (t - P) mod 2^32 and r := unsigned_min(t, u).
    //   If t is in 0, ..., P - 1, then u is in (P - 1 <) 2^32 - P, ..., 2^32 - 1 and r = t.
    // Otherwise, t is in P, ..., 2 P - 2, u is in 0, ..., P - 2 (< P) and r = u. Hence, r is t if
    // t < P and t - P otherwise, as desired.

    unsafe {
        // Safety: If this code got compiled then AVX2 intrinsics are available.
        let t = x86_64::_mm256_add_epi32(lhs, rhs);
        let u = x86_64::_mm256_sub_epi32(t, MPAVX2::PACKED_P);
        x86_64::_mm256_min_epu32(t, u)
    }
}

// MONTGOMERY MULTIPLICATION
//   This implementation is based on [1] but with minor changes. The reduction is as follows:
//
// Constants: P < 2^31, prime
//            B = 2^32
//            μ = P^-1 mod B
// Input: 0 <= C < P B
// Output: 0 <= R < P such that R = C B^-1 (mod P)
//   1. Q := μ C mod B
//   2. D := (C - Q P) / B
//   3. R := if D < 0 then D + P else D
//
// We first show that the division in step 2. is exact. It suffices to show that C = Q P (mod B). By
// definition of Q and μ, we have Q P = μ C P = P^-1 C P = C (mod B). We also have
// C - Q P = C (mod P), so thus D = C B^-1 (mod P).
//
// It remains to show that R is in the correct range. It suffices to show that -P < D < P. We know
// that 0 <= C < P B and 0 <= Q P < P B. Then -P B < C - QP < P B and -P < D < P, as desired.
//
// [1] Modern Computer Arithmetic, Richard Brent and Paul Zimmermann, Cambridge University Press,
//     2010, algorithm 2.7.

// We provide 2 variants of Montgomery reduction depending on if the inputs are unsigned or signed.
// The unsigned variant follows steps 1 and 2 in the above protocol to produce D in (-P, ..., P).
// For the signed variant we assume -PB/2 < C < PB/2 and let Q := μ C mod B be the unique
// representative in [-B/2, ..., B/2 - 1]. The division in step 2 is clearly still exact and
// |C - Q P| <= |C| + |Q||P| < PB so D still lies in (-P, ..., P).

/// Perform a partial Montgomery reduction on each 64 bit element.
/// Input must lie in {0, ..., 2^32P}.
/// The output will lie in {-P, ..., P} and be stored in the upper 32 bits.
#[inline]
#[must_use]
fn partial_monty_red_unsigned_to_signed<MPAVX2: MontyParametersAVX2>(input: __m256i) -> __m256i {
    unsafe {
        let q = x86_64::_mm256_mul_epu32(input, MPAVX2::PACKED_MU);
        let q_p = x86_64::_mm256_mul_epu32(q, MPAVX2::PACKED_P);

        // By construction, the bottom 32 bits of input and q_p are equal.
        // Thus _mm256_sub_epi32 and _mm256_sub_epi64 should act identically.
        // However for some reason, the compiler gets confused if we use _mm256_sub_epi64
        // and outputs a load of nonsense, see: https://godbolt.org/z/3W8M7Tv84.
        x86_64::_mm256_sub_epi32(input, q_p)
    }
}

/// Perform a partial Montgomery reduction on each 64 bit element.
/// Input must lie in {-2^{31}P, ..., 2^31P}.
/// The output will lie in {-P, ..., P} and be stored in the upper 32 bits.
#[inline]
#[must_use]
fn partial_monty_red_signed_to_signed<MPAVX2: MontyParametersAVX2>(input: __m256i) -> __m256i {
    unsafe {
        let q = x86_64::_mm256_mul_epi32(input, MPAVX2::PACKED_MU);
        let q_p = x86_64::_mm256_mul_epi32(q, MPAVX2::PACKED_P);

        // Unlike the previous case the compiler output is essentially identical
        // between _mm256_sub_epi32 and _mm256_sub_epi64. We use _mm256_sub_epi32
        // again just for consistency.
        x86_64::_mm256_sub_epi32(input, q_p)
    }
}

/// Blend together in two vectors interleaving the 32-bit elements stored in the odd components.
///
/// This ignores whatever is stored in even positions.
#[inline(always)]
#[must_use]
fn blend_evn_odd(evn: __m256i, odd: __m256i) -> __m256i {
    // We want this to compile to:
    //      vmovshdup  evn_hi, evn
    //      vpblendd   t, evn_hi, odd, aah
    // throughput: 0.67 cyc/vec (12 els/cyc)
    // latency: 2 cyc
    unsafe {
        // We start with:
        //   evn = [ e0  e1  e2  e3  e4  e5  e6  e7 ],
        //   odd = [ o0  o1  o2  o3  o4  o5  o6  o7 ].
        let evn_hi = movehdup_epi32(evn);
        x86_64::_mm256_blend_epi32::<0b10101010>(evn_hi, odd)
        // res = [e1, o1, e3, o3, e5, o5, e7, o7]
    }
}

/// Given a vector of signed field elements, return a vector of elements in canonical form.
///
/// Inputs must be signed 32-bit integers lying in (-P, ..., P). If they do not lie in
/// this range, the output is undefined.
#[inline(always)]
#[must_use]
fn red_signed_to_canonical<MPAVX2: MontyParametersAVX2>(input: __m256i) -> __m256i {
    unsafe {
        // We want this to compile to:
        //      vpaddd     corr, input, P
        //      vpminud    res, input, corr
        // throughput: 0.67 cyc/vec (12 els/cyc)
        // latency: 2 cyc

        // We want to return input mod P where input lies in (-2^31 <) -P + 1, ..., P - 1 (< 2^31).
        // It suffices to return input if input >= 0 and input + P otherwise.
        //
        // Let corr := (input + P) mod 2^32 and res := unsigned_min(input, corr).
        // If input is in 0, ..., P - 1, then corr is in P, ..., 2 P - 1 and res = input.
        // Otherwise, input is in -P + 1, ..., -1; corr is in 1, ..., P - 1 (< P) and res = corr.
        // Hence, res is input if input < P and input + P otherwise, as desired.
        let corr = x86_64::_mm256_add_epi32(input, MPAVX2::PACKED_P);
        x86_64::_mm256_min_epu32(input, corr)
    }
}

/// Multiply the MontyField31 field elements in the even index entries.
/// lhs[2i], rhs[2i] must be unsigned 32-bit integers such that
/// lhs[2i] * rhs[2i] lies in {0, ..., 2^32P}.
/// The output will lie in {-P, ..., P} and be stored in output[2i + 1].
#[inline]
#[must_use]
fn monty_mul<MPAVX2: MontyParametersAVX2>(lhs: __m256i, rhs: __m256i) -> __m256i {
    unsafe {
        let prod = x86_64::_mm256_mul_epu32(lhs, rhs);
        partial_monty_red_unsigned_to_signed::<MPAVX2>(prod)
    }
}

/// Multiply the MontyField31 field elements in the even index entries.
/// lhs[2i], rhs[2i] must be signed 32-bit integers such that
/// lhs[2i] * rhs[2i] lies in {-2^31P, ..., 2^31P}.
/// The output will lie in {-P, ..., P} stored in output[2i + 1].
#[inline]
#[must_use]
fn monty_mul_signed<MPAVX2: MontyParametersAVX2>(lhs: __m256i, rhs: __m256i) -> __m256i {
    unsafe {
        let prod = x86_64::_mm256_mul_epi32(lhs, rhs);
        partial_monty_red_signed_to_signed::<MPAVX2>(prod)
    }
}

#[inline]
#[must_use]
fn movehdup_epi32(x: __m256i) -> __m256i {
    // This instruction is only available in the floating-point flavor; this distinction is only for
    // historical reasons and no longer matters. We cast to floats, duplicate, and cast back.
    unsafe {
        x86_64::_mm256_castps_si256(x86_64::_mm256_movehdup_ps(x86_64::_mm256_castsi256_ps(x)))
    }
}

/// Multiply unsigned vectors of field elements returning a vector of signed integers lying in (-P, P).
///
/// Inputs are allowed to not be in canonical form however they must obey the bound `lhs*rhs < 2^32P`. If this bound
/// is broken, the output is undefined.
#[inline]
#[must_use]
fn mul<MPAVX2: MontyParametersAVX2>(lhs: __m256i, rhs: __m256i) -> __m256i {
    // We want this to compile to:
    //      vmovshdup  lhs_odd, lhs
    //      vmovshdup  rhs_odd, rhs
    //      vpmuludq   prod_evn, lhs, rhs
    //      vpmuludq   prod_odd, lhs_odd, rhs_odd
    //      vpmuludq   q_evn, prod_evn, MU
    //      vpmuludq   q_odd, prod_odd, MU
    //      vpmuludq   q_P_evn, q_evn, P
    //      vpmuludq   q_P_odd, q_odd, P
    //      vpsubq     d_evn, prod_evn, q_P_evn
    //      vpsubq     d_odd, prod_odd, q_P_odd
    //      vmovshdup  d_evn_hi, d_evn
    //      vpblendd   t, d_evn_hi, d_odd, aah
    // throughput: 4 cyc/vec (2 els/cyc)
    // latency: 19 cyc
    let lhs_evn = lhs;
    let rhs_evn = rhs;
    let lhs_odd = movehdup_epi32(lhs);
    let rhs_odd = movehdup_epi32(rhs);

    let d_evn = monty_mul::<MPAVX2>(lhs_evn, rhs_evn);
    let d_odd = monty_mul::<MPAVX2>(lhs_odd, rhs_odd);

    blend_evn_odd(d_evn, d_odd)
}

/// Lets us combine some code for MontyField31<FP> and PackedMontyField31AVX2<FP> elements.
///
/// Provides methods to convert an element into a __m256i element and then shift this __m256i
/// element so that the odd elements now lie in the even positions. Depending on the type of input,
/// the shift might be a no-op.
trait IntoM256<PMP: PackedMontyParameters>: Copy + Into<PackedMontyField31AVX2<PMP>> {
    /// Convert the input into a __m256i element.
    fn as_m256i(&self) -> __m256i;

    /// Convert the input to a __m256i element and shift so that all elements in odd positions
    /// now lie in even positions.
    ///
    /// The values lying in the even positions are undefined.
    #[inline(always)]
    fn as_shifted_m256i(&self) -> __m256i {
        let vec = self.as_m256i();
        movehdup_epi32(vec)
    }
}

impl<PMP: PackedMontyParameters> IntoM256<PMP> for PackedMontyField31AVX2<PMP> {
    #[inline(always)]
    fn as_m256i(&self) -> __m256i {
        self.to_vector()
    }
}

impl<PMP: PackedMontyParameters> IntoM256<PMP> for MontyField31<PMP> {
    #[inline(always)]
    fn as_m256i(&self) -> __m256i {
        unsafe { x86_64::_mm256_set1_epi32(self.value as i32) }
    }

    #[inline(always)]
    fn as_shifted_m256i(&self) -> __m256i {
        unsafe { x86_64::_mm256_set1_epi32(self.value as i32) }
    }
}

/// Compute the elementary function `l0*r0 + l1*r1` given four inputs
/// in canonical form.
///
/// If the inputs are not in canonical form, the result is undefined.
#[inline]
#[must_use]
fn dot_product_2<PMP: PackedMontyParameters, LHS: IntoM256<PMP>, RHS: IntoM256<PMP>>(
    lhs: [LHS; 2],
    rhs: [RHS; 2],
) -> __m256i {
    // The following analysis treats all input arrays as being arrays of PackedMontyField31AVX2<FP>.
    // If one of the arrays contains MontyField31<FP>, we get to avoid the initial vmovshdup.
    //
    // We improve the throughput by combining the monty reductions together. As all inputs are
    // `< P < 2^{31}`, `l0*r0 + l1*r1 < 2P^2 < 2^{32}P` so the montgomery reduction
    // algorithm can be applied to the sum of the products instead of to each product individually.
    //
    // We want this to compile to:
    //      vmovshdup  lhs_odd0, lhs0
    //      vmovshdup  rhs_odd0, rhs0
    //      vmovshdup  lhs_odd1, lhs1
    //      vmovshdup  rhs_odd1, rhs1
    //      vpmuludq   prod_evn0, lhs0, rhs0
    //      vpmuludq   prod_odd0, lhs_odd0, rhs_odd0
    //      vpmuludq   prod_evn1, lhs1, rhs1
    //      vpmuludq   prod_odd1, lhs_odd1, rhs_odd1
    //      vpaddq     prod_evn, prod_evn0, prod_evn1
    //      vpaddq     prod_odd, prod_odd0, prod_odd1
    //      vpmuludq   q_evn, prod_evn, MU
    //      vpmuludq   q_odd, prod_odd, MU
    //      vpmuludq   q_P_evn, q_evn, P
    //      vpmuludq   q_P_odd, q_odd, P
    //      vpsubq     d_evn, prod_evn, q_P_evn
    //      vpsubq     d_odd, prod_odd, q_P_odd
    //      vmovshdup  d_evn_hi, d_evn
    //      vpblendd   t, d_evn_hi, d_odd, aah
    //      vpaddd     u, t, P
    //      vpminud    res, t, u
    // throughput: 6.67 cyc/vec (1.20 els/cyc)
    // latency: 21 cyc
    unsafe {
        let lhs_evn0 = lhs[0].as_m256i();
        let lhs_odd0 = lhs[0].as_shifted_m256i();
        let lhs_evn1 = lhs[1].as_m256i();
        let lhs_odd1 = lhs[1].as_shifted_m256i();

        let rhs_evn0 = rhs[0].as_m256i();
        let rhs_odd0 = rhs[0].as_shifted_m256i();
        let rhs_evn1 = rhs[1].as_m256i();
        let rhs_odd1 = rhs[1].as_shifted_m256i();

        let mul_evn0 = x86_64::_mm256_mul_epu32(lhs_evn0, rhs_evn0);
        let mul_evn1 = x86_64::_mm256_mul_epu32(lhs_evn1, rhs_evn1);
        let mul_odd0 = x86_64::_mm256_mul_epu32(lhs_odd0, rhs_odd0);
        let mul_odd1 = x86_64::_mm256_mul_epu32(lhs_odd1, rhs_odd1);

        let dot_evn = x86_64::_mm256_add_epi64(mul_evn0, mul_evn1);
        let dot_odd = x86_64::_mm256_add_epi64(mul_odd0, mul_odd1);

        let red_evn = partial_monty_red_unsigned_to_signed::<PMP>(dot_evn);
        let red_odd = partial_monty_red_unsigned_to_signed::<PMP>(dot_odd);

        let t = blend_evn_odd(red_evn, red_odd);
        red_signed_to_canonical::<PMP>(t)
    }
}

/// Compute the elementary function `l0*r0 + l1*r1 + l2*r2 + l3*r3` given eight inputs
/// in canonical form.
///
/// If the inputs are not in canonical form, the result is undefined.
#[inline]
#[must_use]
fn dot_product_4<PMP: PackedMontyParameters, LHS: IntoM256<PMP>, RHS: IntoM256<PMP>>(
    lhs: [LHS; 4],
    rhs: [RHS; 4],
) -> __m256i {
    // The following analysis treats all input arrays as being arrays of PackedMontyField31AVX2<FP>.
    // If one of the arrays contains MontyField31<FP>, we get to avoid the initial vmovshdup.
    //
    // Similarly to dot_product_2, we improve throughput by combining monty reductions however in this case
    // we will need to slightly adjust the reduction algorithm.
    //
    // As all inputs are `< P < 2^{31}`, the sum satisfies: `C = l0*r0 + l1*r1 + l2*r2 + l3*r3 < 4P^2 < 2*2^{32}P`.
    // Start by computing Q := μ C mod B as usual.
    // We can't proceed as normal however as 2*2^{32}P > C - QP > -2^{32}P which doesn't fit into an i64.
    // Instead we do a reduction on C, defining C' = if C < 2^{32}P: {C} else {C - 2^{32}P}
    // From here we proceed with the standard montgomery reduction with C replaced by C'. It works identically
    // with the Q we already computed as C = C' mod B.
    //
    // We want this to compile to:
    //      vmovshdup  lhs_odd0, lhs0
    //      vmovshdup  rhs_odd0, rhs0
    //      vmovshdup  lhs_odd1, lhs1
    //      vmovshdup  rhs_odd1, rhs1
    //      vmovshdup  lhs_odd2, lhs2
    //      vmovshdup  rhs_odd2, rhs2
    //      vmovshdup  lhs_odd3, lhs3
    //      vmovshdup  rhs_odd3, rhs3
    //      vpmuludq   prod_evn0, lhs0, rhs0
    //      vpmuludq   prod_odd0, lhs_odd0, rhs_odd0
    //      vpmuludq   prod_evn1, lhs1, rhs1
    //      vpmuludq   prod_odd1, lhs_odd1, rhs_odd1
    //      vpmuludq   prod_evn2, lhs2, rhs2
    //      vpmuludq   prod_odd2, lhs_odd2, rhs_odd2
    //      vpmuludq   prod_evn3, lhs3, rhs3
    //      vpmuludq   prod_odd3, lhs_odd3, rhs_odd3
    //      vpaddq     prod_evn01, prod_evn0, prod_evn1
    //      vpaddq     prod_odd01, prod_odd0, prod_odd1
    //      vpaddq     prod_evn23, prod_evn2, prod_evn3
    //      vpaddq     prod_odd23, prod_odd2, prod_odd3
    //      vpaddq     dot_evn, prod_evn01, prod_evn23
    //      vpaddq     dot_odd, prod_odd01, prod_odd23
    //      vmovshdup  dot_evn_hi, dot_evn
    //      vpblendd   dot, dot_evn_hi, dot_odd, aah
    //      vpmuludq   q_evn, dot_evn, MU
    //      vpmuludq   q_odd, dot_odd, MU
    //      vpmuludq   q_P_evn, q_evn, P
    //      vpmuludq   q_P_odd, q_odd, P
    //      vmovshdup  q_P_evn_hi, q_P_evn
    //      vpblendd   q_P, q_P_evn_hi, q_P_odd, aah
    //      vpsubq     dot_sub, dot, P
    //      vpminud    dot_prime, dot, dot_sub
    //      vpsubq     t, dot_prime, q_P
    //      vpaddd     u, t, P
    //      vpminud    res, t, u
    // throughput: 11.67 cyc/vec (0.69 els/cyc)
    // latency: 22 cyc
    unsafe {
        let lhs_evn0 = lhs[0].as_m256i();
        let lhs_odd0 = lhs[0].as_shifted_m256i();
        let lhs_evn1 = lhs[1].as_m256i();
        let lhs_odd1 = lhs[1].as_shifted_m256i();
        let lhs_evn2 = lhs[2].as_m256i();
        let lhs_odd2 = lhs[2].as_shifted_m256i();
        let lhs_evn3 = lhs[3].as_m256i();
        let lhs_odd3 = lhs[3].as_shifted_m256i();

        let rhs_evn0 = rhs[0].as_m256i();
        let rhs_odd0 = rhs[0].as_shifted_m256i();
        let rhs_evn1 = rhs[1].as_m256i();
        let rhs_odd1 = rhs[1].as_shifted_m256i();
        let rhs_evn2 = rhs[2].as_m256i();
        let rhs_odd2 = rhs[2].as_shifted_m256i();
        let rhs_evn3 = rhs[3].as_m256i();
        let rhs_odd3 = rhs[3].as_shifted_m256i();

        let mul_evn0 = x86_64::_mm256_mul_epu32(lhs_evn0, rhs_evn0);
        let mul_evn1 = x86_64::_mm256_mul_epu32(lhs_evn1, rhs_evn1);
        let mul_evn2 = x86_64::_mm256_mul_epu32(lhs_evn2, rhs_evn2);
        let mul_evn3 = x86_64::_mm256_mul_epu32(lhs_evn3, rhs_evn3);
        let mul_odd0 = x86_64::_mm256_mul_epu32(lhs_odd0, rhs_odd0);
        let mul_odd1 = x86_64::_mm256_mul_epu32(lhs_odd1, rhs_odd1);
        let mul_odd2 = x86_64::_mm256_mul_epu32(lhs_odd2, rhs_odd2);
        let mul_odd3 = x86_64::_mm256_mul_epu32(lhs_odd3, rhs_odd3);

        let dot_evn01 = x86_64::_mm256_add_epi64(mul_evn0, mul_evn1);
        let dot_odd01 = x86_64::_mm256_add_epi64(mul_odd0, mul_odd1);
        let dot_evn23 = x86_64::_mm256_add_epi64(mul_evn2, mul_evn3);
        let dot_odd23 = x86_64::_mm256_add_epi64(mul_odd2, mul_odd3);

        let dot_evn = x86_64::_mm256_add_epi64(dot_evn01, dot_evn23);
        let dot_odd = x86_64::_mm256_add_epi64(dot_odd01, dot_odd23);

        // We only care about the top 32 bits of dot_evn/odd.
        // They currently lie in [0, 2P] so we reduce them to [0, P)
        let dot = blend_evn_odd(dot_evn, dot_odd);
        let dot_sub = x86_64::_mm256_sub_epi32(dot, PMP::PACKED_P);
        let dot_prime = x86_64::_mm256_min_epu32(dot, dot_sub);

        let q_evn = x86_64::_mm256_mul_epu32(dot_evn, PMP::PACKED_MU);
        let q_p_evn = x86_64::_mm256_mul_epu32(q_evn, PMP::PACKED_P);
        let q_odd = x86_64::_mm256_mul_epu32(dot_odd, PMP::PACKED_MU);
        let q_p_odd = x86_64::_mm256_mul_epu32(q_odd, PMP::PACKED_P);

        // Similarly we only need to care about the top 32 bits of q_p_odd/evn
        let q_p = blend_evn_odd(q_p_evn, q_p_odd);

        let t = x86_64::_mm256_sub_epi32(dot_prime, q_p);
        red_signed_to_canonical::<PMP>(t)
    }
}

/// A general fast dot product implementation.
///
/// Maximises the number of calls to `dot_product_4` for dot products involving vectors of length
/// more than 4. The length 64 occurs commonly enough it's useful to have a custom implementation
/// which lets it use a slightly better summation algorithm with lower latency.
#[inline(always)]
fn general_dot_product<
    FP: FieldParameters,
    LHS: IntoM256<FP>,
    RHS: IntoM256<FP>,
    const N: usize,
>(
    lhs: &[LHS],
    rhs: &[RHS],
) -> PackedMontyField31AVX2<FP> {
    assert_eq!(lhs.len(), N);
    assert_eq!(rhs.len(), N);
    match N {
        0 => PackedMontyField31AVX2::<FP>::ZERO,
        1 => (lhs[0]).into() * (rhs[0]).into(),
        2 => {
            let res = dot_product_2([lhs[0], lhs[1]], [rhs[0], rhs[1]]);
            unsafe {
                // Safety: `dot_product_2` returns values in canonical form when given values in canonical form.
                PackedMontyField31AVX2::<FP>::from_vector(res)
            }
        }
        3 => {
            let lhs2 = lhs[2];
            let rhs2 = rhs[2];
            let res = dot_product_2([lhs[0], lhs[1]], [rhs[0], rhs[1]]);
            unsafe {
                // Safety: `dot_product_2` returns values in canonical form when given values in canonical form.
                PackedMontyField31AVX2::<FP>::from_vector(res) + (lhs2.into() * rhs2.into())
            }
        }
        4 => {
            let res = dot_product_4(
                [lhs[0], lhs[1], lhs[2], lhs[3]],
                [rhs[0], rhs[1], rhs[2], rhs[3]],
            );
            unsafe {
                // Safety: `dot_product_4` returns values in canonical form when given values in canonical form.
                PackedMontyField31AVX2::<FP>::from_vector(res)
            }
        }
        64 => {
            let sum_4s: [PackedMontyField31AVX2<FP>; 16] = array::from_fn(|i| {
                let res = dot_product_4(
                    [lhs[4 * i], lhs[4 * i + 1], lhs[4 * i + 2], lhs[4 * i + 3]],
                    [rhs[4 * i], rhs[4 * i + 1], rhs[4 * i + 2], rhs[4 * i + 3]],
                );
                unsafe {
                    // Safety: `dot_product_4` returns values in canonical form when given values in canonical form.
                    PackedMontyField31AVX2::<FP>::from_vector(res)
                }
            });
            PackedMontyField31AVX2::<FP>::sum_array::<16>(&sum_4s)
        }
        _ => {
            let mut acc = {
                let res = dot_product_4(
                    [lhs[0], lhs[1], lhs[2], lhs[3]],
                    [rhs[0], rhs[1], rhs[2], rhs[3]],
                );
                unsafe {
                    // Safety: `dot_product_4` returns values in canonical form when given values in canonical form.
                    PackedMontyField31AVX2::<FP>::from_vector(res)
                }
            };
            for i in (4..(N - 3)).step_by(4) {
                let res = dot_product_4(
                    [lhs[i], lhs[i + 1], lhs[i + 2], lhs[i + 3]],
                    [rhs[i], rhs[i + 1], rhs[i + 2], rhs[i + 3]],
                );
                unsafe {
                    // Safety: `dot_product_4` returns values in canonical form when given values in canonical form.
                    acc += PackedMontyField31AVX2::<FP>::from_vector(res)
                }
            }
            match N & 3 {
                0 => acc,
                1 => {
                    acc + general_dot_product::<_, _, _, 1>(
                        &lhs[(4 * (N / 4))..],
                        &rhs[(4 * (N / 4))..],
                    )
                }
                2 => {
                    acc + general_dot_product::<_, _, _, 2>(
                        &lhs[(4 * (N / 4))..],
                        &rhs[(4 * (N / 4))..],
                    )
                }
                3 => {
                    acc + general_dot_product::<_, _, _, 3>(
                        &lhs[(4 * (N / 4))..],
                        &rhs[(4 * (N / 4))..],
                    )
                }
                _ => unreachable!(),
            }
        }
    }
}

/// Square the MontyField31 field elements in the even index entries.
/// Inputs must be signed 32-bit integers.
/// Outputs will be a signed integer in (-P, ..., P) copied into both the even and odd indices.
#[inline]
#[must_use]
fn shifted_square<MPAVX2: MontyParametersAVX2>(input: __m256i) -> __m256i {
    // Note that we do not need a restriction on the size of input[i]^2 as
    // 2^30 < P and |i32| <= 2^31 and so => input[i]^2 <= 2^62 < 2^32P.
    unsafe {
        let square = x86_64::_mm256_mul_epi32(input, input);
        let square_red = partial_monty_red_unsigned_to_signed::<MPAVX2>(square);
        movehdup_epi32(square_red)
    }
}

/// Compute the elementary arithmetic generalization of `xor`, namely `xor(l, r) = l + r - 2lr` of
/// vectors in canonical form.
///
/// Inputs are assumed to be in canonical form, if the inputs are not in canonical form, the result is undefined.
#[inline]
#[must_use]
fn xor<MPAVX2: MontyParametersAVX2>(lhs: __m256i, rhs: __m256i) -> __m256i {
    // Refactor the expression as r + 2l(1/2 - r). As MONTY_CONSTANT = 2^32, the internal
    // representation 1/2 is 2^31 mod P so the product in the above expression is represented
    // as 2l(2^31 - r). As 0 < 2l, 2^31 - r < 2^32 and 2l(2^31 - r) < 2^32P, we can compute
    // the factors as 32 bit integers and then multiply and monty reduce as usual.
    //
    // We want this to compile to:
    //      vpaddd     lhs_double, lhs, lhs
    //      vpsubd     sub_rhs, rhs, (1 << 31)
    //      vmovshdup  lhs_odd, lhs_double
    //      vmovshdup  rhs_odd, sub_rhs
    //      vpmuludq   prod_evn, lhs_double, sub_rhs
    //      vpmuludq   prod_odd, lhs_odd, rhs_odd
    //      vpmuludq   q_evn, prod_evn, MU
    //      vpmuludq   q_odd, prod_odd, MU
    //      vpmuludq   q_P_evn, q_evn, P
    //      vpmuludq   q_P_odd, q_odd, P
    //      vpsubq     d_evn, prod_evn, q_P_evn
    //      vpsubq     d_odd, prod_odd, q_P_odd
    //      vmovshdup  d_evn_hi, d_evn
    //      vpblendd   t, d_evn_hi, d_odd, aah
    //      vpsignd    pos_neg_P,  P,     t
    //      vpaddd     sum,        rhs,   t
    //      vpsubd     sum_corr,   sum,   pos_neg_P
    //      vpminud    res,        sum,   sum_corr
    // throughput: 6 cyc/vec (1.33 els/cyc)
    // latency: 22 cyc
    unsafe {
        // 0 <= 2*lhs < 2P
        let double_lhs = x86_64::_mm256_add_epi32(lhs, lhs);

        // Note that 2^31 is represented as an i32 as (-2^31).
        // Compiler should realise this is a constant.
        let half = x86_64::_mm256_set1_epi32(-1 << 31);

        // 0 < 2^31 - rhs < 2^31
        let half_sub_rhs = x86_64::_mm256_sub_epi32(half, rhs);

        // 2*lhs (2^31 - rhs) < 2P 2^31 < 2^32P so we can use the multiplication function.
        let mul_res = mul::<MPAVX2>(double_lhs, half_sub_rhs);

        // As -P < mul_res < P and 0 <= rhs < P, we can use signed add
        // which saves an instruction over reducing mul_res and adding in the usual way.
        signed_add_avx2::<MPAVX2>(rhs, mul_res)
    }
}

/// Compute the elementary arithmetic generalization of `andnot`, namely `andn(l, r) = (1 - l)r` of
/// vectors in canonical form.
///
/// Inputs are assumed to be in canonical form, if the inputs are not in canonical form, the result is undefined.
#[inline]
#[must_use]
fn andn<MPAVX2: MontyParametersAVX2>(lhs: __m256i, rhs: __m256i) -> __m256i {
    // As we are working with MONTY_CONSTANT = 2^32, the internal representation
    // of 1 is 2^32 mod P = 2^32 - P mod P. Hence we compute (2^32 - P - l)r.
    // This product is less than 2^32P so we can apply our monty reduction to this.
    //
    // We want this to compile to:
    //      vpsubd     neg_lhs, -P, lhs
    //      vmovshdup  lhs_odd, neg_lhs
    //      vmovshdup  rhs_odd, rhs
    //      vpmuludq   prod_evn, neg_lhs, rhs
    //      vpmuludq   prod_odd, lhs_odd, rhs_odd
    //      vpmuludq   q_evn, prod_evn, MU
    //      vpmuludq   q_odd, prod_odd, MU
    //      vpmuludq   q_P_evn, q_evn, P
    //      vpmuludq   q_P_odd, q_odd, P
    //      vpsubq     d_evn, prod_evn, q_P_evn
    //      vpsubq     d_odd, prod_odd, q_P_odd
    //      vmovshdup  d_evn_hi, d_evn
    //      vpblendd   t, d_evn_hi, d_odd, aah
    //      vpaddd     corr, t, P
    //      vpminud    res, t, corr
    // throughput: 5 cyc/vec (1.6 els/cyc)
    // latency: 20 cyc
    unsafe {
        // We use 2^32 - P instead of 2^32 to avoid having to worry about 0's in lhs.

        // Compiler should realise that this is a constant.
        let neg_p = x86_64::_mm256_sub_epi32(x86_64::_mm256_setzero_si256(), MPAVX2::PACKED_P);
        let neg_lhs = x86_64::_mm256_sub_epi32(neg_p, lhs);

        // 2*lhs (2^31 - rhs) < 2P 2^31 < 2^32P so we can use the multiplication function.
        let mul_res = mul::<MPAVX2>(neg_lhs, rhs);

        // As -P < mul_res < P we just need to reduce elements to canonical form.
        red_signed_to_canonical::<MPAVX2>(mul_res)
    }
}

/// Cube the MontyField31 field elements in the even index entries.
/// Inputs must be signed 32-bit integers in [-P, ..., P].
/// Outputs will be a signed integer in (-P, ..., P) stored in the odd indices.
#[inline]
#[must_use]
pub(crate) fn packed_exp_3<MPAVX2: MontyParametersAVX2>(input: __m256i) -> __m256i {
    let square = shifted_square::<MPAVX2>(input);
    monty_mul_signed::<MPAVX2>(square, input)
}

/// Take the fifth power of the MontyField31 field elements in the even index entries.
/// Inputs must be signed 32-bit integers in [-P, ..., P].
/// Outputs will be a signed integer in (-P, ..., P) stored in the odd indices.
#[inline]
#[must_use]
pub(crate) fn packed_exp_5<MPAVX2: MontyParametersAVX2>(input: __m256i) -> __m256i {
    let square = shifted_square::<MPAVX2>(input);
    let quad = shifted_square::<MPAVX2>(square);
    monty_mul_signed::<MPAVX2>(quad, input)
}

/// Take the seventh power of the MontyField31 field elements in the even index entries.
/// Inputs must lie in [-P, ..., P].
/// Outputs will also lie in (-P, ..., P) stored in the odd indices.
#[inline]
#[must_use]
pub(crate) fn packed_exp_7<MPAVX2: MontyParametersAVX2>(input: __m256i) -> __m256i {
    let square = shifted_square::<MPAVX2>(input);
    let cube = monty_mul_signed::<MPAVX2>(square, input);
    let cube_shifted = movehdup_epi32(cube);
    let quad = shifted_square::<MPAVX2>(square);

    monty_mul_signed::<MPAVX2>(quad, cube_shifted)
}

/// Apply func to the even and odd indices of the input vector.
/// func should only depend in the 32 bit entries in the even indices.
/// The output of func must lie in (-P, ..., P) and be stored in the odd indices.
/// The even indices of the output of func will not be read.
/// The input should conform to the requirements of `func`.
#[inline]
#[must_use]
pub(crate) unsafe fn apply_func_to_even_odd<MPAVX2: MontyParametersAVX2>(
    input: __m256i,
    func: fn(__m256i) -> __m256i,
) -> __m256i {
    let input_evn = input;
    let input_odd = movehdup_epi32(input);

    let d_evn = func(input_evn);
    let d_odd = func(input_odd);

    let t = blend_evn_odd(d_evn, d_odd);
    red_signed_to_canonical::<MPAVX2>(t)
}

/// Negate a vector of MontyField31 field elements in canonical form.
/// If the inputs are not in canonical form, the result is undefined.
#[inline]
#[must_use]
fn neg<MPAVX2: MontyParametersAVX2>(val: __m256i) -> __m256i {
    // We want this to compile to:
    //      vpsubd   t, P, val
    //      vpsignd  res, t, val
    // throughput: .67 cyc/vec (12 els/cyc)
    // latency: 2 cyc

    //   The vpsignd instruction is poorly named, because it doesn't _return_ or _copy_ the sign of
    // anything, but _multiplies_ x by the sign of y (treating both as signed integers). In other
    // words,
    //                       { x            if y >s 0,
    //      vpsignd(x, y) := { 0            if y = 0,
    //                       { -x mod 2^32  if y <s 0.
    //   We define t := P - val and note that t = -val (mod P). When val is in {1, ..., P - 1}, t is
    // similarly in {1, ..., P - 1}, so it's in canonical form. Otherwise, val = 0 and t = P.
    //   This is where we define res := vpsignd(t, val). The sign bit of val is never set so either
    // val = 0 or val >s 0. If val = 0, then res = vpsignd(t, 0) = 0, as desired. Otherwise,
    // res = vpsignd(t, val) = t passes t through.
    unsafe {
        // Safety: If this code got compiled then AVX2 intrinsics are available.
        let t = x86_64::_mm256_sub_epi32(MPAVX2::PACKED_P, val);
        x86_64::_mm256_sign_epi32(t, val)
    }
}

/// Subtract vectors of MontyField31 field elements in canonical form.
/// If the inputs are not in canonical form, the result is undefined.
#[inline]
#[must_use]
pub(crate) fn sub<MPAVX2: MontyParametersAVX2>(lhs: __m256i, rhs: __m256i) -> __m256i {
    // We want this to compile to:
    //      vpsubd   t, lhs, rhs
    //      vpaddd   u, t, P
    //      vpminud  res, t, u
    // throughput: 1 cyc/vec (8 els/cyc)
    // latency: 3 cyc

    unsafe {
        // Safety: If this code got compiled then AVX2 intrinsics are available.
        let t = x86_64::_mm256_sub_epi32(lhs, rhs);
        red_signed_to_canonical::<MPAVX2>(t)
    }
}

<<<<<<< HEAD
=======
impl<PMP: PackedMontyParameters> From<MontyField31<PMP>> for PackedMontyField31AVX2<PMP> {
    #[inline]
    fn from(value: MontyField31<PMP>) -> Self {
        Self::broadcast(value)
    }
}

impl<PMP: PackedMontyParameters> AddAssign for PackedMontyField31AVX2<PMP> {
    #[inline]
    fn add_assign(&mut self, rhs: Self) {
        *self = *self + rhs;
    }
}

impl<PMP: PackedMontyParameters> MulAssign for PackedMontyField31AVX2<PMP> {
    #[inline]
    fn mul_assign(&mut self, rhs: Self) {
        *self = *self * rhs;
    }
}

impl<PMP: PackedMontyParameters> SubAssign for PackedMontyField31AVX2<PMP> {
    #[inline]
    fn sub_assign(&mut self, rhs: Self) {
        *self = *self - rhs;
    }
}

impl<FP: FieldParameters> Sum for PackedMontyField31AVX2<FP> {
    #[inline]
    fn sum<I>(iter: I) -> Self
    where
        I: Iterator<Item = Self>,
    {
        iter.reduce(|lhs, rhs| lhs + rhs).unwrap_or(Self::ZERO)
    }
}

impl<FP: FieldParameters> Product for PackedMontyField31AVX2<FP> {
    #[inline]
    fn product<I>(iter: I) -> Self
    where
        I: Iterator<Item = Self>,
    {
        iter.reduce(|lhs, rhs| lhs * rhs).unwrap_or(Self::ONE)
    }
}

impl<FP: FieldParameters> PrimeCharacteristicRing for PackedMontyField31AVX2<FP> {
    type PrimeSubfield = MontyField31<FP>;

    const ZERO: Self = Self::broadcast(MontyField31::ZERO);
    const ONE: Self = Self::broadcast(MontyField31::ONE);
    const TWO: Self = Self::broadcast(MontyField31::TWO);
    const NEG_ONE: Self = Self::broadcast(MontyField31::NEG_ONE);

    #[inline]
    fn from_prime_subfield(f: Self::PrimeSubfield) -> Self {
        f.into()
    }

    #[inline]
    fn cube(&self) -> Self {
        let val = self.to_vector();
        unsafe {
            // Safety: `apply_func_to_even_odd` returns values in canonical form when given values in canonical form.
            let res = apply_func_to_even_odd::<FP>(val, packed_exp_3::<FP>);
            Self::from_vector(res)
        }
    }

    #[inline]
    fn xor(&self, rhs: &Self) -> Self {
        let lhs = self.to_vector();
        let rhs = rhs.to_vector();
        let res = xor::<FP>(lhs, rhs);
        unsafe {
            // Safety: `xor` returns values in canonical form when given values in canonical form.
            Self::from_vector(res)
        }
    }

    #[inline]
    fn andn(&self, rhs: &Self) -> Self {
        let lhs = self.to_vector();
        let rhs = rhs.to_vector();
        let res = andn::<FP>(lhs, rhs);
        unsafe {
            // Safety: `andn` returns values in canonical form when given values in canonical form.
            Self::from_vector(res)
        }
    }

    #[inline(always)]
    fn exp_const_u64<const POWER: u64>(&self) -> Self {
        // We provide specialised code for the powers 3, 5, 7 as these turn up regularly.
        // The other powers could be specialised similarly but we ignore this for now.
        // These ideas could also be used to speed up the more generic exp_u64.
        match POWER {
            0 => Self::ONE,
            1 => *self,
            2 => self.square(),
            3 => self.cube(),
            4 => self.square().square(),
            5 => {
                let val = self.to_vector();
                unsafe {
                    // Safety: `apply_func_to_even_odd` returns values in canonical form when given values in canonical form.
                    let res = apply_func_to_even_odd::<FP>(val, packed_exp_5::<FP>);
                    Self::from_vector(res)
                }
            }
            6 => self.square().cube(),
            7 => {
                let val = self.to_vector();
                unsafe {
                    // Safety: `apply_func_to_even_odd` returns values in canonical form when given values in canonical form.
                    let res = apply_func_to_even_odd::<FP>(val, packed_exp_7::<FP>);
                    Self::from_vector(res)
                }
            }
            _ => self.exp_u64(POWER),
        }
    }

    #[inline(always)]
    fn dot_product<const N: usize>(u: &[Self; N], v: &[Self; N]) -> Self {
        general_dot_product::<_, _, _, N>(u, v)
    }

    #[inline(always)]
    fn zero_vec(len: usize) -> Vec<Self> {
        // SAFETY: this is a repr(transparent) wrapper around an array.
        unsafe { reconstitute_from_base(MontyField31::<FP>::zero_vec(len * WIDTH)) }
    }
}

impl<FP: FieldParameters> Algebra<MontyField31<FP>> for PackedMontyField31AVX2<FP> {}

>>>>>>> 6c28bd38
impl<FP: FieldParameters + RelativelyPrimePower<D>, const D: u64> InjectiveMonomial<D>
    for PackedMontyField31AVX2<FP>
{
}

impl<FP: FieldParameters + RelativelyPrimePower<D>, const D: u64> PermutationMonomial<D>
    for PackedMontyField31AVX2<FP>
{
    fn injective_exp_root_n(&self) -> Self {
        FP::exp_root_d(*self)
    }
}

#[inline]
#[must_use]
fn interleave1(a: __m256i, b: __m256i) -> (__m256i, __m256i) {
    // We want this to compile to:
    //      vpsllq    t, a, 32
    //      vpsrlq    u, b, 32
    //      vpblendd  res0, a, u, aah
    //      vpblendd  res1, t, b, aah
    // throughput: 1.33 cyc/2 vec (12 els/cyc)
    // latency: (1 -> 1)  1 cyc
    //          (1 -> 2)  2 cyc
    //          (2 -> 1)  2 cyc
    //          (2 -> 2)  1 cyc
    unsafe {
        // Safety: If this code got compiled then AVX2 intrinsics are available.

        // We currently have:
        //   a = [ a0  a1  a2  a3  a4  a5  a6  a7 ],
        //   b = [ b0  b1  b2  b3  b4  b5  b6  b7 ].
        // First form
        //   t = [ a1   0  a3   0  a5   0  a7   0 ].
        //   u = [  0  b0   0  b2   0  b4   0  b6 ].
        let t = x86_64::_mm256_srli_epi64::<32>(a);
        let u = x86_64::_mm256_slli_epi64::<32>(b);

        // Then
        //   res0 = [ a0  b0  a2  b2  a4  b4  a6  b6 ],
        //   res1 = [ a1  b1  a3  b3  a5  b5  a7  b7 ].
        (
            x86_64::_mm256_blend_epi32::<0b10101010>(a, u),
            x86_64::_mm256_blend_epi32::<0b10101010>(t, b),
        )
    }
}

#[inline]
#[must_use]
fn interleave2(a: __m256i, b: __m256i) -> (__m256i, __m256i) {
    // We want this to compile to:
    //      vpalignr  t, b, a, 8
    //      vpblendd  res0, a, t, cch
    //      vpblendd  res1, t, b, cch
    // throughput: 1 cyc/2 vec (16 els/cyc)
    // latency: 2 cyc

    unsafe {
        // Safety: If this code got compiled then AVX2 intrinsics are available.

        // We currently have:
        //   a = [ a0  a1  a2  a3  a4  a5  a6  a7 ],
        //   b = [ b0  b1  b2  b3  b4  b5  b6  b7 ].
        // First form
        //   t = [ a2  a3  b0  b1  a6  a7  b4  b5 ].
        let t = x86_64::_mm256_alignr_epi8::<8>(b, a);

        // Then
        //   res0 = [ a0  a1  b0  b1  a4  a5  b4  b5 ],
        //   res1 = [ a2  a3  b2  b3  a6  a7  b6  b7 ].
        (
            x86_64::_mm256_blend_epi32::<0b11001100>(a, t),
            x86_64::_mm256_blend_epi32::<0b11001100>(t, b),
        )
    }
}

#[inline]
#[must_use]
fn interleave4(a: __m256i, b: __m256i) -> (__m256i, __m256i) {
    // We want this to compile to:
    //      vperm2i128  t, a, b, 21h
    //      vpblendd    res0, a, t, f0h
    //      vpblendd    res1, t, b, f0h
    // throughput: 1 cyc/2 vec (16 els/cyc)
    // latency: 4 cyc

    unsafe {
        // Safety: If this code got compiled then AVX2 intrinsics are available.

        // We currently have:
        //   a = [ a0  a1  a2  a3  a4  a5  a6  a7 ],
        //   b = [ b0  b1  b2  b3  b4  b5  b6  b7 ].
        // First form
        //   t = [ a4  a5  a6  a7  b0  b1  b2  b3 ].
        let t = x86_64::_mm256_permute2x128_si256::<0x21>(a, b);

        // Then
        //   res0 = [ a0  a1  a2  a3  b0  b1  b2  b3 ],
        //   res1 = [ a4  a5  a6  a7  b4  b5  b6  b7 ].
        (
            x86_64::_mm256_blend_epi32::<0b11110000>(a, t),
            x86_64::_mm256_blend_epi32::<0b11110000>(t, b),
        )
    }
}

unsafe impl<FP: FieldParameters> PackedValue for PackedMontyField31AVX2<FP> {
    type Value = MontyField31<FP>;

    const WIDTH: usize = WIDTH;

    #[inline]
    fn from_slice(slice: &[MontyField31<FP>]) -> &Self {
        assert_eq!(slice.len(), Self::WIDTH);
        unsafe {
            // Safety: `[MontyField31<FP>; WIDTH]` can be transmuted to `PackedMontyField31AVX2<FP>` since the
            // latter is `repr(transparent)`. They have the same alignment, so the reference cast is
            // safe too.
            &*slice.as_ptr().cast()
        }
    }
    #[inline]
    fn from_slice_mut(slice: &mut [MontyField31<FP>]) -> &mut Self {
        assert_eq!(slice.len(), Self::WIDTH);
        unsafe {
            // Safety: `[MontyField31<FP>; WIDTH]` can be transmuted to `PackedMontyField31AVX2<FP>` since the
            // latter is `repr(transparent)`. They have the same alignment, so the reference cast is
            // safe too.
            &mut *slice.as_mut_ptr().cast()
        }
    }

    #[inline]
    fn from_fn<F: FnMut(usize) -> MontyField31<FP>>(f: F) -> Self {
        Self(core::array::from_fn(f))
    }

    #[inline]
    fn as_slice(&self) -> &[MontyField31<FP>] {
        &self.0
    }

    #[inline]
    fn as_slice_mut(&mut self) -> &mut [MontyField31<FP>] {
        &mut self.0
    }
}

unsafe impl<FP: FieldParameters> PackedField for PackedMontyField31AVX2<FP> {
    type Scalar = MontyField31<FP>;

    #[inline]
    fn packed_linear_combination<const N: usize>(coeffs: &[Self::Scalar], vecs: &[Self]) -> Self {
        general_dot_product::<_, _, _, N>(coeffs, vecs)
    }
}

unsafe impl<FP: FieldParameters> PackedFieldPow2 for PackedMontyField31AVX2<FP> {
    #[inline]
    fn interleave(&self, other: Self, block_len: usize) -> (Self, Self) {
        let (v0, v1) = (self.to_vector(), other.to_vector());
        let (res0, res1) = match block_len {
            1 => interleave1(v0, v1),
            2 => interleave2(v0, v1),
            4 => interleave4(v0, v1),
            8 => (v0, v1),
            _ => panic!("unsupported block_len"),
        };
        unsafe {
            // Safety: all values are in canonical form (we haven't changed them).
            (Self::from_vector(res0), Self::from_vector(res1))
        }
    }
}<|MERGE_RESOLUTION|>--- conflicted
+++ resolved
@@ -79,13 +79,6 @@
     #[inline]
     fn from(value: MontyField31<PMP>) -> Self {
         Self::broadcast(value)
-    }
-}
-
-impl<PMP: PackedMontyParameters> Default for PackedMontyField31AVX2<PMP> {
-    #[inline]
-    fn default() -> Self {
-        MontyField31::default().into()
     }
 }
 
@@ -1012,148 +1005,6 @@
     }
 }
 
-<<<<<<< HEAD
-=======
-impl<PMP: PackedMontyParameters> From<MontyField31<PMP>> for PackedMontyField31AVX2<PMP> {
-    #[inline]
-    fn from(value: MontyField31<PMP>) -> Self {
-        Self::broadcast(value)
-    }
-}
-
-impl<PMP: PackedMontyParameters> AddAssign for PackedMontyField31AVX2<PMP> {
-    #[inline]
-    fn add_assign(&mut self, rhs: Self) {
-        *self = *self + rhs;
-    }
-}
-
-impl<PMP: PackedMontyParameters> MulAssign for PackedMontyField31AVX2<PMP> {
-    #[inline]
-    fn mul_assign(&mut self, rhs: Self) {
-        *self = *self * rhs;
-    }
-}
-
-impl<PMP: PackedMontyParameters> SubAssign for PackedMontyField31AVX2<PMP> {
-    #[inline]
-    fn sub_assign(&mut self, rhs: Self) {
-        *self = *self - rhs;
-    }
-}
-
-impl<FP: FieldParameters> Sum for PackedMontyField31AVX2<FP> {
-    #[inline]
-    fn sum<I>(iter: I) -> Self
-    where
-        I: Iterator<Item = Self>,
-    {
-        iter.reduce(|lhs, rhs| lhs + rhs).unwrap_or(Self::ZERO)
-    }
-}
-
-impl<FP: FieldParameters> Product for PackedMontyField31AVX2<FP> {
-    #[inline]
-    fn product<I>(iter: I) -> Self
-    where
-        I: Iterator<Item = Self>,
-    {
-        iter.reduce(|lhs, rhs| lhs * rhs).unwrap_or(Self::ONE)
-    }
-}
-
-impl<FP: FieldParameters> PrimeCharacteristicRing for PackedMontyField31AVX2<FP> {
-    type PrimeSubfield = MontyField31<FP>;
-
-    const ZERO: Self = Self::broadcast(MontyField31::ZERO);
-    const ONE: Self = Self::broadcast(MontyField31::ONE);
-    const TWO: Self = Self::broadcast(MontyField31::TWO);
-    const NEG_ONE: Self = Self::broadcast(MontyField31::NEG_ONE);
-
-    #[inline]
-    fn from_prime_subfield(f: Self::PrimeSubfield) -> Self {
-        f.into()
-    }
-
-    #[inline]
-    fn cube(&self) -> Self {
-        let val = self.to_vector();
-        unsafe {
-            // Safety: `apply_func_to_even_odd` returns values in canonical form when given values in canonical form.
-            let res = apply_func_to_even_odd::<FP>(val, packed_exp_3::<FP>);
-            Self::from_vector(res)
-        }
-    }
-
-    #[inline]
-    fn xor(&self, rhs: &Self) -> Self {
-        let lhs = self.to_vector();
-        let rhs = rhs.to_vector();
-        let res = xor::<FP>(lhs, rhs);
-        unsafe {
-            // Safety: `xor` returns values in canonical form when given values in canonical form.
-            Self::from_vector(res)
-        }
-    }
-
-    #[inline]
-    fn andn(&self, rhs: &Self) -> Self {
-        let lhs = self.to_vector();
-        let rhs = rhs.to_vector();
-        let res = andn::<FP>(lhs, rhs);
-        unsafe {
-            // Safety: `andn` returns values in canonical form when given values in canonical form.
-            Self::from_vector(res)
-        }
-    }
-
-    #[inline(always)]
-    fn exp_const_u64<const POWER: u64>(&self) -> Self {
-        // We provide specialised code for the powers 3, 5, 7 as these turn up regularly.
-        // The other powers could be specialised similarly but we ignore this for now.
-        // These ideas could also be used to speed up the more generic exp_u64.
-        match POWER {
-            0 => Self::ONE,
-            1 => *self,
-            2 => self.square(),
-            3 => self.cube(),
-            4 => self.square().square(),
-            5 => {
-                let val = self.to_vector();
-                unsafe {
-                    // Safety: `apply_func_to_even_odd` returns values in canonical form when given values in canonical form.
-                    let res = apply_func_to_even_odd::<FP>(val, packed_exp_5::<FP>);
-                    Self::from_vector(res)
-                }
-            }
-            6 => self.square().cube(),
-            7 => {
-                let val = self.to_vector();
-                unsafe {
-                    // Safety: `apply_func_to_even_odd` returns values in canonical form when given values in canonical form.
-                    let res = apply_func_to_even_odd::<FP>(val, packed_exp_7::<FP>);
-                    Self::from_vector(res)
-                }
-            }
-            _ => self.exp_u64(POWER),
-        }
-    }
-
-    #[inline(always)]
-    fn dot_product<const N: usize>(u: &[Self; N], v: &[Self; N]) -> Self {
-        general_dot_product::<_, _, _, N>(u, v)
-    }
-
-    #[inline(always)]
-    fn zero_vec(len: usize) -> Vec<Self> {
-        // SAFETY: this is a repr(transparent) wrapper around an array.
-        unsafe { reconstitute_from_base(MontyField31::<FP>::zero_vec(len * WIDTH)) }
-    }
-}
-
-impl<FP: FieldParameters> Algebra<MontyField31<FP>> for PackedMontyField31AVX2<FP> {}
-
->>>>>>> 6c28bd38
 impl<FP: FieldParameters + RelativelyPrimePower<D>, const D: u64> InjectiveMonomial<D>
     for PackedMontyField31AVX2<FP>
 {

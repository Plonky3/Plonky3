use alloc::vec::Vec;
use core::arch::aarch64::{self, int32x4_t, uint32x4_t};
use core::arch::asm;
use core::hint::unreachable_unchecked;
use core::iter::{Product, Sum};
use core::mem::transmute;
use core::ops::{Add, AddAssign, Div, DivAssign, Mul, MulAssign, Neg, Sub, SubAssign};

use p3_field::interleave::{interleave_u32, interleave_u64};
use p3_field::op_assign_macros::{
    impl_add_assign, impl_add_base_field, impl_div_methods, impl_mul_base_field, impl_mul_methods,
    impl_packed_value, impl_rng, impl_sub_assign, impl_sub_base_field, impl_sum_prod_base_field,
    ring_sum,
};
use p3_field::{
    Algebra, Field, InjectiveMonomial, PackedField, PackedFieldPow2, PackedValue,
    PermutationMonomial, PrimeCharacteristicRing, impl_packed_field_pow_2,
};
use p3_util::reconstitute_from_base;
use rand::Rng;
use rand::distr::{Distribution, StandardUniform};

use crate::{FieldParameters, MontyField31, PackedMontyParameters, RelativelyPrimePower};

const WIDTH: usize = 4;

pub trait MontyParametersNeon {
    const PACKED_P: uint32x4_t;
    const PACKED_MU: int32x4_t;
}

/// Vectorized NEON implementation of `MontyField31` arithmetic.
#[derive(Clone, Copy, Debug, Default, PartialEq, Eq)]
#[repr(transparent)] // Needed to make `transmute`s safe.
pub struct PackedMontyField31Neon<PMP: PackedMontyParameters>(pub [MontyField31<PMP>; WIDTH]);

impl<PMP: PackedMontyParameters> PackedMontyField31Neon<PMP> {
    #[inline]
    #[must_use]
    /// Get an arch-specific vector representing the packed values.
    fn to_vector(self) -> uint32x4_t {
        unsafe {
            // Safety: `MontyField31` is `repr(transparent)` so it can be transmuted to `u32`. It
            // follows that `[MontyField31; WIDTH]` can be transmuted to `[u32; WIDTH]`, which can be
            // transmuted to `uint32x4_t`, since arrays are guaranteed to be contiguous in memory.
            // Finally `PackedMontyField31Neon` is `repr(transparent)` so it can be transmuted to
            // `[MontyField31; WIDTH]`.
            transmute(self)
        }
    }

    #[inline]
    #[must_use]
    /// Make a packed field vector from an arch-specific vector.
    ///
    /// SAFETY: The caller must ensure that each element of `vector` represents a valid `MontyField31`.
    /// In particular, each element of vector must be in `0..P` (canonical form).
    unsafe fn from_vector(vector: uint32x4_t) -> Self {
        unsafe {
            // Safety: It is up to the user to ensure that elements of `vector` represent valid
            // `MontyField31` values. We must only reason about memory representations. `uint32x4_t` can be
            // transmuted to `[u32; WIDTH]` (since arrays elements are contiguous in memory), which can
            // be transmuted to `[MontyField31; WIDTH]` (since `MontyField31` is `repr(transparent)`), which in
            // turn can be transmuted to `PackedMontyField31Neon` (since `PackedMontyField31Neon` is also
            // `repr(transparent)`).
            transmute(vector)
        }
    }

    /// Copy `value` to all positions in a packed vector. This is the same as
    /// `From<MontyField31>::from`, but `const`.
    #[inline]
    #[must_use]
    const fn broadcast(value: MontyField31<PMP>) -> Self {
        Self([value; WIDTH])
    }
}

impl<PMP: PackedMontyParameters> From<MontyField31<PMP>> for PackedMontyField31Neon<PMP> {
    #[inline]
    fn from(value: MontyField31<PMP>) -> Self {
        Self::broadcast(value)
    }
}

impl<PMP: PackedMontyParameters> Add for PackedMontyField31Neon<PMP> {
    type Output = Self;
    #[inline]
    fn add(self, rhs: Self) -> Self {
        let lhs = self.to_vector();
        let rhs = rhs.to_vector();
        let res = add::<PMP>(lhs, rhs);
        unsafe {
            // Safety: `add` returns values in canonical form when given values in canonical form.
            Self::from_vector(res)
        }
    }
}

impl<PMP: PackedMontyParameters> Sub for PackedMontyField31Neon<PMP> {
    type Output = Self;
    #[inline]
    fn sub(self, rhs: Self) -> Self {
        let lhs = self.to_vector();
        let rhs = rhs.to_vector();
        let res = sub::<PMP>(lhs, rhs);
        unsafe {
            // Safety: `sub` returns values in canonical form when given values in canonical form.
            Self::from_vector(res)
        }
    }
}

impl<PMP: PackedMontyParameters> Neg for PackedMontyField31Neon<PMP> {
    type Output = Self;
    #[inline]
    fn neg(self) -> Self {
        let val = self.to_vector();
        let res = neg::<PMP>(val);
        unsafe {
            // Safety: `neg` returns values in canonical form when given values in canonical form.
            Self::from_vector(res)
        }
    }
}

impl<PMP: PackedMontyParameters> Mul for PackedMontyField31Neon<PMP> {
    type Output = Self;
    #[inline]
    fn mul(self, rhs: Self) -> Self {
        let lhs = self.to_vector();
        let rhs = rhs.to_vector();
        let res = mul::<PMP>(lhs, rhs);
        unsafe {
            // Safety: `mul` returns values in canonical form when given values in canonical form.
            Self::from_vector(res)
        }
    }
}

impl_add_assign!(PackedMontyField31Neon, (PackedMontyParameters, PMP));
impl_sub_assign!(PackedMontyField31Neon, (PackedMontyParameters, PMP));
impl_mul_methods!(PackedMontyField31Neon, (FieldParameters, FP));
ring_sum!(PackedMontyField31Neon, (FieldParameters, FP));
impl_rng!(PackedMontyField31Neon, (PackedMontyParameters, PMP));

impl<FP: FieldParameters> PrimeCharacteristicRing for PackedMontyField31Neon<FP> {
    type PrimeSubfield = MontyField31<FP>;

    const ZERO: Self = Self::broadcast(MontyField31::ZERO);
    const ONE: Self = Self::broadcast(MontyField31::ONE);
    const TWO: Self = Self::broadcast(MontyField31::TWO);
    const NEG_ONE: Self = Self::broadcast(MontyField31::NEG_ONE);

    #[inline]
    fn from_prime_subfield(f: Self::PrimeSubfield) -> Self {
        f.into()
    }

    #[inline]
    fn cube(&self) -> Self {
        let val = self.to_vector();
        let res = cube::<FP>(val);
        unsafe {
            // Safety: `cube` returns values in canonical form when given values in canonical form.
            Self::from_vector(res)
        }
    }

    #[inline(always)]
    fn zero_vec(len: usize) -> Vec<Self> {
        // SAFETY: this is a repr(transparent) wrapper around an array.
        unsafe { reconstitute_from_base(MontyField31::<FP>::zero_vec(len * WIDTH)) }
    }
}

impl_add_base_field!(
    PackedMontyField31Neon,
    MontyField31,
    (PackedMontyParameters, PMP)
);
impl_sub_base_field!(
    PackedMontyField31Neon,
    MontyField31,
    (PackedMontyParameters, PMP)
);
impl_mul_base_field!(
    PackedMontyField31Neon,
    MontyField31,
    (PackedMontyParameters, PMP)
);
impl_div_methods!(PackedMontyField31Neon, MontyField31, (FieldParameters, FP));
impl_sum_prod_base_field!(PackedMontyField31Neon, MontyField31, (FieldParameters, FP));

impl<FP: FieldParameters> Algebra<MontyField31<FP>> for PackedMontyField31Neon<FP> {}

impl<FP: FieldParameters + RelativelyPrimePower<D>, const D: u64> InjectiveMonomial<D>
    for PackedMontyField31Neon<FP>
{
}

impl<FP: FieldParameters + RelativelyPrimePower<D>, const D: u64> PermutationMonomial<D>
    for PackedMontyField31Neon<FP>
{
    fn injective_exp_root_n(&self) -> Self {
        FP::exp_root_d(*self)
    }
}

/// No-op. Prevents the compiler from deducing the value of the vector.
///
/// Similar to `core::hint::black_box`, it can be used to stop the compiler applying undesirable
/// "optimizations". Unlike the built-in `black_box`, it does not force the value to be written to
/// and then read from the stack.
#[inline]
#[must_use]
fn confuse_compiler(x: uint32x4_t) -> uint32x4_t {
    let y;
    unsafe {
        asm!(
            "/*{0:v}*/",
            inlateout(vreg) x => y,
            options(nomem, nostack, preserves_flags, pure),
        );
        // Below tells the compiler the semantics of this so it can still do constant folding, etc.
        // You may ask, doesn't it defeat the point of the inline asm block to tell the compiler
        // what it does? The answer is that we still inhibit the transform we want to avoid, so
        // apparently not. Idk, LLVM works in mysterious ways.
        if transmute::<uint32x4_t, [u32; 4]>(x) != transmute::<uint32x4_t, [u32; 4]>(y) {
            unreachable_unchecked();
        }
    }
    y
}

/// Add two vectors of Monty31 field elements in canonical form.
/// If the inputs are not in canonical form, the result is undefined.
#[inline]
#[must_use]
fn add<MPNeon: MontyParametersNeon>(lhs: uint32x4_t, rhs: uint32x4_t) -> uint32x4_t {
    // We want this to compile to:
    //      add   t.4s, lhs.4s, rhs.4s
    //      sub   u.4s, t.4s, P.4s
    //      umin  res.4s, t.4s, u.4s
    // throughput: .75 cyc/vec (5.33 els/cyc)
    // latency: 6 cyc

    //   Let `t := lhs + rhs`. We want to return `t mod P`. Recall that `lhs` and `rhs` are in
    // `0, ..., P - 1`, so `t` is in `0, ..., 2 P - 2 (< 2^32)`. It suffices to return `t` if
    // `t < P` and `t - P` otherwise.
    //   Let `u := (t - P) mod 2^32` and `r := unsigned_min(t, u)`.
    //   If `t` is in `0, ..., P - 1`, then `u` is in `(P - 1 <) 2^32 - P, ..., 2^32 - 1` and
    // `r = t`. Otherwise `t` is in `P, ..., 2 P - 2`, `u` is in `0, ..., P - 2 (< P)` and `r = u`.
    // Hence, `r` is `t` if `t < P` and `t - P` otherwise, as desired.

    unsafe {
        // Safety: If this code got compiled then NEON intrinsics are available.
        let t = aarch64::vaddq_u32(lhs, rhs);
        let u = aarch64::vsubq_u32(t, MPNeon::PACKED_P);
        aarch64::vminq_u32(t, u)
    }
}

// MONTGOMERY MULTIPLICATION
//   This implementation is based on [1] but with changes. The reduction is as follows:
//
// Constants: P < 2^31
//            B = 2^32
//            μ = P^-1 mod B
// Input: -P^2 <= C <= P^2
// Output: -P < D < P such that D = C B^-1 (mod P)
// Define:
//   smod_B(a) = r, where -B/2 <= r <= B/2 - 1 and r = a (mod B).
// Algorithm:
//   1. Q := smod_B(μ C)
//   2. D := (C - Q P) / B
//
// We first show that the division in step 2. is exact. It suffices to show that C = Q P (mod B). By
// definition of Q, smod_B, and μ, we have Q P = smod_B(μ C) P = μ C P = P^-1 C P = C (mod B).
//
// We also have C - Q P = C (mod P), so thus D = C B^-1 (mod P).
//
// It remains to show that D is in the correct range. It suffices to show that -P B < C - Q P < P B.
// We know that -P^2 <= C <= P^2 and (-B / 2) P <= Q P <= (B/2 - 1) P. Then
// (1 - B/2) P - P^2 <= C - Q P <= (B/2) P + P^2. Now, P < B/2, so B/2 + P < B and
// (B/2) P + P^2 < P B; also B/2 - 1 + P < B, so -P B < (1 - B/2) P - P^2.
// Hence, -P B < C - Q P < P B as desired.
//
// [1] Modern Computer Arithmetic, Richard Brent and Paul Zimmermann, Cambridge University Press,
//     2010, algorithm 2.7.

#[inline]
#[must_use]
fn mulby_mu<MPNeon: MontyParametersNeon>(val: int32x4_t) -> int32x4_t {
    // We want this to compile to:
    //      mul      res.4s, val.4s, MU.4s
    // throughput: .25 cyc/vec (16 els/cyc)
    // latency: 3 cyc

    unsafe { aarch64::vmulq_s32(val, MPNeon::PACKED_MU) }
}

#[inline]
#[must_use]
fn get_c_hi(lhs: int32x4_t, rhs: int32x4_t) -> int32x4_t {
    // We want this to compile to:
    //      sqdmulh  c_hi.4s, lhs.4s, rhs.4s
    // throughput: .25 cyc/vec (16 els/cyc)
    // latency: 3 cyc

    unsafe {
        // Get bits 31, ..., 62 of C. Note that `sqdmulh` saturates when the product doesn't fit in
        // an `i63`, but this cannot happen here due to our bounds on `lhs` and `rhs`.
        aarch64::vqdmulhq_s32(lhs, rhs)
    }
}

#[inline]
#[must_use]
fn get_qp_hi<MPNeon: MontyParametersNeon>(lhs: int32x4_t, mu_rhs: int32x4_t) -> int32x4_t {
    // We want this to compile to:
    //      mul      q.4s, lhs.4s, mu_rhs.4s
    //      sqdmulh  qp_hi.4s, q.4s, P.4s
    // throughput: .5 cyc/vec (8 els/cyc)
    // latency: 6 cyc

    unsafe {
        // Form `Q`.
        let q = aarch64::vmulq_s32(lhs, mu_rhs);

        // Gets bits 31, ..., 62 of Q P. Again, saturation is not an issue because `P` is not
        // -2**31.
        aarch64::vqdmulhq_s32(q, aarch64::vreinterpretq_s32_u32(MPNeon::PACKED_P))
    }
}

#[inline]
#[must_use]
fn get_d(c_hi: int32x4_t, qp_hi: int32x4_t) -> int32x4_t {
    // We want this to compile to:
    //      shsub    res.4s, c_hi.4s, qp_hi.4s
    // throughput: .25 cyc/vec (16 els/cyc)
    // latency: 2 cyc

    unsafe {
        // Form D. Note that `c_hi` is C >> 31 and `qp_hi` is (Q P) >> 31, whereas we want
        // (C - Q P) >> 32, so we need to subtract and divide by 2. Luckily NEON has an instruction
        // for that! The lowest bit of `c_hi` and `qp_hi` is the same, so the division is exact.
        aarch64::vhsubq_s32(c_hi, qp_hi)
    }
}

#[inline]
#[must_use]
fn get_reduced_d<MPNeon: MontyParametersNeon>(c_hi: int32x4_t, qp_hi: int32x4_t) -> uint32x4_t {
    // We want this to compile to:
    //      shsub    res.4s, c_hi.4s, qp_hi.4s
    //      cmgt     underflow.4s, qp_hi.4s, c_hi.4s
    //      mls      res.4s, underflow.4s, P.4s
    // throughput: .75 cyc/vec (5.33 els/cyc)
    // latency: 5 cyc

    unsafe {
        let d = aarch64::vreinterpretq_u32_s32(get_d(c_hi, qp_hi));

        // Finally, we reduce D to canonical form. D is negative iff `c_hi > qp_hi`, so if that's the
        // case then we add P. Note that if `c_hi > qp_hi` then `underflow` is -1, so we must
        // _subtract_ `underflow` * P.
        let underflow = aarch64::vcltq_s32(c_hi, qp_hi);
        aarch64::vmlsq_u32(d, confuse_compiler(underflow), MPNeon::PACKED_P)
    }
}

#[inline]
#[must_use]
fn mul<MPNeon: MontyParametersNeon>(lhs: uint32x4_t, rhs: uint32x4_t) -> uint32x4_t {
    // We want this to compile to:
    //      sqdmulh  c_hi.4s, lhs.4s, rhs.4s
    //      mul      mu_rhs.4s, rhs.4s, MU.4s
    //      mul      q.4s, lhs.4s, mu_rhs.4s
    //      sqdmulh  qp_hi.4s, q.4s, P.4s
    //      shsub    res.4s, c_hi.4s, qp_hi.4s
    //      cmgt     underflow.4s, qp_hi.4s, c_hi.4s
    //      mls      res.4s, underflow.4s, P.4s
    // throughput: 1.75 cyc/vec (2.29 els/cyc)
    // latency: (lhs->) 11 cyc, (rhs->) 14 cyc

    unsafe {
        // No-op. The inputs are non-negative so we're free to interpret them as signed numbers.
        let lhs = aarch64::vreinterpretq_s32_u32(lhs);
        let rhs = aarch64::vreinterpretq_s32_u32(rhs);

        let mu_rhs = mulby_mu::<MPNeon>(rhs);
        let c_hi = get_c_hi(lhs, rhs);
        let qp_hi = get_qp_hi::<MPNeon>(lhs, mu_rhs);
        get_reduced_d::<MPNeon>(c_hi, qp_hi)
    }
}

#[inline]
#[must_use]
fn cube<MPNeon: MontyParametersNeon>(val: uint32x4_t) -> uint32x4_t {
    // throughput: 2.75 cyc/vec (1.45 els/cyc)
    // latency: 22 cyc

    unsafe {
        let val = aarch64::vreinterpretq_s32_u32(val);
        let mu_val = mulby_mu::<MPNeon>(val);

        let c_hi_2 = get_c_hi(val, val);
        let qp_hi_2 = get_qp_hi::<MPNeon>(val, mu_val);
        let val_2 = get_d(c_hi_2, qp_hi_2);

        let c_hi_3 = get_c_hi(val_2, val);
        let qp_hi_3 = get_qp_hi::<MPNeon>(val_2, mu_val);
        get_reduced_d::<MPNeon>(c_hi_3, qp_hi_3)
    }
}

/// Negate a vector of Monty31 field elements in canonical form.
/// If the inputs are not in canonical form, the result is undefined.
#[inline]
#[must_use]
fn neg<MPNeon: MontyParametersNeon>(val: uint32x4_t) -> uint32x4_t {
    // We want this to compile to:
    //      sub   t.4s, P.4s, val.4s
    //      cmeq  is_zero.4s, val.4s, #0
    //      bic   res.4s, t.4s, is_zero.4s
    // throughput: .75 cyc/vec (5.33 els/cyc)
    // latency: 4 cyc

    // This has the same throughput as `sub(0, val)` but slightly lower latency.

    //   We want to return (-val) mod P. This is equivalent to returning `0` if `val = 0` and
    // `P - val` otherwise, since `val` is in `0, ..., P - 1`.
    //   Let `t := P - val` and let `is_zero := (-1) mod 2^32` if `val = 0` and `0` otherwise.
    //   We return `r := t & ~is_zero`, which is `t` if `val > 0` and `0` otherwise, as desired.
    unsafe {
        // Safety: If this code got compiled then NEON intrinsics are available.
        let t = aarch64::vsubq_u32(MPNeon::PACKED_P, val);
        let is_zero = aarch64::vceqzq_u32(val);
        aarch64::vbicq_u32(t, is_zero)
    }
}

/// Subtract vectors of Monty31 field elements in canonical form.
/// If the inputs are not in canonical form, the result is undefined.
#[inline]
#[must_use]
fn sub<MPNeon: MontyParametersNeon>(lhs: uint32x4_t, rhs: uint32x4_t) -> uint32x4_t {
    // We want this to compile to:
    //      sub   res.4s, lhs.4s, rhs.4s
    //      cmhi  underflow.4s, rhs.4s, lhs.4s
    //      mls   res.4s, underflow.4s, P.4s
    // throughput: .75 cyc/vec (5.33 els/cyc)
    // latency: 5 cyc

    //   Let `d := lhs - rhs`. We want to return `d mod P`.
    //   Since `lhs` and `rhs` are both in `0, ..., P - 1`, `d` is in `-P + 1, ..., P - 1`. It
    // suffices to return `d + P` if `d < 0` and `d` otherwise.
    //   Equivalently, we return `d + P` if `rhs > lhs` and `d` otherwise.  Observe that this
    // permits us to perform all calculations `mod 2^32`, so define `diff := d mod 2^32`.
    //   Let `underflow` be `-1 mod 2^32` if `rhs > lhs` and `0` otherwise.
    //   Finally, let `r := (diff - underflow * P) mod 2^32` and observe that
    // `r = (diff + P) mod 2^32` if `rhs > lhs` and `diff` otherwise, as desired.
    unsafe {
        // Safety: If this code got compiled then NEON intrinsics are available.
        let diff = aarch64::vsubq_u32(lhs, rhs);
        let underflow = aarch64::vcltq_u32(lhs, rhs);
        // We really want to emit a `mls` instruction here. The compiler knows that `underflow` is
        // either 0 or -1 and will try to do an `and` and `add` instead, which is slower on the M1.
        // The `confuse_compiler` prevents this "optimization".
        aarch64::vmlsq_u32(diff, confuse_compiler(underflow), MPNeon::PACKED_P)
    }
}

<<<<<<< HEAD
#[inline]
#[must_use]
fn interleave1(v0: uint32x4_t, v1: uint32x4_t) -> (uint32x4_t, uint32x4_t) {
    // We want this to compile to:
    //      trn1  res0.4s, v0.4s, v1.4s
    //      trn2  res1.4s, v0.4s, v1.4s
    // throughput: .5 cyc/2 vec (16 els/cyc)
    // latency: 2 cyc
    unsafe {
        // Safety: If this code got compiled then NEON intrinsics are available.
        (aarch64::vtrn1q_u32(v0, v1), aarch64::vtrn2q_u32(v0, v1))
    }
}

#[inline]
#[must_use]
fn interleave2(v0: uint32x4_t, v1: uint32x4_t) -> (uint32x4_t, uint32x4_t) {
    // We want this to compile to:
    //      trn1  res0.2d, v0.2d, v1.2d
    //      trn2  res1.2d, v0.2d, v1.2d
    // throughput: .5 cyc/2 vec (16 els/cyc)
    // latency: 2 cyc

    // To transpose 64-bit blocks, cast the [u32; 4] vectors to [u64; 2], transpose, and cast back.
    unsafe {
        // Safety: If this code got compiled then NEON intrinsics are available.
        let v0 = aarch64::vreinterpretq_u64_u32(v0);
        let v1 = aarch64::vreinterpretq_u64_u32(v1);
        (
            aarch64::vreinterpretq_u32_u64(aarch64::vtrn1q_u64(v0, v1)),
            aarch64::vreinterpretq_u32_u64(aarch64::vtrn2q_u64(v0, v1)),
        )
    }
}

impl_packed_value!(
    PackedMontyField31Neon,
    MontyField31,
    WIDTH,
    (PackedMontyParameters, PMP)
);
=======
unsafe impl<FP: FieldParameters> PackedValue for PackedMontyField31Neon<FP> {
    type Value = MontyField31<FP>;
    const WIDTH: usize = WIDTH;

    #[inline]
    fn from_slice(slice: &[MontyField31<FP>]) -> &Self {
        assert_eq!(slice.len(), Self::WIDTH);
        unsafe {
            // Safety: `[MontyField31; WIDTH]` can be transmuted to `PackedMontyField31Neon` since the
            // latter is `repr(transparent)`. They have the same alignment, so the reference cast is
            // safe too.
            &*slice.as_ptr().cast()
        }
    }

    #[inline]
    fn from_slice_mut(slice: &mut [MontyField31<FP>]) -> &mut Self {
        assert_eq!(slice.len(), Self::WIDTH);
        unsafe {
            // Safety: `[MontyField31; WIDTH]` can be transmuted to `PackedMontyField31Neon` since the
            // latter is `repr(transparent)`. They have the same alignment, so the reference cast is
            // safe too.
            &mut *slice.as_mut_ptr().cast()
        }
    }

    #[inline]
    fn from_fn<F: FnMut(usize) -> MontyField31<FP>>(f: F) -> Self {
        Self(core::array::from_fn(f))
    }

    #[inline]
    fn as_slice(&self) -> &[MontyField31<FP>] {
        &self.0
    }

    #[inline]
    fn as_slice_mut(&mut self) -> &mut [MontyField31<FP>] {
        &mut self.0
    }
}
>>>>>>> 8bd14992

unsafe impl<FP: FieldParameters> PackedField for PackedMontyField31Neon<FP> {
    type Scalar = MontyField31<FP>;
}

impl_packed_field_pow_2!(
    PackedMontyField31Neon, (FieldParameters, FP);
    [
        (1, interleave_u32),
        (2, interleave_u64),
    ],
    WIDTH
);<|MERGE_RESOLUTION|>--- conflicted
+++ resolved
@@ -474,91 +474,12 @@
     }
 }
 
-<<<<<<< HEAD
-#[inline]
-#[must_use]
-fn interleave1(v0: uint32x4_t, v1: uint32x4_t) -> (uint32x4_t, uint32x4_t) {
-    // We want this to compile to:
-    //      trn1  res0.4s, v0.4s, v1.4s
-    //      trn2  res1.4s, v0.4s, v1.4s
-    // throughput: .5 cyc/2 vec (16 els/cyc)
-    // latency: 2 cyc
-    unsafe {
-        // Safety: If this code got compiled then NEON intrinsics are available.
-        (aarch64::vtrn1q_u32(v0, v1), aarch64::vtrn2q_u32(v0, v1))
-    }
-}
-
-#[inline]
-#[must_use]
-fn interleave2(v0: uint32x4_t, v1: uint32x4_t) -> (uint32x4_t, uint32x4_t) {
-    // We want this to compile to:
-    //      trn1  res0.2d, v0.2d, v1.2d
-    //      trn2  res1.2d, v0.2d, v1.2d
-    // throughput: .5 cyc/2 vec (16 els/cyc)
-    // latency: 2 cyc
-
-    // To transpose 64-bit blocks, cast the [u32; 4] vectors to [u64; 2], transpose, and cast back.
-    unsafe {
-        // Safety: If this code got compiled then NEON intrinsics are available.
-        let v0 = aarch64::vreinterpretq_u64_u32(v0);
-        let v1 = aarch64::vreinterpretq_u64_u32(v1);
-        (
-            aarch64::vreinterpretq_u32_u64(aarch64::vtrn1q_u64(v0, v1)),
-            aarch64::vreinterpretq_u32_u64(aarch64::vtrn2q_u64(v0, v1)),
-        )
-    }
-}
-
 impl_packed_value!(
     PackedMontyField31Neon,
     MontyField31,
     WIDTH,
     (PackedMontyParameters, PMP)
 );
-=======
-unsafe impl<FP: FieldParameters> PackedValue for PackedMontyField31Neon<FP> {
-    type Value = MontyField31<FP>;
-    const WIDTH: usize = WIDTH;
-
-    #[inline]
-    fn from_slice(slice: &[MontyField31<FP>]) -> &Self {
-        assert_eq!(slice.len(), Self::WIDTH);
-        unsafe {
-            // Safety: `[MontyField31; WIDTH]` can be transmuted to `PackedMontyField31Neon` since the
-            // latter is `repr(transparent)`. They have the same alignment, so the reference cast is
-            // safe too.
-            &*slice.as_ptr().cast()
-        }
-    }
-
-    #[inline]
-    fn from_slice_mut(slice: &mut [MontyField31<FP>]) -> &mut Self {
-        assert_eq!(slice.len(), Self::WIDTH);
-        unsafe {
-            // Safety: `[MontyField31; WIDTH]` can be transmuted to `PackedMontyField31Neon` since the
-            // latter is `repr(transparent)`. They have the same alignment, so the reference cast is
-            // safe too.
-            &mut *slice.as_mut_ptr().cast()
-        }
-    }
-
-    #[inline]
-    fn from_fn<F: FnMut(usize) -> MontyField31<FP>>(f: F) -> Self {
-        Self(core::array::from_fn(f))
-    }
-
-    #[inline]
-    fn as_slice(&self) -> &[MontyField31<FP>] {
-        &self.0
-    }
-
-    #[inline]
-    fn as_slice_mut(&mut self) -> &mut [MontyField31<FP>] {
-        &mut self.0
-    }
-}
->>>>>>> 8bd14992
 
 unsafe impl<FP: FieldParameters> PackedField for PackedMontyField31Neon<FP> {
     type Scalar = MontyField31<FP>;

--- conflicted
+++ resolved
@@ -44,10 +44,6 @@
     /// Get an arch-specific vector representing the packed values.
     #[inline]
     #[must_use]
-<<<<<<< HEAD
-    /// Get an arch-specific vector representing the packed values.
-=======
->>>>>>> b3a660bd
     pub(crate) fn to_vector(self) -> uint32x4_t {
         unsafe {
             // Safety: `MontyField31` is `repr(transparent)` so it can be transmuted to `u32`. It
@@ -78,10 +74,7 @@
     ///
     /// SAFETY: The caller must ensure that each element of `vector` represents a valid `MontyField31`.
     /// In particular, each element of vector must be in `0..P` (canonical form).
-<<<<<<< HEAD
-=======
-    #[inline]
->>>>>>> b3a660bd
+    #[inline]
     pub(crate) unsafe fn from_vector(vector: uint32x4_t) -> Self {
         unsafe {
             // Safety: It is up to the user to ensure that elements of `vector` represent valid
@@ -220,11 +213,7 @@
             3 => self.cube(),
             4 => self.square().square(),
             5 => {
-<<<<<<< HEAD
-                let val = self.to_vector();
-=======
                 let val = self.to_signed_vector();
->>>>>>> b3a660bd
                 unsafe {
                     // Safety: `exp_5` returns values in canonical form when given values in canonical form.
                     let res = exp_5::<FP>(val);
@@ -233,11 +222,7 @@
             }
             6 => self.square().cube(),
             7 => {
-<<<<<<< HEAD
-                let val = self.to_vector();
-=======
                 let val = self.to_signed_vector();
->>>>>>> b3a660bd
                 unsafe {
                     // Safety: `exp_7` returns values in canonical form when given values in canonical form.
                     let res = exp_7::<FP>(val);
@@ -409,13 +394,6 @@
     }
 }
 
-<<<<<<< HEAD
-/// Multiply MontyField31 field elements.
-///
-/// # Safety
-/// Inputs must be unsigned 32-bit integers in canonical form [0, ..., P).
-/// Outputs will be a unsigned 32-bit integers in canonical form [0, ..., P).
-=======
 /// Multiply MontyField31 field elements using precomputation.
 ///
 /// Allows us to reuse `mu_rhs`.
@@ -426,7 +404,6 @@
 ///
 /// Output will be signed 32-bit integers either in (-P, P) if CANONICAL is set to false
 /// or in [0, P) if CANONICAL is set to true.
->>>>>>> b3a660bd
 #[inline]
 #[must_use]
 fn mul_with_precomp<MPNeon: MontyParametersNeon, const CANONICAL: bool>(
@@ -487,11 +464,7 @@
 /// Take cube of MontyField31 field elements.
 ///
 /// # Safety
-<<<<<<< HEAD
-/// Inputs must be unsigned 32-bit integers in canonical form [0, ..., P).
-=======
 /// Inputs must be signed 32-bit integers in the range (-P, P).
->>>>>>> b3a660bd
 /// Outputs will be a unsigned 32-bit integers in canonical form [0, ..., P).
 #[inline]
 #[must_use]

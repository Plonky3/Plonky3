//! Eventually this will hold a Vectorized Neon implementation of Poseidon2 for MontyField31
//! Currently this is essentially a placeholder to allow compilation on Neon devices.
//!
//! Converting the AVX2/AVX512 code across to Neon is on the TODO list.

use alloc::vec::Vec;
use core::marker::PhantomData;

use p3_poseidon2::{
    add_rc_and_sbox_generic, external_initial_permute_state, external_terminal_permute_state,
    ExternalLayer, ExternalLayerConstants, ExternalLayerConstructor, InternalLayer,
    InternalLayerConstructor, MDSMat4,
};

use crate::{
    FieldParameters, InternalLayerBaseParameters, MontyField31, MontyParameters,
    PackedMontyField31Neon, RelativelyPrimePower,
};

/// The internal layers of the Poseidon2 permutation for Monty31 fields.
///
/// This is currently not optimized for the Neon architecture but this is on the TODO list.
#[derive(Debug, Clone)]
pub struct Poseidon2InternalLayerMonty31<
    MP: MontyParameters,
    const WIDTH: usize,
    ILP: InternalLayerBaseParameters<MP, WIDTH>,
> {
    pub(crate) internal_constants: Vec<MontyField31<MP>>,
    _phantom: PhantomData<ILP>,
}

/// The external layers of the Poseidon2 permutation for Monty31 fields.
///
/// This is currently not optimized for the Neon architecture but this is on the TODO list.
#[derive(Debug, Clone)]
pub struct Poseidon2ExternalLayerMonty31<MP: MontyParameters, const WIDTH: usize> {
    pub(crate) external_constants: ExternalLayerConstants<MontyField31<MP>, WIDTH>,
}

impl<FP: FieldParameters, const WIDTH: usize, ILP: InternalLayerBaseParameters<FP, WIDTH>>
    InternalLayerConstructor<MontyField31<FP>> for Poseidon2InternalLayerMonty31<FP, WIDTH, ILP>
{
    fn new_from_constants(internal_constants: Vec<MontyField31<FP>>) -> Self {
        Self {
            internal_constants,
            _phantom: PhantomData,
        }
    }
}

impl<FP: FieldParameters, const WIDTH: usize> ExternalLayerConstructor<MontyField31<FP>, WIDTH>
    for Poseidon2ExternalLayerMonty31<FP, WIDTH>
{
    fn new_from_constants(
        external_constants: ExternalLayerConstants<MontyField31<FP>, WIDTH>,
    ) -> Self {
        Self { external_constants }
    }
}

impl<FP, ILP, const WIDTH: usize, const D: u64> InternalLayer<PackedMontyField31Neon<FP>, WIDTH, D>
    for Poseidon2InternalLayerMonty31<FP, WIDTH, ILP>
where
    FP: FieldParameters + RelativelyPrimePower<D>,
    ILP: InternalLayerBaseParameters<FP, WIDTH>,
{
    /// Perform the internal layers of the Poseidon2 permutation on the given state.
    fn permute_state(&self, state: &mut [PackedMontyField31Neon<FP>; WIDTH]) {
        self.internal_constants.iter().for_each(|&rc| {
<<<<<<< HEAD
            add_rc_and_sbox_generic::<_, _, D>(&mut state[0], rc);
=======
            add_rc_and_sbox_generic(&mut state[0], rc);
>>>>>>> 975338a1
            ILP::generic_internal_linear_layer(state);
        })
    }
}

impl<FP, const D: u64, const WIDTH: usize> ExternalLayer<PackedMontyField31Neon<FP>, WIDTH, D>
    for Poseidon2ExternalLayerMonty31<FP, WIDTH>
where
    FP: FieldParameters + RelativelyPrimePower<D>,
{
    /// Perform the initial external layers of the Poseidon2 permutation on the given state.
    fn permute_state_initial(&self, state: &mut [PackedMontyField31Neon<FP>; WIDTH]) {
        external_initial_permute_state(
            state,
            self.external_constants.get_initial_constants(),
<<<<<<< HEAD
            add_rc_and_sbox_generic::<_, _, D>,
=======
            add_rc_and_sbox_generic,
>>>>>>> 975338a1
            &MDSMat4,
        );
    }

    /// Perform the terminal external layers of the Poseidon2 permutation on the given state.
    fn permute_state_terminal(&self, state: &mut [PackedMontyField31Neon<FP>; WIDTH]) {
        external_terminal_permute_state(
            state,
            self.external_constants.get_terminal_constants(),
<<<<<<< HEAD
            add_rc_and_sbox_generic::<_, _, D>,
=======
            add_rc_and_sbox_generic,
>>>>>>> 975338a1
            &MDSMat4,
        );
    }
}<|MERGE_RESOLUTION|>--- conflicted
+++ resolved
@@ -68,11 +68,7 @@
     /// Perform the internal layers of the Poseidon2 permutation on the given state.
     fn permute_state(&self, state: &mut [PackedMontyField31Neon<FP>; WIDTH]) {
         self.internal_constants.iter().for_each(|&rc| {
-<<<<<<< HEAD
-            add_rc_and_sbox_generic::<_, _, D>(&mut state[0], rc);
-=======
             add_rc_and_sbox_generic(&mut state[0], rc);
->>>>>>> 975338a1
             ILP::generic_internal_linear_layer(state);
         })
     }
@@ -88,11 +84,7 @@
         external_initial_permute_state(
             state,
             self.external_constants.get_initial_constants(),
-<<<<<<< HEAD
-            add_rc_and_sbox_generic::<_, _, D>,
-=======
             add_rc_and_sbox_generic,
->>>>>>> 975338a1
             &MDSMat4,
         );
     }
@@ -102,11 +94,7 @@
         external_terminal_permute_state(
             state,
             self.external_constants.get_terminal_constants(),
-<<<<<<< HEAD
-            add_rc_and_sbox_generic::<_, _, D>,
-=======
             add_rc_and_sbox_generic,
->>>>>>> 975338a1
             &MDSMat4,
         );
     }

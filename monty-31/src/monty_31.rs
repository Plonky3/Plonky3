//! An abstraction of 31-bit fields which use a MONTY approach for faster multiplication.

use alloc::vec;
use alloc::vec::Vec;
use core::fmt::{self, Debug, Display, Formatter};
use core::hash::Hash;
use core::intrinsics::transmute;
use core::iter::{Product, Sum};
use core::marker::PhantomData;
use core::ops::{Add, AddAssign, Div, Mul, MulAssign, Neg, Sub, SubAssign};

use num_bigint::BigUint;
use p3_field::{
    AbstractField, Field, Packable, PrimeField, PrimeField32, PrimeField64, TwoAdicField,
};
use rand::distributions::{Distribution, Standard};
use rand::Rng;
use serde::{Deserialize, Deserializer, Serialize};

use crate::utils::{from_monty, halve_u32, monty_reduce, to_monty, to_monty_64};
use crate::{FieldParameters, MontyParameters, TwoAdicData};

#[derive(Clone, Copy, Default, Eq, Hash, PartialEq)]
#[repr(transparent)] // Packed field implementations rely on this!
pub struct MontyField31<MP: MontyParameters> {
    // This is `pub(crate)` for tests and delayed reduction strategies. If you're accessing `value` outside of those, you're
    // likely doing something fishy.
    pub(crate) value: u32,
    _phantom: PhantomData<MP>,
}

impl<MP: MontyParameters> MontyField31<MP> {
    // The standard way to crate a new element.
    // Note that new converts the input into MONTY form so should be avoided in performance critical implementations.
    #[inline(always)]
    pub const fn new(value: u32) -> Self {
        Self {
            value: to_monty::<MP>(value),
            _phantom: PhantomData,
        }
    }

    // Create a new field element from something already in MONTY form.
    // This is `pub(crate)` for tests and delayed reduction strategies. If you're using it outside of those, you're
    // likely doing something fishy.
    #[inline(always)]
    pub(crate) const fn new_monty(value: u32) -> Self {
        Self {
            value,
            _phantom: PhantomData,
        }
    }

    /// Produce a u32 in range [0, P) from a field element corresponding to the true value.
    #[inline(always)]
    pub(crate) fn to_u32(elem: &Self) -> u32 {
        from_monty::<MP>(elem.value)
    }

    /// Convert a constant u32 array into a constant array of field elements.
    /// Constant version of array.map(MontyField31::new).
    #[inline]
    pub const fn new_array<const N: usize>(input: [u32; N]) -> [Self; N] {
        let mut output = [MontyField31::new_monty(0); N];
        let mut i = 0;
        loop {
            if i == N {
                break;
            }
            output[i] = MontyField31::new(input[i]);
            i += 1;
        }
        output
    }

    /// Convert a constant 2d u32 array into a constant 2d array of field elements.
    /// Constant version of array.map(MontyField31::new_array).
    #[inline]
    pub const fn new_2d_array<const N: usize, const M: usize>(
        input: [[u32; N]; M],
    ) -> [[Self; N]; M] {
        let mut output = [[MontyField31::new_monty(0); N]; M];
        let mut i = 0;
        loop {
            if i == M {
                break;
            }
            output[i] = MontyField31::new_array(input[i]);
            i += 1;
        }
        output
    }

    /// Multiply the given MontyField31 element by `2^{-n}`.
    ///
    /// This makes use of the fact that, as the monty constant is `2^32`,
    /// the monty form of `2^{-n}` is `2^{32 - n}`. Monty reduction works
    /// provided the input is `< 2^32P` so this works for `0 <= n <= 32`.
    #[inline]
    #[must_use]
    pub const fn mul_2exp_neg_n(&self, n: u32) -> Self {
        assert!(n < 33);
        let value_mul_2exp_neg_n = (self.value as u64) << (32 - n);
        MontyField31::new_monty(monty_reduce::<MP>(value_mul_2exp_neg_n))
    }
}

impl<FP: MontyParameters> Ord for MontyField31<FP> {
    #[inline]
    fn cmp(&self, other: &Self) -> core::cmp::Ordering {
        MontyField31::to_u32(self).cmp(&MontyField31::to_u32(other))
    }
}

impl<FP: MontyParameters> PartialOrd for MontyField31<FP> {
    #[inline]
    fn partial_cmp(&self, other: &Self) -> Option<core::cmp::Ordering> {
        Some(self.cmp(other))
    }
}

impl<FP: MontyParameters> Display for MontyField31<FP> {
    fn fmt(&self, f: &mut Formatter<'_>) -> fmt::Result {
        Display::fmt(&MontyField31::to_u32(self), f)
    }
}

impl<FP: MontyParameters> Debug for MontyField31<FP> {
    fn fmt(&self, f: &mut Formatter<'_>) -> fmt::Result {
        Debug::fmt(&MontyField31::to_u32(self), f)
    }
}

impl<FP: MontyParameters> Distribution<MontyField31<FP>> for Standard {
    #[inline]
    fn sample<R: Rng + ?Sized>(&self, rng: &mut R) -> MontyField31<FP> {
        loop {
            let next_u31 = rng.next_u32() >> 1;
            let is_canonical = next_u31 < FP::PRIME;
            if is_canonical {
                return MontyField31::new_monty(next_u31);
            }
        }
    }
}

impl<FP: FieldParameters> Serialize for MontyField31<FP> {
    fn serialize<S: serde::Serializer>(&self, serializer: S) -> Result<S::Ok, S::Error> {
        serializer.serialize_u32(self.as_canonical_u32())
    }
}

impl<'de, FP: FieldParameters> Deserialize<'de> for MontyField31<FP> {
    fn deserialize<D: Deserializer<'de>>(d: D) -> Result<Self, D::Error> {
        let val = u32::deserialize(d)?;
        Ok(MontyField31::from_canonical_u32(val))
    }
}

impl<FP: FieldParameters> Packable for MontyField31<FP> {}

impl<FP: FieldParameters> AbstractField for MontyField31<FP> {
    type F = Self;

    const ZERO: Self = FP::MONTY_ZERO;
    const ONE: Self = FP::MONTY_ONE;
    const TWO: Self = FP::MONTY_TWO;
    const NEG_ONE: Self = FP::MONTY_NEG_ONE;

    #[inline(always)]
    fn from_f(f: Self::F) -> Self {
        f
    }

    #[inline(always)]
    fn from_bool(b: bool) -> Self {
        Self::from_canonical_u32(b as u32)
    }

    #[inline(always)]
    fn from_canonical_u8(n: u8) -> Self {
        Self::from_canonical_u32(n as u32)
    }

    #[inline(always)]
    fn from_canonical_u16(n: u16) -> Self {
        Self::from_canonical_u32(n as u32)
    }

    #[inline(always)]
    fn from_canonical_u32(n: u32) -> Self {
        debug_assert!(n < FP::PRIME);
        Self::from_wrapped_u32(n)
    }

    #[inline(always)]
    fn from_canonical_u64(n: u64) -> Self {
        debug_assert!(n < FP::PRIME as u64);
        Self::from_canonical_u32(n as u32)
    }

    #[inline(always)]
    fn from_canonical_usize(n: usize) -> Self {
        debug_assert!(n < FP::PRIME as usize);
        Self::from_canonical_u32(n as u32)
    }

    #[inline(always)]
    fn from_wrapped_u32(n: u32) -> Self {
        Self::new(n)
    }

    #[inline(always)]
    fn from_wrapped_u64(n: u64) -> Self {
        Self::new_monty(to_monty_64::<FP>(n))
    }

<<<<<<< HEAD
    #[inline]
    fn mul_2exp_u64(&self, exp: u64) -> Self {
        let product = (self.value as u64) << exp;
        let value = (product % (FP::PRIME as u64)) as u32;
        Self::new_monty(value)
    }

    #[inline(always)]
    fn generator() -> Self {
        FP::MONTY_GEN
    }

=======
>>>>>>> 07857788
    #[inline]
    fn zero_vec(len: usize) -> Vec<Self> {
        // SAFETY: repr(transparent) ensures transmutation safety.
        unsafe { transmute(vec![0u32; len]) }
    }
}

impl<FP: FieldParameters> Field for MontyField31<FP> {
    #[cfg(all(target_arch = "aarch64", target_feature = "neon"))]
    type Packing = crate::PackedMontyField31Neon<FP>;
    #[cfg(all(
        target_arch = "x86_64",
        target_feature = "avx2",
        not(all(feature = "nightly-features", target_feature = "avx512f"))
    ))]
    type Packing = crate::PackedMontyField31AVX2<FP>;
    #[cfg(all(
        feature = "nightly-features",
        target_arch = "x86_64",
        target_feature = "avx512f"
    ))]
    type Packing = crate::PackedMontyField31AVX512<FP>;
    #[cfg(not(any(
        all(target_arch = "aarch64", target_feature = "neon"),
        all(
            target_arch = "x86_64",
            target_feature = "avx2",
            not(all(feature = "nightly-features", target_feature = "avx512f"))
        ),
        all(
            feature = "nightly-features",
            target_arch = "x86_64",
            target_feature = "avx512f"
        ),
    )))]
    type Packing = Self;

    const GENERATOR: Self = FP::MONTY_GEN;

    #[inline]
    fn exp_u64_generic<AF: AbstractField<F = Self>>(val: AF, power: u64) -> AF {
        FP::exp_u64_generic(val, power)
    }

    fn try_inverse(&self) -> Option<Self> {
        FP::try_inverse(*self)
    }

    #[inline]
    fn halve(&self) -> Self {
        Self::new_monty(halve_u32::<FP>(self.value))
    }

    #[inline]
    fn order() -> BigUint {
        FP::PRIME.into()
    }
}

impl<FP: FieldParameters> PrimeField for MontyField31<FP> {
    fn as_canonical_biguint(&self) -> BigUint {
        <Self as PrimeField32>::as_canonical_u32(self).into()
    }
}

impl<FP: FieldParameters> PrimeField64 for MontyField31<FP> {
    const ORDER_U64: u64 = FP::PRIME as u64;

    #[inline]
    fn as_canonical_u64(&self) -> u64 {
        self.as_canonical_u32().into()
    }
}

impl<FP: FieldParameters> PrimeField32 for MontyField31<FP> {
    const ORDER_U32: u32 = FP::PRIME;

    #[inline]
    fn as_canonical_u32(&self) -> u32 {
        MontyField31::to_u32(self)
    }
}

impl<FP: FieldParameters + TwoAdicData> TwoAdicField for MontyField31<FP> {
    const TWO_ADICITY: usize = FP::TWO_ADICITY;
    fn two_adic_generator(bits: usize) -> Self {
        assert!(bits <= Self::TWO_ADICITY);
        FP::TWO_ADIC_GENERATORS.as_ref()[bits]
    }
}

impl<FP: MontyParameters> Add for MontyField31<FP> {
    type Output = Self;

    #[inline]
    fn add(self, rhs: Self) -> Self {
        let mut sum = self.value + rhs.value;
        let (corr_sum, over) = sum.overflowing_sub(FP::PRIME);
        if !over {
            sum = corr_sum;
        }
        Self::new_monty(sum)
    }
}

impl<FP: MontyParameters> AddAssign for MontyField31<FP> {
    #[inline]
    fn add_assign(&mut self, rhs: Self) {
        *self = *self + rhs;
    }
}

impl<FP: MontyParameters> Sum for MontyField31<FP> {
    #[inline]
    fn sum<I: Iterator<Item = Self>>(iter: I) -> Self {
        // This is faster than iter.reduce(|x, y| x + y).unwrap_or(Self::ZERO) for iterators of length > 2.
        // There might be a faster reduction method possible for lengths <= 16 which avoids %.

        // This sum will not overflow so long as iter.len() < 2^33.
        let sum = iter.map(|x| x.value as u64).sum::<u64>();
        Self::new_monty((sum % FP::PRIME as u64) as u32)
    }
}

impl<FP: MontyParameters> Sub for MontyField31<FP> {
    type Output = Self;

    #[inline]
    fn sub(self, rhs: Self) -> Self {
        let (mut diff, over) = self.value.overflowing_sub(rhs.value);
        let corr = if over { FP::PRIME } else { 0 };
        diff = diff.wrapping_add(corr);
        Self::new_monty(diff)
    }
}

impl<FP: MontyParameters> SubAssign for MontyField31<FP> {
    #[inline]
    fn sub_assign(&mut self, rhs: Self) {
        *self = *self - rhs;
    }
}

impl<FP: FieldParameters> Neg for MontyField31<FP> {
    type Output = Self;

    #[inline]
    fn neg(self) -> Self::Output {
        Self::ZERO - self
    }
}

impl<FP: MontyParameters> Mul for MontyField31<FP> {
    type Output = Self;

    #[inline]
    fn mul(self, rhs: Self) -> Self {
        let long_prod = self.value as u64 * rhs.value as u64;
        Self::new_monty(monty_reduce::<FP>(long_prod))
    }
}

impl<FP: MontyParameters> MulAssign for MontyField31<FP> {
    #[inline]
    fn mul_assign(&mut self, rhs: Self) {
        *self = *self * rhs;
    }
}

impl<FP: FieldParameters> Product for MontyField31<FP> {
    #[inline]
    fn product<I: Iterator<Item = Self>>(iter: I) -> Self {
        iter.reduce(|x, y| x * y).unwrap_or(Self::ONE)
    }
}

impl<FP: FieldParameters> Div for MontyField31<FP> {
    type Output = Self;

    #[allow(clippy::suspicious_arithmetic_impl)]
    #[inline]
    fn div(self, rhs: Self) -> Self {
        self * rhs.inverse()
    }
}<|MERGE_RESOLUTION|>--- conflicted
+++ resolved
@@ -215,7 +215,6 @@
         Self::new_monty(to_monty_64::<FP>(n))
     }
 
-<<<<<<< HEAD
     #[inline]
     fn mul_2exp_u64(&self, exp: u64) -> Self {
         let product = (self.value as u64) << exp;
@@ -223,13 +222,6 @@
         Self::new_monty(value)
     }
 
-    #[inline(always)]
-    fn generator() -> Self {
-        FP::MONTY_GEN
-    }
-
-=======
->>>>>>> 07857788
     #[inline]
     fn zero_vec(len: usize) -> Vec<Self> {
         // SAFETY: repr(transparent) ensures transmutation safety.

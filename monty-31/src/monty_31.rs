//! An abstraction of 31-bit fields which use a MONTY approach for faster multiplication.

use alloc::vec;
use alloc::vec::Vec;
use core::fmt::{self, Debug, Display, Formatter};
use core::hash::Hash;
use core::intrinsics::transmute;
use core::iter::{Product, Sum};
use core::marker::PhantomData;
use core::ops::{Add, AddAssign, Div, Mul, MulAssign, Neg, Sub, SubAssign};

use num_bigint::BigUint;
use p3_field::integers::QuotientMap;
use p3_field::{
    quotient_map_small_int, Field, FieldAlgebra, InjectiveMonomial, Packable, PermutationMonomial,
    PrimeField, PrimeField32, PrimeField64, TwoAdicField,
};
use rand::distributions::{Distribution, Standard};
use rand::Rng;
use serde::{Deserialize, Deserializer, Serialize};

use crate::utils::{
    from_monty, halve_u32, monty_reduce, to_monty, to_monty_64, to_monty_64_signed, to_monty_signed,
};
use crate::{FieldParameters, MontyParameters, RelativelyPrimePower, TwoAdicData};

#[derive(Clone, Copy, Default, Eq, Hash, PartialEq)]
#[repr(transparent)] // Packed field implementations rely on this!
pub struct MontyField31<MP: MontyParameters> {
    /// The MONTY form of the field element, saved as a positive integer less than `P`.
    ///
    /// This is `pub(crate)` for tests and delayed reduction strategies. If you're accessing `value` outside of those, you're
    /// likely doing something fishy.
    pub(crate) value: u32,
    _phantom: PhantomData<MP>,
}

impl<MP: MontyParameters> MontyField31<MP> {
    // The standard way to crate a new element.
    // Note that new converts the input into MONTY form so should be avoided in performance critical implementations.
    #[inline(always)]
    pub const fn new(value: u32) -> Self {
        Self {
            value: to_monty::<MP>(value),
            _phantom: PhantomData,
        }
    }

    // Create a new field element from something already in MONTY form.
    // This is `pub(crate)` for tests and delayed reduction strategies. If you're using it outside of those, you're
    // likely doing something fishy.
    #[inline(always)]
    pub(crate) const fn new_monty(value: u32) -> Self {
        Self {
            value,
            _phantom: PhantomData,
        }
    }

    /// Produce a u32 in range [0, P) from a field element corresponding to the true value.
    #[inline(always)]
    pub(crate) fn to_u32(elem: &Self) -> u32 {
        from_monty::<MP>(elem.value)
    }

    /// Convert a constant u32 array into a constant array of field elements.
    /// Constant version of array.map(MontyField31::new).
    #[inline]
    pub const fn new_array<const N: usize>(input: [u32; N]) -> [Self; N] {
        let mut output = [MontyField31::new_monty(0); N];
        let mut i = 0;
        loop {
            if i == N {
                break;
            }
            output[i] = MontyField31::new(input[i]);
            i += 1;
        }
        output
    }

    /// Convert a constant 2d u32 array into a constant 2d array of field elements.
    /// Constant version of array.map(MontyField31::new_array).
    #[inline]
    pub const fn new_2d_array<const N: usize, const M: usize>(
        input: [[u32; N]; M],
    ) -> [[Self; N]; M] {
        let mut output = [[MontyField31::new_monty(0); N]; M];
        let mut i = 0;
        loop {
            if i == M {
                break;
            }
            output[i] = MontyField31::new_array(input[i]);
            i += 1;
        }
        output
    }

    /// Multiply the given MontyField31 element by `2^{-n}`.
    ///
    /// This makes use of the fact that, as the monty constant is `2^32`,
    /// the monty form of `2^{-n}` is `2^{32 - n}`. Monty reduction works
    /// provided the input is `< 2^32P` so this works for `0 <= n <= 32`.
    #[inline]
    #[must_use]
    pub const fn mul_2exp_neg_n(&self, n: u32) -> Self {
        assert!(n < 33);
        let value_mul_2exp_neg_n = (self.value as u64) << (32 - n);
        MontyField31::new_monty(monty_reduce::<MP>(value_mul_2exp_neg_n))
    }
}

impl<FP: MontyParameters> Ord for MontyField31<FP> {
    #[inline]
    fn cmp(&self, other: &Self) -> core::cmp::Ordering {
        MontyField31::to_u32(self).cmp(&MontyField31::to_u32(other))
    }
}

impl<FP: MontyParameters> PartialOrd for MontyField31<FP> {
    #[inline]
    fn partial_cmp(&self, other: &Self) -> Option<core::cmp::Ordering> {
        Some(self.cmp(other))
    }
}

impl<FP: MontyParameters> Display for MontyField31<FP> {
    fn fmt(&self, f: &mut Formatter<'_>) -> fmt::Result {
        Display::fmt(&MontyField31::to_u32(self), f)
    }
}

impl<FP: MontyParameters> Debug for MontyField31<FP> {
    fn fmt(&self, f: &mut Formatter<'_>) -> fmt::Result {
        Debug::fmt(&MontyField31::to_u32(self), f)
    }
}

impl<FP: MontyParameters> Distribution<MontyField31<FP>> for Standard {
    #[inline]
    fn sample<R: Rng + ?Sized>(&self, rng: &mut R) -> MontyField31<FP> {
        loop {
            let next_u31 = rng.next_u32() >> 1;
            let is_canonical = next_u31 < FP::PRIME;
            if is_canonical {
                return MontyField31::new_monty(next_u31);
            }
        }
    }
}

impl<FP: FieldParameters> Serialize for MontyField31<FP> {
    fn serialize<S: serde::Serializer>(&self, serializer: S) -> Result<S::Ok, S::Error> {
        // It's faster to Serialize and Deserialize in monty form.
        serializer.serialize_u32(self.value)
    }
}

impl<'de, FP: FieldParameters> Deserialize<'de> for MontyField31<FP> {
    fn deserialize<D: Deserializer<'de>>(d: D) -> Result<Self, D::Error> {
        // It's faster to Serialize and Deserialize in monty form.
        let val = u32::deserialize(d)?;
        Ok(MontyField31::new_monty(val))
    }
}

impl<FP: FieldParameters> Packable for MontyField31<FP> {}

impl<FP: FieldParameters> FieldAlgebra for MontyField31<FP> {
    type F = Self;
    type PrimeSubfield = Self;

    const ZERO: Self = FP::MONTY_ZERO;
    const ONE: Self = FP::MONTY_ONE;
    const TWO: Self = FP::MONTY_TWO;
    const NEG_ONE: Self = FP::MONTY_NEG_ONE;

    #[inline(always)]
<<<<<<< HEAD
    fn from_bool(b: bool) -> Self {
        Self::from_canonical_u32(b as u32)
    }

    #[inline(always)]
    fn from_canonical_u8(n: u8) -> Self {
        Self::from_canonical_u32(n as u32)
    }

    #[inline(always)]
    fn from_canonical_u16(n: u16) -> Self {
        Self::from_canonical_u32(n as u32)
    }

    #[inline(always)]
    fn from_canonical_u32(n: u32) -> Self {
        debug_assert!(n < FP::PRIME);
        Self::from_wrapped_u32(n)
    }

    #[inline(always)]
    fn from_canonical_u64(n: u64) -> Self {
        debug_assert!(n < FP::PRIME as u64);
        Self::from_canonical_u32(n as u32)
    }

    #[inline(always)]
    fn from_canonical_usize(n: usize) -> Self {
        debug_assert!(n < FP::PRIME as usize);
        Self::from_canonical_u32(n as u32)
    }

    #[inline(always)]
    fn from_wrapped_u32(n: u32) -> Self {
        Self::new(n)
    }

    #[inline(always)]
    fn from_wrapped_u64(n: u64) -> Self {
        Self::new_monty(to_monty_64::<FP>(n))
=======
    fn from_f(f: Self::F) -> Self {
        f
    }

    #[inline(always)]
    fn from_prime_subfield(f: Self::F) -> Self {
        f
>>>>>>> 0cdc3a14
    }

    #[inline]
    fn mul_2exp_u64(&self, exp: u64) -> Self {
        let product = (self.value as u64) << exp;
        let value = (product % (FP::PRIME as u64)) as u32;
        Self::new_monty(value)
    }

    #[inline]
    fn zero_vec(len: usize) -> Vec<Self> {
        // SAFETY: repr(transparent) ensures transmutation safety.
        unsafe { transmute(vec![0u32; len]) }
    }
}

impl<FP: FieldParameters + RelativelyPrimePower<D>, const D: u64> InjectiveMonomial<D>
    for MontyField31<FP>
{
}

impl<FP: FieldParameters + RelativelyPrimePower<D>, const D: u64> PermutationMonomial<D>
    for MontyField31<FP>
{
    fn injective_exp_root_n(&self) -> Self {
        FP::exp_root_d(*self)
    }
}

impl<FP: FieldParameters> Field for MontyField31<FP> {
    #[cfg(all(target_arch = "aarch64", target_feature = "neon"))]
    type Packing = crate::PackedMontyField31Neon<FP>;
    #[cfg(all(
        target_arch = "x86_64",
        target_feature = "avx2",
        not(all(feature = "nightly-features", target_feature = "avx512f"))
    ))]
    type Packing = crate::PackedMontyField31AVX2<FP>;
    #[cfg(all(
        feature = "nightly-features",
        target_arch = "x86_64",
        target_feature = "avx512f"
    ))]
    type Packing = crate::PackedMontyField31AVX512<FP>;
    #[cfg(not(any(
        all(target_arch = "aarch64", target_feature = "neon"),
        all(
            target_arch = "x86_64",
            target_feature = "avx2",
            not(all(feature = "nightly-features", target_feature = "avx512f"))
        ),
        all(
            feature = "nightly-features",
            target_arch = "x86_64",
            target_feature = "avx512f"
        ),
    )))]
    type Packing = Self;

    const GENERATOR: Self = FP::MONTY_GEN;

    fn try_inverse(&self) -> Option<Self> {
        FP::try_inverse(*self)
    }

    #[inline]
    fn halve(&self) -> Self {
        Self::new_monty(halve_u32::<FP>(self.value))
    }

    #[inline]
    fn order() -> BigUint {
        FP::PRIME.into()
    }
}

quotient_map_small_int!(MontyField31, u32, FieldParameters, [u8, u16]);
quotient_map_small_int!(MontyField31, i32, FieldParameters, [i8, i16]);

impl<FP: FieldParameters> QuotientMap<u32> for MontyField31<FP> {
    /// Convert a given `u32` integer into an element of the `MontyField31` field.
    #[inline]
    fn from_int(int: u32) -> Self {
        Self::new(int)
    }

    /// Convert a given `u32` integer into an element of the `MontyField31` field.
    ///
    /// Returns `None` if the given integer is greater than the Prime.
    #[inline]
    fn from_canonical_checked(int: u32) -> Option<Self> {
        if int < FP::PRIME {
            Some(Self::new(int))
        } else {
            None
        }
    }

    /// Convert a given `u32` integer into an element of the `MontyField31` field.
    ///
    /// # Safety
    /// This is always safe as the conversion to monty form can accept any `u32`.
    #[inline(always)]
    unsafe fn from_canonical_unchecked(int: u32) -> Self {
        Self::new(int)
    }
}

impl<FP: FieldParameters> QuotientMap<i32> for MontyField31<FP> {
    /// Convert a given `i32` integer into an element of the `MontyField31` field.
    #[inline]
    fn from_int(int: i32) -> Self {
        Self::new_monty(to_monty_signed::<FP>(int))
    }

    /// Convert a given `i32` integer into an element of the `MontyField31` field.
    ///
    /// Returns `None` if the given integer does not lie in the range `[(1 - P)/2, (P - 1)/2]`.
    #[inline]
    fn from_canonical_checked(int: i32) -> Option<Self> {
        let bound = (FP::PRIME >> 1) as i32;
        if int <= bound {
            if int >= (-bound) {
                Some(Self::new_monty(to_monty_signed::<FP>(int)))
            } else {
                None
            }
        } else {
            None
        }
    }

    /// Convert a given `i32` integer into an element of the `MontyField31` field.
    ///
    /// # Safety
    /// This is always safe as the conversion to monty form can accept any `i32`.
    #[inline(always)]
    unsafe fn from_canonical_unchecked(int: i32) -> Self {
        Self::new_monty(to_monty_signed::<FP>(int))
    }
}

impl<FP: FieldParameters> QuotientMap<u64> for MontyField31<FP> {
    /// Convert a given `u64` integer into an element of the `MontyField31` field.
    fn from_int(int: u64) -> Self {
        Self::new_monty(to_monty_64::<FP>(int))
    }

    /// Convert a given `u64` integer into an element of the `MontyField31` field.
    ///
    /// Returns `None` if the given integer is greater than the Prime.
    fn from_canonical_checked(int: u64) -> Option<Self> {
        if int < FP::PRIME as u64 {
            Some(Self::new(int as u32))
        } else {
            None
        }
    }

    /// Convert a given `u64` integer into an element of the `MontyField31` field.
    ///
    /// # Safety
    /// This is always safe as the conversion to monty form can accept any `u64`.
    unsafe fn from_canonical_unchecked(int: u64) -> Self {
        Self::new_monty(to_monty_64::<FP>(int))
    }
}

impl<FP: FieldParameters> QuotientMap<i64> for MontyField31<FP> {
    /// Convert a given `i64` integer into an element of the `MontyField31` field.
    fn from_int(int: i64) -> Self {
        Self::new_monty(to_monty_64_signed::<FP>(int))
    }

    /// Convert a given `i64` integer into an element of the `MontyField31` field.
    ///
    /// Returns `None` if the given integer does not lie in the range `[(1 - P)/2, (P - 1)/2]`.
    fn from_canonical_checked(int: i64) -> Option<Self> {
        let bound = (FP::PRIME >> 1) as i64;
        if int <= bound {
            if int >= (-bound) {
                Some(Self::new_monty(to_monty_signed::<FP>(int as i32)))
            } else {
                None
            }
        } else {
            None
        }
    }

    /// Convert a given `i64` integer into an element of the `MontyField31` field.
    ///
    /// # Safety
    /// This is always safe as the conversion to monty form can accept any `i64`.
    unsafe fn from_canonical_unchecked(int: i64) -> Self {
        Self::new_monty(to_monty_64_signed::<FP>(int))
    }
}

impl<FP: FieldParameters> QuotientMap<u128> for MontyField31<FP> {
    /// Convert a given `u128` integer into an element of the `MontyField31` field.
    fn from_int(int: u128) -> Self {
        Self::new_monty(to_monty::<FP>((int % (FP::PRIME as u128)) as u32))
    }

    /// Convert a given `u128` integer into an element of the `MontyField31` field.
    ///
    /// Returns `None` if the given integer is greater than the Prime.
    fn from_canonical_checked(int: u128) -> Option<Self> {
        if int < FP::PRIME as u128 {
            Some(Self::new(int as u32))
        } else {
            None
        }
    }

    /// Convert a given `u128` integer into an element of the `MontyField31` field.
    ///
    /// # Safety
    /// The input must be a valid `u64` element.
    unsafe fn from_canonical_unchecked(int: u128) -> Self {
        Self::new_monty(to_monty_64::<FP>(int as u64))
    }
}

impl<FP: FieldParameters> QuotientMap<i128> for MontyField31<FP> {
    /// Convert a given `i128` integer into an element of the `MontyField31` field.
    fn from_int(int: i128) -> Self {
        Self::new_monty(to_monty_signed::<FP>((int % (FP::PRIME as i128)) as i32))
    }

    /// Convert a given `i128` integer into an element of the `MontyField31` field.
    ///
    /// Returns `None` if the given integer does not lie in the range `[(1 - P)/2, (P - 1)/2]`.
    fn from_canonical_checked(int: i128) -> Option<Self> {
        let bound = (FP::PRIME >> 1) as i128;
        if int <= bound {
            if int >= (-bound) {
                Some(Self::new_monty(to_monty_signed::<FP>(int as i32)))
            } else {
                None
            }
        } else {
            None
        }
    }

    /// Convert a given `i128` integer into an element of the `MontyField31` field.
    ///
    /// # Safety
    /// The input must be a valid `i64` element.
    unsafe fn from_canonical_unchecked(int: i128) -> Self {
        Self::new_monty(to_monty_64_signed::<FP>(int as i64))
    }
}

impl<FP: FieldParameters> PrimeField for MontyField31<FP> {
    fn as_canonical_biguint(&self) -> BigUint {
        <Self as PrimeField32>::as_canonical_u32(self).into()
    }
}

impl<FP: FieldParameters> PrimeField64 for MontyField31<FP> {
    const ORDER_U64: u64 = FP::PRIME as u64;

    #[inline]
    fn as_canonical_u64(&self) -> u64 {
        self.as_canonical_u32().into()
    }

    #[inline]
    fn to_unique_u64(&self) -> u64 {
        // The internal representation is already a unique u32 for each field element.
        // It's fine to hash things in monty form.
        self.value as u64
    }
}

impl<FP: FieldParameters> PrimeField32 for MontyField31<FP> {
    const ORDER_U32: u32 = FP::PRIME;

    #[inline]
    fn as_canonical_u32(&self) -> u32 {
        MontyField31::to_u32(self)
    }

    #[inline]
    fn to_unique_u32(&self) -> u32 {
        // The internal representation is already a unique u32 for each field element.
        // It's fine to hash things in monty form.
        self.value
    }
}

impl<FP: FieldParameters + TwoAdicData> TwoAdicField for MontyField31<FP> {
    const TWO_ADICITY: usize = FP::TWO_ADICITY;
    fn two_adic_generator(bits: usize) -> Self {
        assert!(bits <= Self::TWO_ADICITY);
        FP::TWO_ADIC_GENERATORS.as_ref()[bits]
    }
}

impl<FP: MontyParameters> Add for MontyField31<FP> {
    type Output = Self;

    #[inline]
    fn add(self, rhs: Self) -> Self {
        let mut sum = self.value + rhs.value;
        let (corr_sum, over) = sum.overflowing_sub(FP::PRIME);
        if !over {
            sum = corr_sum;
        }
        Self::new_monty(sum)
    }
}

impl<FP: MontyParameters> AddAssign for MontyField31<FP> {
    #[inline]
    fn add_assign(&mut self, rhs: Self) {
        *self = *self + rhs;
    }
}

impl<FP: MontyParameters> Sum for MontyField31<FP> {
    #[inline]
    fn sum<I: Iterator<Item = Self>>(iter: I) -> Self {
        // This is faster than iter.reduce(|x, y| x + y).unwrap_or(Self::ZERO) for iterators of length > 2.
        // There might be a faster reduction method possible for lengths <= 16 which avoids %.

        // This sum will not overflow so long as iter.len() < 2^33.
        let sum = iter.map(|x| x.value as u64).sum::<u64>();
        Self::new_monty((sum % FP::PRIME as u64) as u32)
    }
}

impl<FP: MontyParameters> Sub for MontyField31<FP> {
    type Output = Self;

    #[inline]
    fn sub(self, rhs: Self) -> Self {
        let (mut diff, over) = self.value.overflowing_sub(rhs.value);
        let corr = if over { FP::PRIME } else { 0 };
        diff = diff.wrapping_add(corr);
        Self::new_monty(diff)
    }
}

impl<FP: MontyParameters> SubAssign for MontyField31<FP> {
    #[inline]
    fn sub_assign(&mut self, rhs: Self) {
        *self = *self - rhs;
    }
}

impl<FP: FieldParameters> Neg for MontyField31<FP> {
    type Output = Self;

    #[inline]
    fn neg(self) -> Self::Output {
        Self::ZERO - self
    }
}

impl<FP: MontyParameters> Mul for MontyField31<FP> {
    type Output = Self;

    #[inline]
    fn mul(self, rhs: Self) -> Self {
        let long_prod = self.value as u64 * rhs.value as u64;
        Self::new_monty(monty_reduce::<FP>(long_prod))
    }
}

impl<FP: MontyParameters> MulAssign for MontyField31<FP> {
    #[inline]
    fn mul_assign(&mut self, rhs: Self) {
        *self = *self * rhs;
    }
}

impl<FP: FieldParameters> Product for MontyField31<FP> {
    #[inline]
    fn product<I: Iterator<Item = Self>>(iter: I) -> Self {
        iter.reduce(|x, y| x * y).unwrap_or(Self::ONE)
    }
}

impl<FP: FieldParameters> Div for MontyField31<FP> {
    type Output = Self;

    #[allow(clippy::suspicious_arithmetic_impl)]
    #[inline]
    fn div(self, rhs: Self) -> Self {
        self * rhs.inverse()
    }
}<|MERGE_RESOLUTION|>--- conflicted
+++ resolved
@@ -177,56 +177,8 @@
     const NEG_ONE: Self = FP::MONTY_NEG_ONE;
 
     #[inline(always)]
-<<<<<<< HEAD
-    fn from_bool(b: bool) -> Self {
-        Self::from_canonical_u32(b as u32)
-    }
-
-    #[inline(always)]
-    fn from_canonical_u8(n: u8) -> Self {
-        Self::from_canonical_u32(n as u32)
-    }
-
-    #[inline(always)]
-    fn from_canonical_u16(n: u16) -> Self {
-        Self::from_canonical_u32(n as u32)
-    }
-
-    #[inline(always)]
-    fn from_canonical_u32(n: u32) -> Self {
-        debug_assert!(n < FP::PRIME);
-        Self::from_wrapped_u32(n)
-    }
-
-    #[inline(always)]
-    fn from_canonical_u64(n: u64) -> Self {
-        debug_assert!(n < FP::PRIME as u64);
-        Self::from_canonical_u32(n as u32)
-    }
-
-    #[inline(always)]
-    fn from_canonical_usize(n: usize) -> Self {
-        debug_assert!(n < FP::PRIME as usize);
-        Self::from_canonical_u32(n as u32)
-    }
-
-    #[inline(always)]
-    fn from_wrapped_u32(n: u32) -> Self {
-        Self::new(n)
-    }
-
-    #[inline(always)]
-    fn from_wrapped_u64(n: u64) -> Self {
-        Self::new_monty(to_monty_64::<FP>(n))
-=======
-    fn from_f(f: Self::F) -> Self {
-        f
-    }
-
-    #[inline(always)]
     fn from_prime_subfield(f: Self::F) -> Self {
         f
->>>>>>> 0cdc3a14
     }
 
     #[inline]

//! An abstraction of 31-bit fields which use a MONTY approach for faster multiplication.

use alloc::vec;
use alloc::vec::Vec;
use core::fmt::{self, Debug, Display, Formatter};
use core::hash::Hash;
use core::intrinsics::transmute;
use core::iter::{Product, Sum};
use core::marker::PhantomData;
use core::ops::{Add, AddAssign, Div, Mul, MulAssign, Neg, Sub, SubAssign};

use num_bigint::BigUint;
use p3_field::integers::QuotientMap;
use p3_field::{
<<<<<<< HEAD
    quotient_map_small_int, Field, FieldAlgebra, Packable, PrimeField, PrimeField32, PrimeField64,
    TwoAdicField,
=======
    Field, FieldAlgebra, InjectiveMonomial, Packable, PermutationMonomial, PrimeField,
    PrimeField32, PrimeField64, TwoAdicField,
>>>>>>> da90319b
};
use rand::distributions::{Distribution, Standard};
use rand::Rng;
use serde::de::Error;
use serde::{Deserialize, Deserializer, Serialize};

<<<<<<< HEAD
use crate::utils::{
    from_monty, halve_u32, monty_reduce, to_monty, to_monty_64, to_monty_64_signed, to_monty_signed,
};
use crate::{FieldParameters, MontyParameters, TwoAdicData};
=======
use crate::utils::{from_monty, halve_u32, monty_reduce, to_monty, to_monty_64};
use crate::{FieldParameters, MontyParameters, RelativelyPrimePower, TwoAdicData};
>>>>>>> da90319b

#[derive(Clone, Copy, Default, Eq, Hash, PartialEq)]
#[repr(transparent)] // Packed field implementations rely on this!
pub struct MontyField31<MP: MontyParameters> {
    /// The MONTY form of the field element, saved as a positive integer less than `P`.
    ///
    /// This is `pub(crate)` for tests and delayed reduction strategies. If you're accessing `value` outside of those, you're
    /// likely doing something fishy.
    pub(crate) value: u32,
    _phantom: PhantomData<MP>,
}

impl<MP: MontyParameters> MontyField31<MP> {
    // The standard way to crate a new element.
    // Note that new converts the input into MONTY form so should be avoided in performance critical implementations.
    #[inline(always)]
    pub const fn new(value: u32) -> Self {
        Self {
            value: to_monty::<MP>(value),
            _phantom: PhantomData,
        }
    }

    // Create a new field element from something already in MONTY form.
    // This is `pub(crate)` for tests and delayed reduction strategies. If you're using it outside of those, you're
    // likely doing something fishy.
    #[inline(always)]
    pub(crate) const fn new_monty(value: u32) -> Self {
        Self {
            value,
            _phantom: PhantomData,
        }
    }

    /// Produce a u32 in range [0, P) from a field element corresponding to the true value.
    #[inline(always)]
    pub(crate) fn to_u32(elem: &Self) -> u32 {
        from_monty::<MP>(elem.value)
    }

    /// Convert a constant u32 array into a constant array of field elements.
    /// Constant version of array.map(MontyField31::new).
    #[inline]
    pub const fn new_array<const N: usize>(input: [u32; N]) -> [Self; N] {
        let mut output = [MontyField31::new_monty(0); N];
        let mut i = 0;
        loop {
            if i == N {
                break;
            }
            output[i] = MontyField31::new(input[i]);
            i += 1;
        }
        output
    }

    /// Convert a constant 2d u32 array into a constant 2d array of field elements.
    /// Constant version of array.map(MontyField31::new_array).
    #[inline]
    pub const fn new_2d_array<const N: usize, const M: usize>(
        input: [[u32; N]; M],
    ) -> [[Self; N]; M] {
        let mut output = [[MontyField31::new_monty(0); N]; M];
        let mut i = 0;
        loop {
            if i == M {
                break;
            }
            output[i] = MontyField31::new_array(input[i]);
            i += 1;
        }
        output
    }

    /// Multiply the given MontyField31 element by `2^{-n}`.
    ///
    /// This makes use of the fact that, as the monty constant is `2^32`,
    /// the monty form of `2^{-n}` is `2^{32 - n}`. Monty reduction works
    /// provided the input is `< 2^32P` so this works for `0 <= n <= 32`.
    #[inline]
    #[must_use]
    pub const fn mul_2exp_neg_n(&self, n: u32) -> Self {
        assert!(n < 33);
        let value_mul_2exp_neg_n = (self.value as u64) << (32 - n);
        MontyField31::new_monty(monty_reduce::<MP>(value_mul_2exp_neg_n))
    }
}

impl<FP: MontyParameters> Ord for MontyField31<FP> {
    #[inline]
    fn cmp(&self, other: &Self) -> core::cmp::Ordering {
        MontyField31::to_u32(self).cmp(&MontyField31::to_u32(other))
    }
}

impl<FP: MontyParameters> PartialOrd for MontyField31<FP> {
    #[inline]
    fn partial_cmp(&self, other: &Self) -> Option<core::cmp::Ordering> {
        Some(self.cmp(other))
    }
}

impl<FP: MontyParameters> Display for MontyField31<FP> {
    fn fmt(&self, f: &mut Formatter<'_>) -> fmt::Result {
        Display::fmt(&MontyField31::to_u32(self), f)
    }
}

impl<FP: MontyParameters> Debug for MontyField31<FP> {
    fn fmt(&self, f: &mut Formatter<'_>) -> fmt::Result {
        Debug::fmt(&MontyField31::to_u32(self), f)
    }
}

impl<FP: MontyParameters> Distribution<MontyField31<FP>> for Standard {
    #[inline]
    fn sample<R: Rng + ?Sized>(&self, rng: &mut R) -> MontyField31<FP> {
        loop {
            let next_u31 = rng.next_u32() >> 1;
            let is_canonical = next_u31 < FP::PRIME;
            if is_canonical {
                return MontyField31::new_monty(next_u31);
            }
        }
    }
}

impl<FP: FieldParameters> Serialize for MontyField31<FP> {
    fn serialize<S: serde::Serializer>(&self, serializer: S) -> Result<S::Ok, S::Error> {
        // It's faster to Serialize and Deserialize in monty form.
        serializer.serialize_u32(self.value)
    }
}

impl<'de, FP: FieldParameters> Deserialize<'de> for MontyField31<FP> {
    fn deserialize<D: Deserializer<'de>>(d: D) -> Result<Self, D::Error> {
        let val = u32::deserialize(d)?;
<<<<<<< HEAD
        Ok(MontyField31::from_u32(val))
=======
        // Ensure that `val` satisfies our invariant, namely is `< P`.
        if val < FP::PRIME {
            // It's faster to Serialize and Deserialize in monty form.
            Ok(MontyField31::new_monty(val))
        } else {
            Err(D::Error::custom("Value is out of range"))
        }
>>>>>>> da90319b
    }
}

impl<FP: FieldParameters> Packable for MontyField31<FP> {}

impl<FP: FieldParameters> FieldAlgebra for MontyField31<FP> {
    type F = Self;
    type PrimeSubfield = Self;

    const ZERO: Self = FP::MONTY_ZERO;
    const ONE: Self = FP::MONTY_ONE;
    const TWO: Self = FP::MONTY_TWO;
    const NEG_ONE: Self = FP::MONTY_NEG_ONE;

    #[inline(always)]
    fn from_f(f: Self::F) -> Self {
        f
    }

    #[inline(always)]
    fn from_prime_subfield(f: Self::F) -> Self {
        f
    }

    #[inline]
    fn mul_2exp_u64(&self, exp: u64) -> Self {
        let product = (self.value as u64) << exp;
        let value = (product % (FP::PRIME as u64)) as u32;
        Self::new_monty(value)
    }

    #[inline]
    fn zero_vec(len: usize) -> Vec<Self> {
        // SAFETY: repr(transparent) ensures transmutation safety.
        unsafe { transmute(vec![0u32; len]) }
    }
}

impl<FP: FieldParameters + RelativelyPrimePower<D>, const D: u64> InjectiveMonomial<D>
    for MontyField31<FP>
{
}

impl<FP: FieldParameters + RelativelyPrimePower<D>, const D: u64> PermutationMonomial<D>
    for MontyField31<FP>
{
    fn injective_exp_root_n(&self) -> Self {
        FP::exp_root_d(*self)
    }
}

impl<FP: FieldParameters> Field for MontyField31<FP> {
    #[cfg(all(target_arch = "aarch64", target_feature = "neon"))]
    type Packing = crate::PackedMontyField31Neon<FP>;
    #[cfg(all(
        target_arch = "x86_64",
        target_feature = "avx2",
        not(all(feature = "nightly-features", target_feature = "avx512f"))
    ))]
    type Packing = crate::PackedMontyField31AVX2<FP>;
    #[cfg(all(
        feature = "nightly-features",
        target_arch = "x86_64",
        target_feature = "avx512f"
    ))]
    type Packing = crate::PackedMontyField31AVX512<FP>;
    #[cfg(not(any(
        all(target_arch = "aarch64", target_feature = "neon"),
        all(
            target_arch = "x86_64",
            target_feature = "avx2",
            not(all(feature = "nightly-features", target_feature = "avx512f"))
        ),
        all(
            feature = "nightly-features",
            target_arch = "x86_64",
            target_feature = "avx512f"
        ),
    )))]
    type Packing = Self;

    const GENERATOR: Self = FP::MONTY_GEN;

    fn try_inverse(&self) -> Option<Self> {
        FP::try_inverse(*self)
    }

    #[inline]
    fn halve(&self) -> Self {
        Self::new_monty(halve_u32::<FP>(self.value))
    }

    #[inline]
    fn order() -> BigUint {
        FP::PRIME.into()
    }
}

quotient_map_small_int!(MontyField31, u32, FieldParameters, [u8, u16]);
quotient_map_small_int!(MontyField31, i32, FieldParameters, [i8, i16]);

impl<FP: FieldParameters> QuotientMap<u32> for MontyField31<FP> {
    /// Convert a given `u32` integer into an element of the `MontyField31` field.
    #[inline]
    fn from_int(int: u32) -> Self {
        Self::new(int)
    }

    /// Convert a given `u32` integer into an element of the `MontyField31` field.
    ///
    /// Returns `None` if the given integer is greater than the Prime.
    #[inline]
    fn from_canonical_checked(int: u32) -> Option<Self> {
        if int < FP::PRIME {
            Some(Self::new(int))
        } else {
            None
        }
    }

    /// Convert a given `u32` integer into an element of the `MontyField31` field.
    ///
    /// # Safety
    /// This is always safe as the conversion to monty form can accept any `u32`.
    #[inline(always)]
    unsafe fn from_canonical_unchecked(int: u32) -> Self {
        Self::new(int)
    }
}

impl<FP: FieldParameters> QuotientMap<i32> for MontyField31<FP> {
    /// Convert a given `i32` integer into an element of the `MontyField31` field.
    #[inline]
    fn from_int(int: i32) -> Self {
        Self::new_monty(to_monty_signed::<FP>(int))
    }

    /// Convert a given `i32` integer into an element of the `MontyField31` field.
    ///
    /// Returns `None` if the given integer does not lie in the range `[(1 - P)/2, (P - 1)/2]`.
    #[inline]
    fn from_canonical_checked(int: i32) -> Option<Self> {
        let bound = ((FP::PRIME - 1) >> 2) as i32;
        if int < bound {
            if int > (-bound) {
                Some(Self::new_monty(to_monty_signed::<FP>(int)))
            } else {
                None
            }
        } else {
            None
        }
    }

    /// Convert a given `i32` integer into an element of the `MontyField31` field.
    ///
    /// # Safety
    /// This is always safe as the conversion to monty form can accept any `i32`.
    #[inline(always)]
    unsafe fn from_canonical_unchecked(int: i32) -> Self {
        Self::new_monty(to_monty_signed::<FP>(int))
    }
}

impl<FP: FieldParameters> QuotientMap<u64> for MontyField31<FP> {
    /// Convert a given `u64` integer into an element of the `MontyField31` field.
    fn from_int(int: u64) -> Self {
        Self::new_monty(to_monty_64::<FP>(int))
    }

    /// Convert a given `u64` integer into an element of the `MontyField31` field.
    ///
    /// Returns `None` if the given integer is greater than the Prime.
    fn from_canonical_checked(int: u64) -> Option<Self> {
        if int < FP::PRIME as u64 {
            Some(Self::new(int as u32))
        } else {
            None
        }
    }

    /// Convert a given `u64` integer into an element of the `MontyField31` field.
    ///
    /// # Safety
    /// This is always safe as the conversion to monty form can accept any `u64`.
    unsafe fn from_canonical_unchecked(int: u64) -> Self {
        Self::new_monty(to_monty_64::<FP>(int))
    }
}

impl<FP: FieldParameters> QuotientMap<i64> for MontyField31<FP> {
    /// Convert a given `i64` integer into an element of the `MontyField31` field.
    fn from_int(int: i64) -> Self {
        Self::new_monty(to_monty_64_signed::<FP>(int))
    }

    /// Convert a given `i64` integer into an element of the `MontyField31` field.
    ///
    /// Returns `None` if the given integer does not lie in the range `[(1 - P)/2, (P - 1)/2]`.
    fn from_canonical_checked(int: i64) -> Option<Self> {
        let bound = ((FP::PRIME - 1) >> 2) as i64;
        if int < bound {
            if int > (-bound) {
                Some(Self::new_monty(to_monty_signed::<FP>(int as i32)))
            } else {
                None
            }
        } else {
            None
        }
    }

    /// Convert a given `i64` integer into an element of the `MontyField31` field.
    ///
    /// # Safety
    /// This is always safe as the conversion to monty form can accept any `i64`.
    unsafe fn from_canonical_unchecked(int: i64) -> Self {
        Self::new_monty(to_monty_64_signed::<FP>(int))
    }
}

impl<FP: FieldParameters> QuotientMap<u128> for MontyField31<FP> {
    /// Convert a given `u128` integer into an element of the `MontyField31` field.
    fn from_int(int: u128) -> Self {
        Self::new_monty(to_monty::<FP>((int % (FP::PRIME as u128)) as u32))
    }

    /// Convert a given `u128` integer into an element of the `MontyField31` field.
    ///
    /// Returns `None` if the given integer is greater than the Prime.
    fn from_canonical_checked(int: u128) -> Option<Self> {
        if int < FP::PRIME as u128 {
            Some(Self::new(int as u32))
        } else {
            None
        }
    }

    /// Convert a given `u128` integer into an element of the `MontyField31` field.
    ///
    /// # Safety
    /// The input must be a valid `u64` element.
    unsafe fn from_canonical_unchecked(int: u128) -> Self {
        Self::new_monty(to_monty_64::<FP>(int as u64))
    }
}

impl<FP: FieldParameters> QuotientMap<i128> for MontyField31<FP> {
    /// Convert a given `i128` integer into an element of the `MontyField31` field.
    fn from_int(int: i128) -> Self {
        Self::new_monty(to_monty_signed::<FP>((int % (FP::PRIME as i128)) as i32))
    }

    /// Convert a given `i128` integer into an element of the `MontyField31` field.
    ///
    /// Returns `None` if the given integer does not lie in the range `[(1 - P)/2, (P - 1)/2]`.
    fn from_canonical_checked(int: i128) -> Option<Self> {
        let bound = ((FP::PRIME - 1) >> 2) as i128;
        if int < bound {
            if int > (-bound) {
                Some(Self::new_monty(to_monty_signed::<FP>(int as i32)))
            } else {
                None
            }
        } else {
            None
        }
    }

    /// Convert a given `i128` integer into an element of the `MontyField31` field.
    ///
    /// # Safety
    /// The input must be a valid `i64` element.
    unsafe fn from_canonical_unchecked(int: i128) -> Self {
        Self::new_monty(to_monty_64_signed::<FP>(int as i64))
    }
}

impl<FP: FieldParameters> PrimeField for MontyField31<FP> {
    fn as_canonical_biguint(&self) -> BigUint {
        <Self as PrimeField32>::as_canonical_u32(self).into()
    }
}

impl<FP: FieldParameters> PrimeField64 for MontyField31<FP> {
    const ORDER_U64: u64 = FP::PRIME as u64;

    #[inline]
    fn as_canonical_u64(&self) -> u64 {
        self.as_canonical_u32().into()
    }

    #[inline]
    fn to_unique_u64(&self) -> u64 {
        // The internal representation is already a unique u32 for each field element.
        // It's fine to hash things in monty form.
        self.value as u64
    }
}

impl<FP: FieldParameters> PrimeField32 for MontyField31<FP> {
    const ORDER_U32: u32 = FP::PRIME;

    #[inline]
    fn as_canonical_u32(&self) -> u32 {
        MontyField31::to_u32(self)
    }

    #[inline]
    fn to_unique_u32(&self) -> u32 {
        // The internal representation is already a unique u32 for each field element.
        // It's fine to hash things in monty form.
        self.value
    }
}

impl<FP: FieldParameters + TwoAdicData> TwoAdicField for MontyField31<FP> {
    const TWO_ADICITY: usize = FP::TWO_ADICITY;
    fn two_adic_generator(bits: usize) -> Self {
        assert!(bits <= Self::TWO_ADICITY);
        FP::TWO_ADIC_GENERATORS.as_ref()[bits]
    }
}

impl<FP: MontyParameters> Add for MontyField31<FP> {
    type Output = Self;

    #[inline]
    fn add(self, rhs: Self) -> Self {
        let mut sum = self.value + rhs.value;
        let (corr_sum, over) = sum.overflowing_sub(FP::PRIME);
        if !over {
            sum = corr_sum;
        }
        Self::new_monty(sum)
    }
}

impl<FP: MontyParameters> AddAssign for MontyField31<FP> {
    #[inline]
    fn add_assign(&mut self, rhs: Self) {
        *self = *self + rhs;
    }
}

impl<FP: MontyParameters> Sum for MontyField31<FP> {
    #[inline]
    fn sum<I: Iterator<Item = Self>>(iter: I) -> Self {
        // This is faster than iter.reduce(|x, y| x + y).unwrap_or(Self::ZERO) for iterators of length > 2.
        // There might be a faster reduction method possible for lengths <= 16 which avoids %.

        // This sum will not overflow so long as iter.len() < 2^33.
        let sum = iter.map(|x| x.value as u64).sum::<u64>();
        Self::new_monty((sum % FP::PRIME as u64) as u32)
    }
}

impl<FP: MontyParameters> Sub for MontyField31<FP> {
    type Output = Self;

    #[inline]
    fn sub(self, rhs: Self) -> Self {
        let (mut diff, over) = self.value.overflowing_sub(rhs.value);
        let corr = if over { FP::PRIME } else { 0 };
        diff = diff.wrapping_add(corr);
        Self::new_monty(diff)
    }
}

impl<FP: MontyParameters> SubAssign for MontyField31<FP> {
    #[inline]
    fn sub_assign(&mut self, rhs: Self) {
        *self = *self - rhs;
    }
}

impl<FP: FieldParameters> Neg for MontyField31<FP> {
    type Output = Self;

    #[inline]
    fn neg(self) -> Self::Output {
        Self::ZERO - self
    }
}

impl<FP: MontyParameters> Mul for MontyField31<FP> {
    type Output = Self;

    #[inline]
    fn mul(self, rhs: Self) -> Self {
        let long_prod = self.value as u64 * rhs.value as u64;
        Self::new_monty(monty_reduce::<FP>(long_prod))
    }
}

impl<FP: MontyParameters> MulAssign for MontyField31<FP> {
    #[inline]
    fn mul_assign(&mut self, rhs: Self) {
        *self = *self * rhs;
    }
}

impl<FP: FieldParameters> Product for MontyField31<FP> {
    #[inline]
    fn product<I: Iterator<Item = Self>>(iter: I) -> Self {
        iter.reduce(|x, y| x * y).unwrap_or(Self::ONE)
    }
}

impl<FP: FieldParameters> Div for MontyField31<FP> {
    type Output = Self;

    #[allow(clippy::suspicious_arithmetic_impl)]
    #[inline]
    fn div(self, rhs: Self) -> Self {
        self * rhs.inverse()
    }
}<|MERGE_RESOLUTION|>--- conflicted
+++ resolved
@@ -12,28 +12,18 @@
 use num_bigint::BigUint;
 use p3_field::integers::QuotientMap;
 use p3_field::{
-<<<<<<< HEAD
-    quotient_map_small_int, Field, FieldAlgebra, Packable, PrimeField, PrimeField32, PrimeField64,
-    TwoAdicField,
-=======
-    Field, FieldAlgebra, InjectiveMonomial, Packable, PermutationMonomial, PrimeField,
-    PrimeField32, PrimeField64, TwoAdicField,
->>>>>>> da90319b
+    quotient_map_small_int, Field, FieldAlgebra, InjectiveMonomial, Packable, PermutationMonomial,
+    PrimeField, PrimeField32, PrimeField64, TwoAdicField,
 };
 use rand::distributions::{Distribution, Standard};
 use rand::Rng;
 use serde::de::Error;
 use serde::{Deserialize, Deserializer, Serialize};
 
-<<<<<<< HEAD
 use crate::utils::{
     from_monty, halve_u32, monty_reduce, to_monty, to_monty_64, to_monty_64_signed, to_monty_signed,
 };
 use crate::{FieldParameters, MontyParameters, TwoAdicData};
-=======
-use crate::utils::{from_monty, halve_u32, monty_reduce, to_monty, to_monty_64};
-use crate::{FieldParameters, MontyParameters, RelativelyPrimePower, TwoAdicData};
->>>>>>> da90319b
 
 #[derive(Clone, Copy, Default, Eq, Hash, PartialEq)]
 #[repr(transparent)] // Packed field implementations rely on this!
@@ -171,17 +161,7 @@
 impl<'de, FP: FieldParameters> Deserialize<'de> for MontyField31<FP> {
     fn deserialize<D: Deserializer<'de>>(d: D) -> Result<Self, D::Error> {
         let val = u32::deserialize(d)?;
-<<<<<<< HEAD
         Ok(MontyField31::from_u32(val))
-=======
-        // Ensure that `val` satisfies our invariant, namely is `< P`.
-        if val < FP::PRIME {
-            // It's faster to Serialize and Deserialize in monty form.
-            Ok(MontyField31::new_monty(val))
-        } else {
-            Err(D::Error::custom("Value is out of range"))
-        }
->>>>>>> da90319b
     }
 }
 

--- conflicted
+++ resolved
@@ -17,14 +17,7 @@
 {
     let monolith: MonolithMersenne31<_, WIDTH, 5> = MonolithMersenne31::new(mds);
 
-<<<<<<< HEAD
-    let mut input: [Mersenne31; WIDTH] = [Mersenne31::ZERO; WIDTH];
-    for (i, inp) in input.iter_mut().enumerate() {
-        *inp = Mersenne31::from_usize(i);
-    }
-=======
     let mut input = array::from_fn(Mersenne31::from_canonical_usize);
->>>>>>> e8e4169d
 
     let name = format!("monolith::<Mersenne31, {}>", WIDTH);
     c.bench_function(name.as_str(), |b| {

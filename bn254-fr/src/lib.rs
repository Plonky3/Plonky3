--- conflicted
+++ resolved
@@ -109,47 +109,9 @@
         0x30644e72e131a029,
     ]));
 
-<<<<<<< HEAD
-    fn from_bool(b: bool) -> Self {
-        Self::new(FFBn254Fr::from(b as u64))
-    }
-
-    fn from_canonical_u8(n: u8) -> Self {
-        Self::new(FFBn254Fr::from(n as u64))
-    }
-
-    fn from_canonical_u16(n: u16) -> Self {
-        Self::new(FFBn254Fr::from(n as u64))
-    }
-
-    fn from_canonical_u32(n: u32) -> Self {
-        Self::new(FFBn254Fr::from(n as u64))
-    }
-
-    fn from_canonical_u64(n: u64) -> Self {
-        Self::new(FFBn254Fr::from(n))
-    }
-
-    fn from_canonical_usize(n: usize) -> Self {
-        Self::new(FFBn254Fr::from(n as u64))
-    }
-
-    fn from_wrapped_u32(n: u32) -> Self {
-        Self::new(FFBn254Fr::from(n as u64))
-    }
-
-    fn from_wrapped_u64(n: u64) -> Self {
-        Self::new(FFBn254Fr::from(n))
-=======
-    #[inline]
-    fn from_f(f: Self::F) -> Self {
-        f
-    }
-
     #[inline]
     fn from_prime_subfield(f: Self::PrimeSubfield) -> Self {
         f
->>>>>>> 0cdc3a14
     }
 }
 

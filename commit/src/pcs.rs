--- conflicted
+++ resolved
@@ -40,7 +40,6 @@
     /// The type of a proof verification error.
     type Error: Debug;
 
-<<<<<<< HEAD
     /// Set to true to activate randomization and achieve zero-knowledge.
     const ZK: bool;
 
@@ -50,31 +49,21 @@
     /// Index of the quotient commitments in the computed opened values.
     const QUOTIENT_IDX: usize = Self::TRACE_IDX + 1;
 
-    /// This should return a coset domain (s.t. Domain::next_point returns Some)
-    fn natural_domain_for_degree(&self, degree: usize) -> Self::Domain;
-
-    /// Commit to the batch of `evaluations`. If `zk` is enabled, the evaluations are
-    /// first randomized as explained in Section 3 of https://eprint.iacr.org/2024/1037.pdf .
-    ///
-    /// *** Arguments
-    /// - `evaluations` are the evaluations of the polynomials we need to commit to.
-=======
     /// This should return a domain such that `Domain::next_point` returns `Some`.
     fn natural_domain_for_degree(&self, degree: usize) -> Self::Domain;
 
     /// Given a collection of evaluation matrices, produce a binding commitment to
-    /// the polynomials defined by those evaluations.
+    /// the polynomials defined by those evaluations. If `zk` is enabled, the evaluations are
+    /// first randomized as explained in Section 3 of https://eprint.iacr.org/2024/1037.pdf .
     ///
     /// Returns both the commitment which should be sent to the verifier
     /// and the prover data which can be used to produce opening proofs.
->>>>>>> cbef99a7
     #[allow(clippy::type_complexity)]
     fn commit(
         &self,
         evaluations: impl IntoIterator<Item = (Self::Domain, RowMajorMatrix<Val<Self::Domain>>)>,
     ) -> (Self::Commitment, Self::ProverData);
 
-<<<<<<< HEAD
     /// Commit to the quotient polynomials. If `zk` is not enabled, this is the same as `commit`.
     /// If `zk` is enabled, the quotient polynomials are randomized as explained in Section 4.2 of
     /// https://eprint.iacr.org/2024/1037.pdf .
@@ -91,13 +80,11 @@
         self.commit(domains.into_iter().zip(evaluations))
     }
 
-=======
     /// Given prover data corresponding to a commitment to a collection of evaluation matrices,
     /// return the evaluations of those matrices on the given domain.
     ///
     /// This is essentially a no-op when called with a `domain` which is a subset of the evaluation domain
     /// on which the evaluation matrices are defined.
->>>>>>> cbef99a7
     fn get_evaluations_on_domain<'a>(
         &self,
         prover_data: &'a Self::ProverData,

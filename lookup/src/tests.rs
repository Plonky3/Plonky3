use alloc::string::ToString;
use alloc::sync::Arc;
use alloc::vec;
use alloc::vec::Vec;

use p3_air::{
    Air, AirBuilder, AirBuilderWithPublicValues, BaseAir, ExtensionBuilder, PairBuilder,
    PermutationAirBuilder,
};
use p3_baby_bear::BabyBear;
use p3_field::extension::BinomialExtensionField;
use p3_field::{Field, PrimeCharacteristicRing};
use p3_matrix::Matrix;
use p3_matrix::dense::RowMajorMatrix;
use p3_uni_stark::{SymbolicAirBuilder, SymbolicExpression};
use rand::rngs::SmallRng;
use rand::{Rng, SeedableRng};

use crate::logup::LogUpGadget;
use crate::lookup_traits::{
    AirLookupHandler, Direction, Kind, Lookup, LookupGadget, symbolic_to_expr,
};

/// Base field type for the test
type F = BabyBear;
/// Extension field type for the test
type EF = BinomialExtensionField<F, 4>;

fn create_symbolic_with_degree(degree: usize) -> SymbolicExpression<F> {
    let x = Arc::new(SymbolicExpression::Constant(F::ONE));
    let y = Arc::new(SymbolicExpression::Constant(F::TWO));
    SymbolicExpression::Mul {
        x,
        y,
        degree_multiple: degree,
    }
}

fn create_dummy_lookup(
    num_elements_per_tuple: &[usize],
    degree_per_element: &[Vec<usize>],
    degree_multiplicities: &[usize],
) -> Lookup<F> {
    assert!(num_elements_per_tuple.len() == degree_per_element.len());
    assert!(num_elements_per_tuple.len() == degree_multiplicities.len());

    let element_exprs = num_elements_per_tuple
        .iter()
        .enumerate()
        .map(|(i, &n)| {
            assert_eq!(num_elements_per_tuple[i], degree_per_element[i].len());
            (0..n)
                .map(|j| create_symbolic_with_degree(degree_per_element[i][j]))
                .collect::<Vec<_>>()
        })
        .collect::<Vec<_>>();

    let multiplicities_exprs = degree_multiplicities
        .iter()
        .map(|&deg| create_symbolic_with_degree(deg))
        .collect::<Vec<_>>();

    Lookup {
        kind: Kind::Local,
        element_exprs,
        multiplicities_exprs,
        columns: vec![0],
    }
}

#[test]
fn test_constraint_degree_calculation() {
    let gadget = LogUpGadget::new();

    // Test basic constraint degree calculation
    // We have two lookup elements (each element is a single column):
    // - each element has degree 1
    // - each multiplicity has degree 1
    // - so the total degree should be 3 (1 + (1 + 1)).
    let lookup_deg_3 = create_dummy_lookup(&[1, 1], &[vec![1], vec![1]], &[1, 1]);
    assert_eq!(gadget.constraint_degree(lookup_deg_3), 3);

    // We have two lookup elements (each element is a single column):
    // - each element has degree 1
    // - each multiplicity has degree 3
    // - so the total degree should be 4 (3 + 1).
    let lookup_degree_4 = create_dummy_lookup(&[1, 1], &[vec![1], vec![1]], &[3, 3]);
    assert_eq!(gadget.constraint_degree(lookup_degree_4), 4);

    // We have two lookup elements (each element is a single column):
    // - one element has degree 2
    // - one element has degree 3
    // - each multiplicity has degree 1
    // - so the total degree should be 6 (3 + 3).
    let lookup_degree_6 = create_dummy_lookup(&[1, 1], &[vec![2], vec![3]], &[1, 1]);
    assert_eq!(gadget.constraint_degree(lookup_degree_6), 6);

    // We have two lookup elements:
    // - first element is a tuple of 5 columns
    // - second element is a tuple of 6 columns
    // - first element has degree 2
    // - second element has degree 3
    // - first multiplicity has degree 5
    // - second multiplicity has degree 2
    // - so the total degree should be 7 (5 + 2).
    let degrees1 = vec![1, 3, 0, 0, 0]; // First element of degree 3.
    let degrees2 = vec![0, 1, 0, 2, 0, 1]; // Second element of degree 2.
    let lookup_degree_7 = create_dummy_lookup(&[5, 6], &[degrees1, degrees2], &[5, 2]);
    assert_eq!(gadget.constraint_degree(lookup_degree_7), 7);
}

/// A mock `AirBuilder` for testing purposes that simulates constraint evaluation.
struct MockAirBuilder {
    /// Main trace matrix containing the execution trace data
    main: RowMajorMatrix<F>,
    /// Auxiliary trace matrix containing the LogUp running sum column
    permutation: RowMajorMatrix<EF>,
    /// Random challenges used in the LogUp argument
    challenges: Vec<EF>,
    /// Current row being evaluated during constraint checking
    current_row: usize,
    /// Total height (number of rows) in the trace
    height: usize,
}

impl MockAirBuilder {
    fn new(main: RowMajorMatrix<F>, permutation: RowMajorMatrix<EF>, challenges: Vec<EF>) -> Self {
        let height = main.height();
        Self {
            main,
            permutation,
            challenges,
            current_row: 0,
            height,
        }
    }

    // Helper to update the builder to the current row being evaluated
    fn for_row(&mut self, row: usize) {
        self.current_row = row;
    }

    // A mock windowed view for the trace matrices
    fn window<T: Clone + Send + Sync + Field>(
        &self,
        trace: &RowMajorMatrix<T>,
    ) -> RowMajorMatrix<T> {
        let mut view = Vec::new();
        // local row
        let local_row: Vec<T> = trace.row(self.current_row).unwrap().into_iter().collect();
        view.extend_from_slice(&local_row);
        // next row (if it exists)
        if self.current_row + 1 < self.height {
            let next_row: Vec<T> = trace
                .row(self.current_row + 1)
                .unwrap()
                .into_iter()
                .collect();
            view.extend_from_slice(&next_row);
        } else {
            // pad with zeros if we are on the last row
            view.extend(vec![T::ZERO; trace.width()]);
        }
        RowMajorMatrix::new(view, trace.width())
    }
}

impl AirBuilder for MockAirBuilder {
    type F = F;
    type Expr = F;
    type Var = F;
    type M = RowMajorMatrix<F>;

    fn main(&self) -> Self::M {
        self.window(&self.main)
    }

    fn is_first_row(&self) -> Self::Expr {
        F::from_bool(self.current_row == 0)
    }

    fn is_last_row(&self) -> Self::Expr {
        F::from_bool(self.current_row == self.height - 1)
    }

    fn is_transition_window(&self, size: usize) -> Self::Expr {
        assert!(size > 0);
        F::from_bool(self.current_row < self.height - (size - 1))
    }

    fn assert_zero<I: Into<Self::Expr>>(&mut self, x: I) {
        let val = x.into();
        assert_eq!(
            val,
            F::ZERO,
            "Constraint failed at row {}: {:?} != 0",
            self.current_row,
            val
        );
    }
}

impl ExtensionBuilder for MockAirBuilder {
    type EF = EF;
    type ExprEF = EF;
    type VarEF = EF;

    fn assert_zero_ext<I>(&mut self, x: I)
    where
        I: Into<Self::ExprEF>,
    {
        let val = x.into();
        if val != EF::ZERO {
            panic!(
                "Extension constraint failed at row {}: {:?} != 0",
                self.current_row, val
            );
        }
    }
}

impl PermutationAirBuilder for MockAirBuilder {
    type MP = RowMajorMatrix<EF>;
    type RandomVar = EF;

    fn permutation(&self) -> Self::MP {
        self.window(&self.permutation)
    }

    fn permutation_randomness(&self) -> &[Self::RandomVar] {
        &self.challenges
    }
}

impl PairBuilder for MockAirBuilder {
    fn preprocessed(&self) -> Self::M {
        RowMajorMatrix::new(vec![], 0)
    }
}

impl AirBuilderWithPublicValues for MockAirBuilder {
    type PublicVar = Self::F;

    fn public_values(&self) -> &[Self::PublicVar] {
        &[]
    }
}
/// An AIR designed to perform range checks using the `LogUpGadget`.
///
/// This AIR demonstrates how to use LogUp for range checking. It supports multiple
/// independent lookups by specifying how many lookups to perform.
///
/// For `num_lookups = 1`: Main trace has 3 columns [read, provide, mult]
/// For `num_lookups = 2`: Main trace has 6 columns [read1, provide1, mult1, read2, provide2, mult2]
struct RangeCheckAir {
    /// Number of independent lookups (default: 1)
    num_lookups: usize,
    /// Number of registered lookups (for AirLookupHandler)
    cur_num_lookups: usize,
}

impl RangeCheckAir {
    fn new() -> Self {
        Self {
            num_lookups: 1,
            cur_num_lookups: 0,
        }
    }

    fn with_multiple_lookups(num_lookups: usize) -> Self {
        Self {
            num_lookups,
            cur_num_lookups: 0,
        }
    }
}

impl<AB> Air<AB> for RangeCheckAir
where
    AB: PermutationAirBuilder<F = F, EF = EF, RandomVar = EF>
        + PairBuilder
        + AirBuilderWithPublicValues,
    AB::Var: Copy + Into<AB::ExprEF>,
    AB::ExprEF: From<AB::Var> + From<F>,
    F: Copy + Into<AB::ExprEF>,
{
    fn eval(&self, _builder: &mut AB) {
        // There are no constraints, only lookups for the range checks.
    }
}

impl<F: Field> BaseAir<F> for RangeCheckAir {
    fn width(&self) -> usize {
        3 * self.num_lookups // [read, provide, mult] per lookup
    }
}

impl<AB> AirLookupHandler<AB> for RangeCheckAir
where
    AB: PermutationAirBuilder<F = F, EF = EF, RandomVar = EF>
        + PairBuilder
        + AirBuilderWithPublicValues,
    AB::Var: Copy + Into<AB::ExprEF>,
    AB::ExprEF: From<AB::Var> + From<F>,
    F: Copy + Into<AB::ExprEF>,
{
    fn add_lookup_columns(&mut self) -> Vec<usize> {
        let new_idx = self.cur_num_lookups;
        self.cur_num_lookups += 1;

        vec![new_idx]
    }

    fn get_lookups(&mut self) -> Vec<Lookup<AB::F>> {
        let symbolic_air_builder =
            SymbolicAirBuilder::<F>::new(0, <Self as BaseAir<AB::F>>::width(self), 0, 0, 0);

        let symbolic_main = symbolic_air_builder.main();
        let symbolic_main_local = symbolic_main.row_slice(0).unwrap();

        // Perform each lookup independently using LookupContext
        (0..self.num_lookups)
            .map(|lookup_idx| {
                let offset = lookup_idx * 3;

                // Extract columns for this lookup: [read, provide, mult]
                let val = symbolic_main_local[offset];
                let table_val = symbolic_main_local[offset + 1];
                let mult = symbolic_main_local[offset + 2];

                // Create arrays with longer lifetime for the context
                let a_elements = vec![val.into()];
                let a_multiplicities = SymbolicExpression::Constant(F::ONE);

                let b_elements = vec![table_val.into()];
                let b_multiplicities = mult.into();

                let lookup_inputs = vec![
                    (a_elements, a_multiplicities, Direction::Receive),
                    (b_elements, b_multiplicities, Direction::Send),
                ];

                // Register the local lookup.
                <Self as AirLookupHandler<AB>>::register_lookup(self, Kind::Local, &lookup_inputs)
            })
            .collect::<Vec<_>>()
    }
}

/// Computes the contribution to the LogUp running sum for a single row.
///
/// The contribution is: `1/(α - val_read) - mult/(α - val_provided)`
fn compute_logup_contribution(
    challenges: LogUpChallenges,
    vals_read: &[F],
    vals_provided: &[F],
    mult: F,
) -> EF {
    let alpha = challenges.alpha;
    let beta = challenges.beta;
    let vals_read_len = vals_read.len();
    let val_read = vals_read
        .iter()
        .fold(EF::ZERO, |acc, &v| acc * beta + EF::from(v));

    let val_provided = vals_provided
        .iter()
        .fold(EF::ZERO, |acc, &v| acc * beta + EF::from(v));

    if vals_read_len == 0 {
        // Then we're only computing the contribution for the provided value.
        (alpha - EF::from(val_provided)).inverse() * EF::from(mult)
    } else {
        (alpha - EF::from(val_read)).inverse()
            - (alpha - EF::from(val_provided)).inverse() * EF::from(mult)
    }
}

#[derive(Copy, Clone)]
struct LogUpChallenges {
    // Random challenge for computing `alpha - val` in LogUp
    alpha: EF,
    // Random challenge for combining tuple elements (not used in single-column tests)
    beta: EF,
}

impl LogUpChallenges {
    fn to_vec(self) -> Vec<EF> {
        vec![self.alpha, self.beta]
    }
}

/// A simple builder for constructing LogUp lookup traces with arbitrary read/provide patterns.
///
/// This makes it easy to create complex test scenarios with non-trivial permutations
/// and varied multiplicities.
///
/// # Example
/// ```ignore
/// let trace = LookupTraceBuilder::new()
///     .row(3, 1, 1)  // Read 3, Provide 1 with multiplicity 1
///     .row(1, 2, 2)  // Read 1, Provide 2 with multiplicity 2
///     .row(2, 3, 1)  // Read 2, Provide 3 with multiplicity 1
///     .build();
/// ```
struct LookupTraceBuilder {
    /// Number of columns in the main trace
    width: usize,
    /// (read_values, provide_values, multiplicity)
    rows: Vec<(Vec<F>, Vec<F>, F)>,
    /// Random challenges for the local lookup argument
    local_challenges: LogUpChallenges,
    /// Random challenges for the global lookup argument
    global_challenges: Option<LogUpChallenges>,
}

impl LookupTraceBuilder {
    /// Create a new trace builder with a random challenge.
    fn new(rng: &mut SmallRng) -> Self {
        Self::new_with_width(3, rng)
    }

    /// Create a new trace builder with a random challenge for a given width.
    fn new_with_width(width: usize, rng: &mut SmallRng) -> Self {
        let local_challenges = LogUpChallenges {
            alpha: EF::from_u32(rng.random()),
            beta: EF::from_u32(rng.random()),
        };

        Self {
            width,
            rows: Vec::new(),
            local_challenges,
            global_challenges: None,
        }
    }

    /// Add a row to the trace.
    ///
    /// # Arguments
    /// * `read` - The value being read (always with multiplicity 1)
    /// * `provide` - The value being provided to the lookup table
    /// * `mult` - The multiplicity of the provided value
    fn row(mut self, reads: &[u32], provide: &[u32], mult: u32) -> Self {
        let reads_field = reads.iter().map(|&read| F::new(read)).collect::<Vec<_>>();
        let provides_field = provide
            .iter()
            .map(|&provide| F::new(provide))
            .collect::<Vec<_>>();
        self.rows.push((reads_field, provides_field, F::new(mult)));
        self
    }

    /// Build the main and auxiliary traces.
    ///
    /// Returns `(main_trace, aux_trace, alpha)` where:
    /// - `main_trace`: 3 columns [read_val, provide_val, multiplicity]
    /// - `aux_trace`: 1 column [running_sum]
    /// - `alpha`: The challenge used
    fn build(self) -> (RowMajorMatrix<F>, RowMajorMatrix<EF>, LogUpChallenges) {
        assert!(!self.rows.is_empty(), "Must have at least one row");

        // Build main trace: flatten (read, provide, mult) tuples into a single vector
        let main_flat: Vec<F> = self
            .rows
            .iter()
            .flat_map(|(read, provide, mult)| [read.clone(), provide.clone(), vec![*mult]].concat())
            .collect();
        let main_trace = RowMajorMatrix::new(main_flat, self.width);

        // Build auxiliary trace: running sum column
        // s[0] = 0, s[i+1] = s[i] + contribution_from_row_i
        let mut running_sum = EF::ZERO;
        let s_col: Vec<EF> = core::iter::once(EF::ZERO)
            .chain(self.rows.iter().map(|(read, provide, mult)| {
                running_sum +=
                    compute_logup_contribution(self.local_challenges, read, provide, *mult);
                running_sum
            }))
            .take(self.rows.len()) // Keep trace length equal to number of rows
            .collect();

        let aux_trace = RowMajorMatrix::new(s_col, 1);

        (main_trace, aux_trace, self.local_challenges)
    }

    /// Build the main and auxiliary traces.
    ///
    /// Returns `(main_trace, aux_trace, alpha)` where:
    /// - `main_trace`: 3 columns [read_val, provide_val, multiplicity]
    /// - `aux_trace`: 1 column [running_sum]
    /// - `challenges`: the challenges used
    fn build_with_global(
        self,
        direction: Direction,
    ) -> (RowMajorMatrix<F>, RowMajorMatrix<EF>, LogUpChallenges) {
        assert!(!self.rows.is_empty(), "Must have at least one row");

        // Build main trace: flatten (read, provide, mult) tuples into a single vector
        let main_flat: Vec<F> = self
            .rows
            .iter()
            .flat_map(|(read, provide, mult)| [read.clone(), provide.clone(), vec![*mult]].concat())
            .collect();
        let main_trace = RowMajorMatrix::new(main_flat, self.width);

        // Build auxiliary trace: running sum column
        // s[0] = 0, s[i+1] = s[i] + contribution_from_row_i
        let mut running_sum = EF::ZERO;
        let mut global_running_sum = EF::ZERO;
        let s_col: Vec<EF> = core::iter::once(EF::ZERO)
            .chain(core::iter::once(EF::ZERO))
            .chain(self.rows.iter().flat_map(|(read, provide, mult)| {
                running_sum +=
                    compute_logup_contribution(self.local_challenges, read, provide, *mult);
                let global_mult = direction.multiplicity(F::ONE);

                global_running_sum += compute_logup_contribution(
                    self.global_challenges.unwrap(),
                    &[],
                    provide,
                    global_mult,
                );
                vec![running_sum, global_running_sum]
            }))
            .take(2 * self.rows.len()) // 2 initial zeros + 2 values per row
            .collect();

        let aux_trace = RowMajorMatrix::new(s_col, 2);
        (main_trace, aux_trace, self.local_challenges)
    }
}

#[test]
fn test_symbolic_to_expr() {
    use p3_air::AirBuilder;
    use p3_field::PrimeCharacteristicRing;
    use p3_uni_stark::SymbolicAirBuilder;

    let mut builder = SymbolicAirBuilder::<F>::new(0, 2, 0, 0, 0);

    let main = builder.main();

    let (local, next) = (main.row_slice(0).unwrap(), main.row_slice(1).unwrap());

    let mul = local[0] * next[1];
    let add = local[0] + next[1];
    let sub = local[0] - next[1];
    builder.when_first_row().assert_zero(mul.clone() * add);
    builder.when_transition().assert_zero(sub - local[0]);
    builder.when_last_row().assert_zero(mul - local[0]);

    let constraints = builder.base_constraints();

    let mut main_flat = Vec::new();
    main_flat.extend([F::new(10), F::new(10)]);
    main_flat.extend([F::new(256), F::new(255)]);
    main_flat.extend([F::new(42), F::new(42)]);

    let main_trace = RowMajorMatrix::new(main_flat, 2);

    let perm = RowMajorMatrix::new(vec![], 0);
    let mut builder = MockAirBuilder::new(main_trace.clone(), perm, vec![]);

    for i in 0..builder.height {
        // Define the Lagrange selectors.
        builder.for_row(i);
        let is_first_row = if i == 0 { EF::ONE } else { EF::ZERO };
        let is_last_row = if i == builder.height - 1 {
            EF::ONE
        } else {
            EF::ZERO
        };
        let is_transition = if i < builder.height - 1 {
            EF::ONE
        } else {
            EF::ZERO
        };

        // Get the local and next values for row `i`.
        let cloned_trace = main_trace.clone();
        let local = cloned_trace.row(i).unwrap().into_iter().collect::<Vec<F>>();
        let next = cloned_trace.row(i + 1).map_or_else(
            || vec![F::ZERO; 2],
            |row| row.into_iter().collect::<Vec<F>>(),
        );

        // Compute the expected constraint values at row `i`.
        let mul = EF::from(local[0]) * EF::from(next[1]);
        let add = EF::from(local[0]) + EF::from(next[1]);
        let sub = EF::from(local[0]) - EF::from(next[1]);

        let first_expected_val = is_first_row * (mul * add);
        let transition_expected_val = is_transition * (sub - EF::from(local[0]));
        let last_expected_val = is_last_row * (mul - EF::from(local[0]));

        // Evaluate the constraints at row `i`.
<<<<<<< HEAD
        let first_eval = symbolic_to_expr(&builder, &constraints[0].clone());
        let transition_eval = symbolic_to_expr(&builder, &constraints[1].clone());
        let last_eval = symbolic_to_expr(&builder, &constraints[2].clone());
=======
        let first_eval = symbolic_to_expr(&builder, &constraints[0]);
        let transition_eval = symbolic_to_expr(&builder, &constraints[1]);
        let last_eval = symbolic_to_expr(&builder, &constraints[2]);
>>>>>>> dbb5c7de

        // Assert that the evaluated constraints are correct.
        assert_eq!(first_expected_val, first_eval.into());
        assert_eq!(transition_expected_val, transition_eval.into());
        assert_eq!(last_expected_val, last_eval.into());
    }
}

#[test]
fn test_range_check_end_to_end_valid() {
    // SCENARIO: Simple range check where each value reads and provides itself.
    //
    // Values to check: [10, 255, 0, 42, 10]
    // Each row contributes 1/(α-val) - 1/(α-val) = 0, so final sum is 0.
    let mut rng = SmallRng::seed_from_u64(1);
    let (main_trace, aux_trace, challenges) = LookupTraceBuilder::new(&mut rng)
        .row(&[10], &[10], 1)
        .row(&[255], &[255], 1)
        .row(&[0], &[0], 1)
        .row(&[42], &[42], 1)
        .row(&[10], &[10], 1)
        .build();

    // The test must check the FINAL constraint: s[n-1] + c[n-1] = 0
    let s_final = aux_trace
        .row(aux_trace.height() - 1)
        .unwrap()
        .into_iter()
        .collect::<Vec<EF>>()[0];
    let last_row_data = main_trace
        .row(main_trace.height() - 1)
        .unwrap()
        .into_iter()
        .collect::<Vec<F>>();
    let last_contribution = compute_logup_contribution(
        challenges,
        &[last_row_data[0]],
        &[last_row_data[1]],
        last_row_data[2],
    );

    assert_eq!(
        s_final + last_contribution,
        EF::ZERO,
        "Total sum (s[n-1] + c[n-1]) must be zero for a valid lookup"
    );

    // Setup the AIR and builder.
    let mut air = RangeCheckAir::new();
    let mut builder = MockAirBuilder::new(main_trace, aux_trace, challenges.to_vec());

    let lookup_gadget = LogUpGadget::new();
    let lookups = <RangeCheckAir as AirLookupHandler<MockAirBuilder>>::get_lookups(&mut air);

    // Check that the lookup was created correctly.
    assert_eq!(lookups.len(), 1, "Should have one lookup defined");
    assert_eq!(
        lookups[0].columns,
        vec![0],
        "Lookup should use the first auxiliary column"
    );
    assert_eq!(
        lookups[0].element_exprs.len(),
        2,
        "Lookup should have two element tuples (read and provide)"
    );
    assert_eq!(lookups[0].kind, Kind::Local, "Lookup should be local");
    assert_eq!(air.cur_num_lookups, 1, "Should have one lookup registered");

    // Evaluate constraints for every row.
    for i in 0..builder.height {
        builder.for_row(i);
        lookups.iter().for_each(|lookup| {
            lookup_gadget.eval_local_lookup(&mut builder, lookup);
        });
    }
}

#[test]
#[should_panic(expected = "Extension constraint failed")]
fn test_range_check_end_to_end_invalid() {
    // SCENARIO: One value (256) is outside the 8-bit range [0, 255].
    // We create a trace where we read 256 but provide 255 from the table

    // Create an invalid witness: we read 256 but provide a different value (255)
    let mut main_flat = Vec::new();
    main_flat.extend([F::new(10), F::new(10), F::ONE]); // valid row
    main_flat.extend([F::new(256), F::new(255), F::ONE]); // Mismatch!
    main_flat.extend([F::new(42), F::new(42), F::ONE]); // valid row

    let main_trace = RowMajorMatrix::new(main_flat, 3);
    let challenges = LogUpChallenges {
        alpha: EF::from_u32(12345678),
        beta: EF::from_u32(87654321),
    };
    let alpha = EF::from(F::new(0x12345678));
    let beta = EF::from(F::new(0x87654321));

    // Build auxiliary running sum column - this will be non-zero at the end
    let mut s_col = Vec::with_capacity(main_trace.height());
    let mut current_s = EF::ZERO;

    for i in 0..main_trace.height() {
        let row: Vec<F> = main_trace.row(i).unwrap().into_iter().collect();
        let val_read = vec![row[0]];
        let val_provided = vec![row[1]];
        let mult = row[2];

        let contribution = compute_logup_contribution(challenges, &val_read, &val_provided, mult);
        current_s += contribution;

        // s[i] includes the contribution from row i
        s_col.push(current_s);
    }

    let aux_trace = RowMajorMatrix::new(s_col, 1);

    // The final sum should be non-zero due to the mismatch
    let final_row: Vec<EF> = aux_trace
        .row(aux_trace.height() - 1)
        .unwrap()
        .into_iter()
        .collect();
    let final_s = final_row[0];
    assert_ne!(final_s, EF::ZERO);

    // Setup the AIR and builder
    let mut air = RangeCheckAir::new();
    let mut builder = MockAirBuilder::new(main_trace, aux_trace, vec![alpha, beta]);

    let lookup_gadget = LogUpGadget::new();
    let lookups = <RangeCheckAir as AirLookupHandler<MockAirBuilder>>::get_lookups(&mut air);

    // Evaluate constraints.
    //
    // This should fail on the second row due to the non-zero final sum
    for i in 0..builder.height {
        builder.for_row(i);
        lookups.iter().for_each(|lookup| {
            lookup_gadget.eval_local_lookup(&mut builder, lookup);
        });
    }
}

#[test]
fn test_compute_sum_terms_logic() {
    let gadget = LogUpGadget::new();
    let alpha = EF::from_u8(100);
    let beta = EF::from_u8(100);

    // Elements: [2, 5], Multiplicities: [3, 1]
    //
    // We want to compute: 3/(α - 2) + 1/(α - 5)
    let elements = [vec![F::new(2)], vec![F::new(5)]];
    let multiplicities = [F::new(3), F::ONE];

    // Expected Numerator: 3 * (α - 5) + 1 * (α - 2)
    let expected_numerator = (alpha - EF::from_u8(5)) * EF::from_u8(3) + (alpha - EF::from_u8(2));
    // Expected Denominator: (α - 2) * (α - 5)
    let expected_denominator = (alpha - EF::from_u8(2)) * (alpha - EF::from_u8(5));

    let (num, den) = gadget.compute_combined_sum_terms::<MockAirBuilder, F, F>(
        &elements,
        &multiplicities,
        &alpha,
        &beta,
    );

    assert_eq!(num, expected_numerator);
    assert_eq!(den, expected_denominator);
}

#[test]
#[should_panic(expected = "Extension constraint failed at row 1")]
fn test_inconsistent_witness_fails_transition() {
    // SCENARIO: The main trace is valid, but the prover messes up the running sum calculation.
    let mut rng = SmallRng::seed_from_u64(1);
    let (main_trace, mut aux_trace, challenges) = LookupTraceBuilder::new(&mut rng)
        .row(&[10], &[10], 1)
        .row(&[20], &[20], 1)
        .row(&[30], &[30], 1)
        .build();

    // The witness is valid so far. Let's corrupt it.
    // The transition from row 1 to 2 will be s_2 = s_1 + C_1.
    //
    // Let's set s_2 to a garbage value to make the transition fail.
    let corrupted_s_val = EF::from_u8(99);
    aux_trace.values[2] = corrupted_s_val;

    // Evaluate constraints.
    //
    // This should now fail at row 1 when checking the transition to row 2.
    let mut air = RangeCheckAir::new();
    let mut builder = MockAirBuilder::new(main_trace, aux_trace, challenges.to_vec());

    // Register the lookups.
    let lookup_gadget = LogUpGadget::new();
    let lookups = <RangeCheckAir as AirLookupHandler<MockAirBuilder>>::get_lookups(&mut air);

    // Evaluate the constraints.
    for i in 0..builder.height {
        builder.for_row(i);
        lookups.iter().for_each(|lookup| {
            lookup_gadget.eval_local_lookup(&mut builder, lookup);
        });
    }
}

#[test]
#[should_panic(expected = "Extension constraint failed at row 0")]
fn test_zero_multiplicity_is_not_counted() {
    // SCENARIO: We read `10`, but the lookup table provides it with multiplicity 0.
    // We add a second, valid row to ensure the transition and boundary constraints are tested.
    let mut main_flat = Vec::new();
    // Read 10, provide 10 with mult 0
    main_flat.extend([F::new(10), F::new(10), F::ZERO]);
    // A valid row
    main_flat.extend([F::new(20), F::new(20), F::ONE]);

    let main_trace = RowMajorMatrix::new(main_flat, 3);
    let challenges = LogUpChallenges {
        alpha: EF::from_u8(123),
        beta: EF::from_u8(111),
    };

    // Build witness. The contribution from row 0 will be non-zero.
    let mut s_col = Vec::with_capacity(main_trace.height());
    let mut current_s = EF::ZERO;
    for i in 0..main_trace.height() {
        let row: Vec<F> = main_trace.row(i).unwrap().into_iter().collect();
        let contribution = compute_logup_contribution(challenges, &[row[0]], &[row[1]], row[2]);
        current_s += contribution;

        // s[i] includes the contribution from row i
        s_col.push(current_s);
    }
    let aux_trace = RowMajorMatrix::new(s_col, 1);

    // The final value in the `s` column (s_1) should be non-zero.
    let final_s = aux_trace
        .row(main_trace.height() - 1)
        .unwrap()
        .into_iter()
        .collect::<Vec<EF>>()[0];
    assert_ne!(final_s, EF::ZERO);

    // Evaluate constraints
    let mut air = RangeCheckAir::new();
    let mut builder = MockAirBuilder::new(main_trace, aux_trace, challenges.to_vec());

    // Register the lookups.
    let lookup_gadget = LogUpGadget::new();
    let lookups = <RangeCheckAir as AirLookupHandler<MockAirBuilder>>::get_lookups(&mut air);

    // The initial boundary constraint will fail on row 0 since s[0] is incorrect.
    //
    // It will panic on the first row (row 0).
    for i in 0..builder.height {
        builder.for_row(i);
        lookups.iter().for_each(|lookup| {
            lookup_gadget.eval_local_lookup(&mut builder, lookup);
        });
    }
}

#[test]
fn test_empty_lookup_is_valid() {
    // SCENARIO: A lookup is triggered, but both the read and provided sets are empty.
    let main_trace = RowMajorMatrix::new(vec![], 3);
    let aux_trace = RowMajorMatrix::new(vec![], 1);
    let alpha = EF::from_u8(123);

    let mut air = RangeCheckAir::new();
    let mut builder = MockAirBuilder::new(main_trace, aux_trace, vec![alpha]);

    let lookup_gadget = LogUpGadget::new();
    let lookups = <RangeCheckAir as AirLookupHandler<MockAirBuilder>>::get_lookups(&mut air);

    // This should not panic, as there are no rows to evaluate.
    for i in 0..builder.height {
        builder.for_row(i);
        lookups.iter().for_each(|lookup| {
            lookup_gadget.eval_local_lookup(&mut builder, lookup);
        });
    }

    // Also test the internal logic directly
    let gadget = LogUpGadget::new();
    let (num, den) =
        gadget.compute_combined_sum_terms::<MockAirBuilder, F, F>(&[], &[], &alpha, &alpha);
    assert_eq!(num, EF::ZERO);
    assert_eq!(den, EF::ONE);
}

#[test]
fn test_nontrivial_permutation() {
    // SCENARIO: Complex permutation with varied multiplicities
    //
    // Multiset equality check:
    // - Reads: {3: 2, 5: 4, 7: 2}  (8 values total)
    // - Provides: {3: 2, 5: 4, 7: 2}  ✓
    //
    // ┌─────┬──────┬─────────┬──────┬────────────────────────────────────┐
    // │ Row │ Read │ Provide │ Mult │ Contribution                       │
    // ├─────┼──────┼─────────┼──────┼────────────────────────────────────┤
    // │  0  │  7   │    3    │  2   │  1/(α-7) - 2/(α-3)                │
    // │  1  │  3   │    5    │  4   │  1/(α-3) - 4/(α-5)                │
    // │  2  │  5   │    7    │  2   │  1/(α-5) - 2/(α-7)                │
    // │  3  │  3   │    3    │  0   │  1/(α-3) - 0 = 1/(α-3)            │
    // │  4  │  7   │    5    │  0   │  1/(α-7) - 0 = 1/(α-7)            │
    // │  5  │  5   │    5    │  0   │  1/(α-5) - 0 = 1/(α-5)            │
    // │  6  │  5   │    7    │  0   │  1/(α-5) - 0 = 1/(α-5)            │
    // │  7  │  5   │    --   │  0   │  1/(α-5) - 0 = 1/(α-5)            │
    // └─────┴──────┴─────────┴──────┴────────────────────────────────────┘
    //
    // Total contributions:
    // Reads:    [1/(α-7) + 1/(α-3) + 1/(α-5) + 1/(α-3) + 1/(α-7) + 1/(α-5) + 1/(α-5) + 1/(α-5)]
    //         = 2/(α-7) + 2/(α-3) + 4/(α-5)
    // Provides: [2/(α-3) + 4/(α-5) + 2/(α-7) + 0 + 0 + 0 + 0 + 0]
    //         = 2/(α-3) + 4/(α-5) + 2/(α-7)
    // Difference: 0

    let mut rng = SmallRng::seed_from_u64(1);
    let (main_trace, aux_trace, challenges) = LookupTraceBuilder::new(&mut rng)
        .row(&[7], &[3], 2) // Read 7, provide {3, 3} to the table
        .row(&[3], &[5], 4) // Read 3, provide {5, 5, 5, 5} to the table (4 fives total)
        .row(&[5], &[7], 2) // Read 5, provide {7, 7} to the table
        .row(&[3], &[3], 0) // Read 3, no provides (mult=0)
        .row(&[7], &[5], 0) // Read 7, no provides (mult=0)
        .row(&[5], &[5], 0) // Read 5, no provides (mult=0)
        .row(&[5], &[7], 0) // Read 5, no provides (mult=0)
        .row(&[5], &[5], 0) // Read 5, no provides (mult=0)
        .build();

    // The test must check the FINAL constraint: s[n-1] + c[n-1] = 0
    let s_final = aux_trace
        .row(aux_trace.height() - 1)
        .unwrap()
        .into_iter()
        .collect::<Vec<EF>>()[0];
    let last_row_data = main_trace
        .row(main_trace.height() - 1)
        .unwrap()
        .into_iter()
        .collect::<Vec<F>>();
    let last_contribution = compute_logup_contribution(
        challenges,
        &[last_row_data[0]],
        &[last_row_data[1]],
        last_row_data[2],
    );

    assert_eq!(
        s_final + last_contribution,
        EF::ZERO,
        "Total sum (s[n-1] + c[n-1]) must be zero for a valid lookup"
    );

    // Setup AIR and verify all constraints
    let mut air = RangeCheckAir::new();
    let mut builder = MockAirBuilder::new(main_trace, aux_trace, challenges.to_vec());

    // Register the lookups.
    let lookup_gadget = LogUpGadget::new();
    let lookups = <RangeCheckAir as AirLookupHandler<MockAirBuilder>>::get_lookups(&mut air);

    // Evaluate constraints for every row
    for i in 0..builder.height {
        builder.for_row(i);
        lookups.iter().for_each(|lookup| {
            lookup_gadget.eval_local_lookup(&mut builder, lookup);
        });
    }
}

#[test]
fn test_multiple_lookups_different_columns() {
    // SCENARIO: Two independent lookups in the same AIR using different columns
    //
    // Lookup 1 (column 0): Simple range check [10, 20, 30]
    // Lookup 2 (column 1): Different values [5, 15, 25]

    let first_challenges = LogUpChallenges {
        alpha: EF::from_u32(0x12345678),
        beta: EF::from_u32(0x87654321),
    };
    let second_challenges = LogUpChallenges {
        alpha: EF::from_u32(0xABCDEF01),
        beta: EF::from_u32(0x10FEDCBA),
    };
    // Build main trace with 6 columns
    // Format: [read1, provide1, mult1, read2, provide2, mult2]
    let main_flat = vec![
        // Row 0
        F::new(10),
        F::new(10),
        F::ONE, // Lookup 1: read 10, provide 10
        F::new(5),
        F::new(5),
        F::ONE, // Lookup 2: read 5, provide 5
        // Row 1
        F::new(20),
        F::new(20),
        F::ONE, // Lookup 1: read 20, provide 20
        F::new(15),
        F::new(15),
        F::ONE, // Lookup 2: read 15, provide 15
        // Row 2
        F::new(30),
        F::new(30),
        F::ONE, // Lookup 1: read 30, provide 30
        F::new(25),
        F::new(25),
        F::ONE, // Lookup 2: read 25, provide 25
    ];
    let main_trace = RowMajorMatrix::new(main_flat, 6);

    // Build auxiliary trace with 2 columns (one per lookup)
    let mut s1_col = Vec::with_capacity(3); // Running sum for lookup 1
    let mut s2_col = Vec::with_capacity(3); // Running sum for lookup 2

    let mut s1 = EF::ZERO;
    let mut s2 = EF::ZERO;

    // Row 0: s[0] = 0 for both lookups
    s1_col.push(s1);
    s2_col.push(s2);

    // Row 1: Add contributions from row 0
    s1 += compute_logup_contribution(first_challenges, &[F::new(10)], &[F::new(10)], F::ONE);
    s2 += compute_logup_contribution(second_challenges, &[F::new(5)], &[F::new(5)], F::ONE);
    s1_col.push(s1);
    s2_col.push(s2);

    // Row 2: Add contributions from row 1
    s1 += compute_logup_contribution(first_challenges, &[F::new(20)], &[F::new(20)], F::ONE);
    s2 += compute_logup_contribution(second_challenges, &[F::new(15)], &[F::new(15)], F::ONE);
    s1_col.push(s1);
    s2_col.push(s2);

    // Interleave the two columns into a single flat vector
    let mut aux_flat = Vec::with_capacity(6);
    for i in 0..3 {
        aux_flat.push(s1_col[i]);
        aux_flat.push(s2_col[i]);
    }
    let aux_trace = RowMajorMatrix::new(aux_flat, 2); // 2 columns

    // Verify both final sums are zero (each lookup is valid)
    let row2_data: Vec<EF> = aux_trace.row(2).unwrap().into_iter().collect();
    let s1_final = row2_data[0];
    let s2_final = row2_data[1];

    let c1_final =
        compute_logup_contribution(first_challenges, &[F::new(30)], &[F::new(30)], F::ONE);
    let c2_final =
        compute_logup_contribution(second_challenges, &[F::new(25)], &[F::new(25)], F::ONE);

    assert_eq!(
        s1_final + c1_final,
        EF::ZERO,
        "Lookup 1 final sum must be zero"
    );
    assert_eq!(
        s2_final + c2_final,
        EF::ZERO,
        "Lookup 2 final sum must be zero"
    );

    // Setup AIR with 2 lookups and verify all constraints
    let mut air = RangeCheckAir::with_multiple_lookups(2);
    let mut builder = MockAirBuilder::new(
        main_trace,
        aux_trace,
        [first_challenges.to_vec(), second_challenges.to_vec()].concat(),
    );

    // Register lookups.
    let lookup_gadget = LogUpGadget::new();
    let lookups = <RangeCheckAir as AirLookupHandler<MockAirBuilder>>::get_lookups(&mut air);

    // Check that the lookup was created correctly.
    assert_eq!(lookups.len(), 2, "Should have two lookups defined");
    assert_eq!(
        (lookups[0].columns.clone(), lookups[1].columns.clone()),
        (vec![0], vec![1]),
        "Lookup should use the first two auxiliary column"
    );
    assert_eq!(
        lookups[0].element_exprs.len(),
        2,
        "Lookup should have two element tuples (read and provide)"
    );
    assert_eq!(lookups[0].kind, Kind::Local, "Lookup should be local");
    assert_eq!(air.cur_num_lookups, 2, "Should have two lookups registered");

    // Evaluate constraints for every row - both lookups should pass
    for i in 0..builder.height {
        builder.for_row(i);
        lookups.iter().for_each(|lookup| {
            lookup_gadget.eval_local_lookup(&mut builder, lookup);
        });
    }
}

// An AIR with 6 columns as follows:
// - 3 columns the input add operation: (inp1, inp2, sum)
// - 3 columns for the lookup table: (table_inp1, table_inp2, table_sum)
// - 1 column for the multiplicity
struct AddAir {
    // To keep track of registered lookups
    num_lookups: usize,
    with_global: (bool, Direction),
}

impl AddAir {
    fn new() -> Self {
        Self {
            num_lookups: 0,
            with_global: (false, Direction::Send),
        }
    }

    fn new_with_global(direction: Direction) -> Self {
        Self {
            num_lookups: 0,
            with_global: (true, direction),
        }
    }
}

impl<F: Field> BaseAir<F> for AddAir {
    fn width(&self) -> usize {
        7
    }
}

impl<AB> Air<AB> for AddAir
where
    AB: PermutationAirBuilder<F = F, EF = EF, RandomVar = EF>
        + PairBuilder
        + AirBuilderWithPublicValues,
    AB::Var: Copy + Into<AB::ExprEF>,
    AB::ExprEF: From<AB::Var> + From<F>,
    F: Copy + Into<AB::ExprEF>,
{
    fn eval(&self, _builder: &mut AB) {
        // No constraints, only lookups
    }
}

impl<AB> AirLookupHandler<AB> for AddAir
where
    AB: PermutationAirBuilder<F = F, EF = EF, RandomVar = EF>
        + PairBuilder
        + AirBuilderWithPublicValues,
    AB::Var: Copy + Into<AB::ExprEF>,
    AB::ExprEF: From<AB::Var> + From<F>,
    F: Copy + Into<AB::ExprEF>,
{
    fn add_lookup_columns(&mut self) -> Vec<usize> {
        let new_idx = self.num_lookups;
        self.num_lookups += 1;

        vec![new_idx]
    }

    fn get_lookups(&mut self) -> Vec<Lookup<AB::F>> {
        let symbolic_air_builder =
            SymbolicAirBuilder::<F>::new(0, <Self as BaseAir<AB::F>>::width(self), 0, 0, 0);

        let symbolic_main = symbolic_air_builder.main();
        let symbolic_main_local = symbolic_main.row_slice(0).unwrap();

        // Extract columns for thelookup entries: [inp1, inp2, sum]
        let inp1 = symbolic_main_local[0];
        let inp2 = symbolic_main_local[1];
        let sum = symbolic_main_local[2];

        // Form the lookup inputs.
        let a_elements = vec![inp1.into(), inp2.into(), sum.into()];
        let a_multiplicities = SymbolicExpression::Constant(F::ONE);

        // Extract columns for the LUT entries: [table_inp1, table_inp2, table_sum]
        let table_inp1 = symbolic_main_local[3];
        let table_inp2 = symbolic_main_local[4];
        let table_sum = symbolic_main_local[5];
        // Form the LUT entries.
        let b_elements = vec![table_inp1.into(), table_inp2.into(), table_sum.into()];
        let b_multiplicities = symbolic_main_local[6].into();

        let lookup_inputs = vec![
            (a_elements, a_multiplicities, Direction::Receive),
            (b_elements.clone(), b_multiplicities, Direction::Send),
        ];

        let local_lookup =
            <Self as AirLookupHandler<AB>>::register_lookup(self, Kind::Local, &lookup_inputs);

        // also need is_send
        let (is_global, direction) = self.with_global;
        if is_global {
            let lookup_inputs = vec![(b_elements, SymbolicExpression::Constant(F::ONE), direction)];
            let global_lookup = <Self as AirLookupHandler<AB>>::register_lookup(
                self,
                Kind::Global("LUT".to_string()),
                &lookup_inputs,
            );
            // Return the local and global lookups.
            return vec![local_lookup, global_lookup];
        }
        // Return the local lookup.
        vec![local_lookup]
    }
}

#[test]
fn test_tuple_lookup() {
    // SCENARIO: Lookup with 3-column tuples representing addition operations.
    // We have a lookup table with all valid additions of binary values.
    // Values to check: [(0, 1, 1), (0, 1, 1), (1, 1, 2), (0, 0, 0)]
    // Lookup table: [(0, 0, 0), (0, 1, 1), (1, 0, 1), (1, 1, 2)]
    let mut rng = SmallRng::seed_from_u64(1);
    let mut air = AddAir::new();
    let width = <AddAir as BaseAir<F>>::width(&air);
    let (main_trace, aux_trace, challenges) = LookupTraceBuilder::new_with_width(width, &mut rng)
        .row(&[0, 1, 1], &[0, 1, 1], 2)
        .row(&[0, 1, 1], &[0, 0, 0], 1)
        .row(&[1, 1, 2], &[1, 0, 1], 0)
        .row(&[0, 0, 0], &[1, 1, 2], 1)
        .build();

    // The test must check the FINAL constraint: s[n-1] + c[n-1] = 0
    let s_final = aux_trace
        .row(aux_trace.height() - 1)
        .unwrap()
        .into_iter()
        .collect::<Vec<EF>>()[0];
    let last_row_data = main_trace
        .row(main_trace.height() - 1)
        .unwrap()
        .into_iter()
        .collect::<Vec<F>>();

    let last_contribution = compute_logup_contribution(
        challenges,
        &last_row_data[0..3],
        &last_row_data[3..6],
        last_row_data[6],
    );

    assert_eq!(
        s_final + last_contribution,
        EF::ZERO,
        "Total sum (s[n-1] + c[n-1]) must be zero for a valid lookup"
    );

    let mut builder = MockAirBuilder::new(main_trace, aux_trace, challenges.to_vec());

    // Register the lookups.
    let lookup_gadget = LogUpGadget::new();
    let lookups = <AddAir as AirLookupHandler<MockAirBuilder>>::get_lookups(&mut air);

    // Evaluate the constraints for every row.
    for i in 0..builder.height {
        builder.for_row(i);
        lookups.iter().for_each(|lookup| {
            lookup_gadget.eval_local_lookup(&mut builder, lookup);
        });
    }
}

#[test]
fn test_global_lookup() {
    // SCENARIO: We have two `AddAir`s.
    // In each, we perform a local (tuple) lookup:
    //      - We have a lookup table with all valid additions of binary values.
    //      - Values to check: [(0, 1, 1), (0, 1, 1), (1, 1, 2), (0, 0, 0)]
    //      - Lookup table: [(0, 0, 0), (0, 1, 1), (1, 0, 1), (1, 1, 2)]
    // We have a global lookup between the LUTs of the two AIRs:
    //      - One AIR sends the tuple values corresponding to the addition table.
    //      - The other AIR receives them.
    //      - The two LUTs are not stored in the same order, so that it is not a trivial lookup.

    let mut rng = SmallRng::seed_from_u64(1);

    // Get challenges for the global lookup.
    let global_challenges = LogUpChallenges {
        alpha: EF::from_u32(rng.random()),
        beta: EF::from_u32(rng.random()),
    };

    // The first AIR receives LUT values from the second air.
    let mut air1 = AddAir::new_with_global(Direction::Receive);
    let width = <AddAir as BaseAir<F>>::width(&air1);
    let (main_trace1, aux_trace1, challenges1) = {
        let mut trace_builder = LookupTraceBuilder::new_with_width(width, &mut rng);
        trace_builder.global_challenges = Some(global_challenges);
        trace_builder
            .row(&[0, 1, 1], &[0, 0, 0], 1)
            .row(&[0, 1, 1], &[0, 1, 1], 2)
            .row(&[1, 1, 2], &[1, 1, 2], 1)
            .row(&[0, 0, 0], &[1, 0, 1], 0)
            .build_with_global(Direction::Receive)
    };

    // The second AIR sends LUT values to the first air.
    let mut air2 = AddAir::new_with_global(Direction::Send);
    let width = <AddAir as BaseAir<F>>::width(&air2);
    let (main_trace2, aux_trace2, challenges2) = {
        let mut trace_builder = LookupTraceBuilder::new_with_width(width, &mut rng);
        trace_builder.global_challenges = Some(global_challenges);
        trace_builder
            .row(&[0, 1, 1], &[0, 1, 1], 2)
            .row(&[0, 1, 1], &[0, 0, 0], 1)
            .row(&[1, 1, 2], &[1, 0, 1], 0)
            .row(&[0, 0, 0], &[1, 1, 2], 1)
            .build_with_global(Direction::Send)
    };

    // The test must check the FINAL constraint: s[n-1] + c[n-1] = 0
    let last_aux_trace1 = aux_trace1
        .row(aux_trace1.height() - 1)
        .unwrap()
        .into_iter()
        .collect::<Vec<EF>>();
    let s_final1 = last_aux_trace1[0];
    let last_row_data = main_trace1
        .row(main_trace1.height() - 1)
        .unwrap()
        .into_iter()
        .collect::<Vec<F>>();

    let last_contribution1 = compute_logup_contribution(
        challenges1,
        &last_row_data[0..3],
        &last_row_data[3..6],
        last_row_data[6],
    );

    assert_eq!(
        s_final1 + last_contribution1,
        EF::ZERO,
        "Total sum (s[n-1] + c[n-1]) must be zero for a valid lookup"
    );

    let last_aux_trace2 = aux_trace2
        .row(aux_trace2.height() - 1)
        .unwrap()
        .into_iter()
        .collect::<Vec<EF>>();
    // The test must check the FINAL constraint: s[n-1] + c[n-1] = 0 for the second AIR.
    let s_final2 = last_aux_trace2[0];
    let last_row_data2 = main_trace2
        .row(main_trace2.height() - 1)
        .unwrap()
        .into_iter()
        .collect::<Vec<F>>();

    let last_contribution2 = compute_logup_contribution(
        challenges2,
        &last_row_data2[0..3],
        &last_row_data2[3..6],
        last_row_data2[6],
    );

    assert_eq!(
        s_final2 + last_contribution2,
        EF::ZERO,
        "Total sum (s[n-1] + c[n-1]) must be zero for a valid lookup"
    );

    // Retrieve the final values of the auxiliary columns for global lookups.
    // The second auxiliary column corresponds to the global lookup.
    let s_global1 = last_aux_trace1[1];
    let s_global2 = last_aux_trace2[1];

    let last_global_contribution1 =
        compute_logup_contribution(global_challenges, &[], &last_row_data[3..6], F::ONE);
    let last_global_contribution2 =
        compute_logup_contribution(global_challenges, &[], &last_row_data2[3..6], -F::ONE);

    let s_global_final1 = s_global1 + last_global_contribution1;
    let s_global_final2 = s_global2 + last_global_contribution2;

    let mut builder1 = MockAirBuilder::new(
        main_trace1,
        aux_trace1,
        [challenges1.to_vec(), global_challenges.to_vec()].concat(),
    );
    let mut builder2 = MockAirBuilder::new(
        main_trace2,
        aux_trace2,
        [challenges2.to_vec(), global_challenges.to_vec()].concat(),
    );

    // Register the lookups.
    let lookup_gadget = LogUpGadget::new();
    let lookups1 = <AddAir as AirLookupHandler<MockAirBuilder>>::get_lookups(&mut air1);
    let lookups2 = <AddAir as AirLookupHandler<MockAirBuilder>>::get_lookups(&mut air2);

    assert_eq!(
        builder1.height, builder2.height,
        "Both builders should have the same height"
    );

    // Evaluate the constraints for every row``, in each table.
    for i in 0..builder1.height {
        builder1.for_row(i);
        lookups1.iter().for_each(|lookup| {
            match &lookup.kind {
                Kind::Local => lookup_gadget.eval_local_lookup(&mut builder1, lookup),
                Kind::Global(name) => {
                    assert_eq!(*name, "LUT".to_string(), "Global lookup name should match");
                    lookup_gadget.eval_global_update(&mut builder1, lookup, s_global_final1);
                }
            };
        });

        builder2.for_row(i);
        lookups2.iter().for_each(|lookup| {
            match &lookup.kind {
                Kind::Local => lookup_gadget.eval_local_lookup(&mut builder2, lookup),
                Kind::Global(name) => {
                    assert_eq!(*name, "LUT".to_string(), "Global lookup name should match");
                    lookup_gadget.eval_global_update(&mut builder2, lookup, s_global_final2);
                }
            };
        });
    }

    // Evaluate the global lookup between the two AIRs.
    lookup_gadget
        .verify_global_final_value(&[s_global_final1, s_global_final2])
        .expect("Global lookups final values should sum to 0.");
}<|MERGE_RESOLUTION|>--- conflicted
+++ resolved
@@ -596,15 +596,9 @@
         let last_expected_val = is_last_row * (mul - EF::from(local[0]));
 
         // Evaluate the constraints at row `i`.
-<<<<<<< HEAD
-        let first_eval = symbolic_to_expr(&builder, &constraints[0].clone());
-        let transition_eval = symbolic_to_expr(&builder, &constraints[1].clone());
-        let last_eval = symbolic_to_expr(&builder, &constraints[2].clone());
-=======
         let first_eval = symbolic_to_expr(&builder, &constraints[0]);
         let transition_eval = symbolic_to_expr(&builder, &constraints[1]);
         let last_eval = symbolic_to_expr(&builder, &constraints[2]);
->>>>>>> dbb5c7de
 
         // Assert that the evaluated constraints are correct.
         assert_eq!(first_expected_val, first_eval.into());

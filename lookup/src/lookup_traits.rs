use alloc::string::String;
use alloc::vec::Vec;
use alloc::{format, vec};
use core::ops::Neg;

use p3_air::{
    Air, AirBuilder, AirBuilderWithPublicValues, BaseAir, ExtensionBuilder, PairBuilder,
    PermutationAirBuilder,
};
use p3_field::{Field, PrimeCharacteristicRing};
use p3_matrix::Matrix;
use p3_matrix::dense::{RowMajorMatrix, RowMajorMatrixView};
use p3_matrix::stack::ViewPair;
use p3_uni_stark::{Entry, LookupError, StarkGenericConfig, SymbolicExpression, Val};
use serde::{Deserialize, Serialize};
use thiserror::Error;
use tracing::warn;

<<<<<<< HEAD
=======
/// Defines errors that can occur during lookup verification.
#[derive(Debug, Error)]
pub enum LookupError {
    /// Error indicating that the global cumulative sum is incorrect.
    #[error("global cumulative sum mismatch{}", .0.as_ref().map(|s| format!(": {}", s)).unwrap_or_default())]
    GlobalCumulativeMismatch(Option<String>),
}

>>>>>>> cdfc24af
/// Data required for global lookup arguments in a multi-STARK proof.
#[derive(Debug, Default, Clone, Serialize, Deserialize)]
pub struct LookupData<F: Clone> {
    /// Name of the global lookup interaction.
    pub name: String,
    /// Index of the auxiliary column (if there are multiple auxiliary columns, this is the first one)
    pub aux_idx: usize,
    /// Expected cumulated value for a global lookup argument.
    pub expected_cumulated: F,
}

impl<F: Field> LookupData<F> {
    pub fn to_symbolic(&self) -> LookupData<SymbolicExpression<F>> {
        let expected = SymbolicExpression::Constant(self.expected_cumulated);
        LookupData {
            name: self.name.clone(),
            aux_idx: self.aux_idx,
            expected_cumulated: expected,
        }
    }
}

/// A trait for lookup argument.
pub trait LookupGadget {
    /// Returns the number of auxiliary columns needed by this lookup protocol.
    ///
    /// For example:
    /// - LogUp needs 1 column (running sum)
    fn num_aux_cols(&self) -> usize;

    /// Returns the number of challenges for each lookup argument.
    ///
    /// For example, for LogUp, this is 2:
    /// - one challenge for combining the lookup tuples,
    /// - one challenge for the running sum.
    fn num_challenges(&self) -> usize;

    /// Evaluates a local lookup argument based on the provided context.
    ///
    /// For example, in LogUp:
    /// - this checks that the running sum is updated correctly.
    /// - it checks that the final value of the running sum is 0.
    fn eval_local_lookup<AB>(&self, builder: &mut AB, context: &Lookup<AB::F>)
    where
        AB: PermutationAirBuilder + PairBuilder + AirBuilderWithPublicValues;

    /// Evaluates a global lookup update based on the provided context, and the expected cumulated value.
    /// This evaluation is carried out at the AIR level. We still need to check that the permutation argument holds
    /// over all AIRs involved in the interaction.
    ///
    /// For example, in LogUp:
    /// - this checks that the running sum is updated correctly.
    /// - it checks that the local final value of the running sum is equal to the value provided by the prover.
    fn eval_global_update<AB>(
        &self,
        builder: &mut AB,
        context: &Lookup<AB::F>,
        expected_cumulated: AB::ExprEF,
    ) where
        AB: PermutationAirBuilder + PairBuilder + AirBuilderWithPublicValues;

    /// Evalutes the lookup constraints for all provided contexts.
    ///
    /// For each context:
    /// - if it is a local lookup, evaluates it with `eval_local_lookup`.
    /// - if it is a global lookup, evaluates it with `eval_global_update`, using the expected cumulated value from `lookup_data`.
    fn eval_lookups<AB>(
        &self,
        builder: &mut AB,
        contexts: &[Lookup<AB::F>],
        // Assumed to be sorted by auxiliary_index.
        lookup_data: &[LookupData<AB::EF>],
    ) where
        AB: PermutationAirBuilder + PairBuilder + AirBuilderWithPublicValues,
    {
        let mut lookup_data_iter = lookup_data.iter();
        for context in contexts.iter() {
            match &context.kind {
                Kind::Local => {
                    self.eval_local_lookup(builder, context);
                }
                Kind::Global(_) => {
                    // Find the expected cumulated value for this context.
                    let LookupData {
                        name: _,
                        aux_idx,
                        expected_cumulated,
                    } = lookup_data_iter
                        .next()
                        .expect("Expected cumulated value missing");

                    if *aux_idx != context.columns[0] {
                        panic!("Expected cumulated values not sorted by auxiliary index");
                    }
                    let expr_ef_expected = AB::ExprEF::from(*expected_cumulated);
                    self.eval_global_update(builder, context, expr_ef_expected);
                }
            }
        }
        assert!(
            lookup_data_iter.next().is_none(),
            "Too many expected cumulated values provided"
        );
    }

    /// Generates the permutation matrix for the lookup argument.
    fn generate_permutation<SC: StarkGenericConfig>(
        &self,
        main: &RowMajorMatrix<Val<SC>>,
        preprocessed: &Option<RowMajorMatrix<Val<SC>>>,
        public_values: &[Val<SC>],
        lookups: &[Lookup<Val<SC>>],
        lookup_data: &mut [LookupData<SC::Challenge>],
        permutation_challenges: &[SC::Challenge],
    ) -> RowMajorMatrix<SC::Challenge>;

    /// Evaluates the final cumulated value over all AIRs involved in the interaction,
    /// and checks that it is equal to the expected final value.
    ///
    /// For example, in LogUp:
    /// - it sums all expected cumulated values provided by each AIR within one interaction,
    /// - checks that the sum is equal to 0.
    fn verify_global_final_value<EF: Field>(
        &self,
        all_expected_cumulated: &[EF],
    ) -> Result<(), LookupError>;

    /// Computes the polynomial degree of a lookup transition constraint.
    fn constraint_degree<F: Field>(&self, context: Lookup<F>) -> usize;
}

/// Specifies whether a lookup is local to an AIR or part of a global interaction.
#[derive(Debug, Clone, PartialEq, Eq)]
pub enum Kind {
    /// A lookup where all entries are contained within a single AIR.
    Local,
    /// A lookup that spans multiple AIRs, identified by a unique interaction name.
    ///
    /// The interaction name is used to identify all elements that are part of the same interaction.
    Global(String),
}

/// Indicates the direction of data flow in a global lookup.
#[derive(Clone, Copy)]
pub enum Direction {
    /// Indicates that elements are being sent (contributed) to the lookup.
    Send,
    /// Indicates that elements are being received (removed) from the lookup.
    Receive,
}

impl Direction {
    /// Helper method to compute the signed multiplicity based on the direction.
    pub fn multiplicity<T: Neg<Output = T>>(&self, mult: T) -> T {
        match self {
            Self::Send => -mult,
            Self::Receive => mult,
        }
    }
}

/// A type alias for a lookup input tuple. It contains:
/// - a vector of symbolic expressions representing the elements involved in the lookup,
/// - a symbolic expression representing the multiplicity of the lookup,
/// - a direction indicating whether the elements are being sent or received.
pub type LookupInput<F> = (Vec<SymbolicExpression<F>>, SymbolicExpression<F>, Direction);

/// A structure that holds the lookup data necessary to generate lookup contexts via [`LookupTraceBuilder`]. It is shared between the prover and the verifier.
#[derive(Clone, Debug)]
pub struct Lookup<F: Field> {
    /// Type of lookup: local or global
    pub kind: Kind,
    /// Elements being read (consumed from the table). Each `Vec<SymbolicExpression<F>>` actually represents a tuple of elements that are bundled together to make one lookup.
    pub element_exprs: Vec<Vec<SymbolicExpression<F>>>,
    /// Multiplicities for the elements.
    /// Note that Lagrange selectors may not be normalized, and so cannot be used as proper filters in the multiplicities.
    pub multiplicities_exprs: Vec<SymbolicExpression<F>>,
    /// The column index in the permutation trace for this lookup's running sum
    pub columns: Vec<usize>,
}

impl<F: Field> Lookup<F> {
    /// Creates a new lookup with the specified column.
    ///
    /// # Arguments
    /// * `elements` - Elements from the either the main execution trace or a lookup table.
    /// * `multiplicities` - How many times each `element` should appear
    /// * `column` - The column index in the permutation trace for this lookup
    pub const fn new(
        kind: Kind,
        element_exprs: Vec<Vec<SymbolicExpression<F>>>,
        multiplicities_exprs: Vec<SymbolicExpression<F>>,
        columns: Vec<usize>,
    ) -> Self {
        Self {
            kind,
            element_exprs,
            multiplicities_exprs,
            columns,
        }
    }
}

/// A trait for an AIR that handles lookup arguments.
pub trait AirLookupHandler<AB>: Air<AB>
where
    AB: PermutationAirBuilder + PairBuilder + AirBuilderWithPublicValues,
{
    /// Register a lookup to be used in this AIR.
    /// This method can be used before proving or verifying, as the resulting data is shared between the prover and the verifier.
    fn register_lookup(
        &mut self,
        kind: Kind,
        lookup_inputs: &[LookupInput<AB::F>],
    ) -> Lookup<AB::F> {
        let (element_exprs, multiplicities_exprs) = lookup_inputs
            .iter()
            .map(|(elems, mult, dir)| {
                let multiplicity = dir.multiplicity(mult.clone());
                (elems.clone(), multiplicity)
            })
            .unzip();

        Lookup {
            kind,
            element_exprs,
            multiplicities_exprs,
            columns: self.add_lookup_columns(),
        }
    }

    /// Updates the number of auxiliary columns to account for a new lookup column, and returns its index (or indices).
    fn add_lookup_columns(&mut self) -> Vec<usize>;

    /// Register all lookups for the current AIR and return them.
    fn get_lookups(&mut self) -> Vec<Lookup<AB::F>>;

    /// Evaluates all AIR and lookup constraints.
    fn eval<LG: LookupGadget>(
        &self,
        builder: &mut AB,
        lookups: &[Lookup<AB::F>],
        lookup_data: &[LookupData<AB::EF>],
        lookup_gadget: &LG,
    ) {
        Air::<AB>::eval(self, builder);

        if !lookups.is_empty() {
            lookup_gadget.eval_lookups(builder, lookups, lookup_data);
        }
    }
}

/// A builder to generate the lookup traces, given the main trace, public values and permutation challenges.
pub struct LookupTraceBuilder<'a, SC: StarkGenericConfig> {
    main: ViewPair<'a, Val<SC>>,
    preprocessed: Option<ViewPair<'a, Val<SC>>>,
    public_values: &'a [Val<SC>],
    permutation_challenges: &'a [SC::Challenge],
    height: usize,
    row: usize,
}

impl<'a, SC: StarkGenericConfig> LookupTraceBuilder<'a, SC> {
    pub const fn new(
        main: ViewPair<'a, Val<SC>>,
        preprocessed: Option<ViewPair<'a, Val<SC>>>,
        public_values: &'a [Val<SC>],
        permutation_challenges: &'a [SC::Challenge],
        height: usize,
        row: usize,
    ) -> Self {
        Self {
            main,
            preprocessed,
            public_values,
            permutation_challenges,
            height,
            row,
        }
    }
}

impl<'a, SC: StarkGenericConfig> AirBuilder for LookupTraceBuilder<'a, SC> {
    type F = Val<SC>;
    type Expr = Val<SC>;
    type Var = Val<SC>;
    type M = ViewPair<'a, Val<SC>>;

    #[inline]
    fn main(&self) -> Self::M {
        self.main
    }

    #[inline]
    fn is_first_row(&self) -> Self::Expr {
        Self::F::from_bool(self.row == 0)
    }

    #[inline]
    fn is_last_row(&self) -> Self::Expr {
        Self::F::from_bool(self.row + 1 == self.height)
    }

    #[inline]
    fn is_transition_window(&self, size: usize) -> Self::Expr {
        if size == 2 {
            Self::F::from_bool(self.row + 1 < self.height)
        } else {
            panic!("uni-stark only supports a window size of 2")
        }
    }

    #[inline]
    fn assert_zero<I: Into<Self::Expr>>(&mut self, x: I) {
        assert!(x.into() == Self::F::ZERO);
    }

    #[inline]
    fn assert_zeros<const N: usize, I: Into<Self::Expr>>(&mut self, array: [I; N]) {
        for item in array {
            assert!(item.into() == Self::F::ZERO);
        }
    }
}

impl<SC: StarkGenericConfig> AirBuilderWithPublicValues for LookupTraceBuilder<'_, SC> {
    type PublicVar = Val<SC>;

    #[inline]
    fn public_values(&self) -> &[Self::F] {
        self.public_values
    }
}

impl<SC: StarkGenericConfig> PairBuilder for LookupTraceBuilder<'_, SC> {
    fn preprocessed(&self) -> Self::M {
        self.preprocessed
            .map_or_else(|| panic!("Missing preprocessed columns"), |prep| prep)
    }
}

impl<SC: StarkGenericConfig> ExtensionBuilder for LookupTraceBuilder<'_, SC> {
    type EF = SC::Challenge;
    type ExprEF = SC::Challenge;
    type VarEF = SC::Challenge;

    fn assert_zero_ext<I: Into<Self::ExprEF>>(&mut self, x: I) {
        assert!(x.into() == SC::Challenge::ZERO);
    }
}

impl<'a, SC: StarkGenericConfig> PermutationAirBuilder for LookupTraceBuilder<'a, SC> {
    type MP = RowMajorMatrixView<'a, SC::Challenge>;

    type RandomVar = SC::Challenge;
    fn permutation(&self) -> RowMajorMatrixView<'a, SC::Challenge> {
        panic!("we should not be accessing the permutation matrix while building it");
    }

    fn permutation_randomness(&self) -> &[SC::Challenge] {
        self.permutation_challenges
    }
}

// /// Evaluates a symbolic expression in the context of an AIR builder.
///
/// Converts `SymbolicExpression<F>` to the builder's expression type `AB::Expr`.
pub fn symbolic_to_expr<AB>(builder: &AB, expr: &SymbolicExpression<AB::F>) -> AB::Expr
where
    AB: PairBuilder + AirBuilderWithPublicValues + PermutationAirBuilder,
{
    match expr {
        SymbolicExpression::Variable(v) => match v.entry {
            Entry::Main { offset } => match offset {
                0 => builder.main().row_slice(0).unwrap()[v.index].clone().into(),
                1 => builder.main().row_slice(1).unwrap()[v.index].clone().into(),
                _ => panic!("Cannot have expressions involving more than two rows."),
            },
            Entry::Public => builder.public_values()[v.index].into(),
            Entry::Preprocessed { offset } => match offset {
                0 => builder.preprocessed().row_slice(0).unwrap()[v.index]
                    .clone()
                    .into(),
                1 => builder.preprocessed().row_slice(1).unwrap()[v.index]
                    .clone()
                    .into(),
                _ => panic!("Cannot have expressions involving more than two rows."),
            },
            _ => unimplemented!("Entry type {:?} not supported in interactions", v.entry),
        },
        SymbolicExpression::IsFirstRow => {
            warn!("IsFirstRow is not normalized");
            builder.is_first_row()
        }
        SymbolicExpression::IsLastRow => {
            warn!("IsLastRow is not normalized");
            builder.is_last_row()
        }
        SymbolicExpression::IsTransition => {
            warn!("IsTransition is not normalized");
            builder.is_transition_window(2)
        }
        SymbolicExpression::Constant(c) => AB::Expr::from(*c),
        SymbolicExpression::Add { x, y, .. } => {
            symbolic_to_expr(builder, x) + symbolic_to_expr(builder, y)
        }
        SymbolicExpression::Sub { x, y, .. } => {
            symbolic_to_expr(builder, x) - symbolic_to_expr(builder, y)
        }
        SymbolicExpression::Neg { x, .. } => -symbolic_to_expr(builder, x),
        SymbolicExpression::Mul { x, y, .. } => {
            symbolic_to_expr(builder, x) * symbolic_to_expr(builder, y)
        }
    }
}

/// Wrapper around AIRs for AIRs that do not use lookups.
#[derive(Clone)]
pub struct AirNoLookup<A> {
    air: A,
}

impl<A> AirNoLookup<A> {
    pub const fn new(air: A) -> Self {
        Self { air }
    }
}

impl<F, A: BaseAir<F>> BaseAir<F> for AirNoLookup<A> {
    fn width(&self) -> usize {
        self.air.width()
    }

    fn preprocessed_trace(&self) -> Option<RowMajorMatrix<F>> {
        self.air.preprocessed_trace()
    }
}

impl<AB: AirBuilder, A: Air<AB>> Air<AB> for AirNoLookup<A> {
    fn eval(&self, builder: &mut AB) {
        self.air.eval(builder);
    }
}

impl<AB: AirBuilderWithPublicValues + PairBuilder + PermutationAirBuilder, A: Air<AB>>
    AirLookupHandler<AB> for AirNoLookup<A>
{
    fn add_lookup_columns(&mut self) -> Vec<usize> {
        vec![]
    }

    fn get_lookups(&mut self) -> Vec<Lookup<AB::F>> {
        vec![]
    }
}

/// Empty lookup gadget for AIRs that do not use lookups.
pub struct EmptyLookupGadget;
impl LookupGadget for EmptyLookupGadget {
    fn num_aux_cols(&self) -> usize {
        0
    }

    fn num_challenges(&self) -> usize {
        0
    }

    fn eval_local_lookup<AB>(&self, _builder: &mut AB, _context: &Lookup<AB::F>)
    where
        AB: PermutationAirBuilder + PairBuilder + AirBuilderWithPublicValues,
    {
    }

    fn eval_global_update<AB>(
        &self,
        _builder: &mut AB,
        _context: &Lookup<AB::F>,
        _expected_cumulated: AB::ExprEF,
    ) where
        AB: PermutationAirBuilder + PairBuilder + AirBuilderWithPublicValues,
    {
    }

    fn verify_global_final_value<EF: Field>(
        &self,
        _all_expected_cumulated: &[EF],
    ) -> Result<(), LookupError> {
        Ok(())
    }

    fn constraint_degree<F: Field>(&self, _context: Lookup<F>) -> usize {
        0
    }

    fn generate_permutation<SC: StarkGenericConfig>(
        &self,
        _main: &RowMajorMatrix<Val<SC>>,
        _preprocessed: &Option<RowMajorMatrix<Val<SC>>>,
        _public_values: &[Val<SC>],
        _lookups: &[Lookup<Val<SC>>],
        _lookup_data: &mut [LookupData<SC::Challenge>],
        _permutation_challenges: &[SC::Challenge],
    ) -> RowMajorMatrix<SC::Challenge> {
        RowMajorMatrix::new(vec![], 0)
    }
}<|MERGE_RESOLUTION|>--- conflicted
+++ resolved
@@ -1,6 +1,6 @@
 use alloc::string::String;
+use alloc::vec;
 use alloc::vec::Vec;
-use alloc::{format, vec};
 use core::ops::Neg;
 
 use p3_air::{
@@ -13,20 +13,8 @@
 use p3_matrix::stack::ViewPair;
 use p3_uni_stark::{Entry, LookupError, StarkGenericConfig, SymbolicExpression, Val};
 use serde::{Deserialize, Serialize};
-use thiserror::Error;
 use tracing::warn;
 
-<<<<<<< HEAD
-=======
-/// Defines errors that can occur during lookup verification.
-#[derive(Debug, Error)]
-pub enum LookupError {
-    /// Error indicating that the global cumulative sum is incorrect.
-    #[error("global cumulative sum mismatch{}", .0.as_ref().map(|s| format!(": {}", s)).unwrap_or_default())]
-    GlobalCumulativeMismatch(Option<String>),
-}
-
->>>>>>> cdfc24af
 /// Data required for global lookup arguments in a multi-STARK proof.
 #[derive(Debug, Default, Clone, Serialize, Deserialize)]
 pub struct LookupData<F: Clone> {

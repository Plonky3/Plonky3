--- conflicted
+++ resolved
@@ -6,12 +6,6 @@
 
 [dependencies]
 itertools.workspace = true
-<<<<<<< HEAD
-modinverse.workspace = true
-=======
-num.workspace = true
-num-integer.workspace = true
->>>>>>> cf2af340
 p3-field.workspace = true
 p3-mds.workspace = true
 p3-symmetric.workspace = true

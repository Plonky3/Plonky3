use alloc::vec::Vec;
use core::mem::MaybeUninit;

use p3_field::PrimeField;
use p3_matrix::dense::{RowMajorMatrix, RowMajorMatrixViewMut};
use p3_maybe_rayon::prelude::*;
use p3_poseidon2::{DiffusionPermutation, MdsLightPermutation};
use tracing::instrument;

use crate::columns::{num_cols, Poseidon2Cols};
use crate::{FullRound, PartialRound, RoundConstants, SBox};

#[instrument(name = "generate vectorized Poseidon2 trace", skip_all)]
pub fn generate_vectorized_trace_rows<
    F: PrimeField,
    MdsLight: MdsLightPermutation<F, WIDTH>,
    Diffusion: DiffusionPermutation<F, WIDTH>,
    const WIDTH: usize,
    const SBOX_DEGREE: usize,
    const SBOX_REGISTERS: usize,
    const HALF_FULL_ROUNDS: usize,
    const PARTIAL_ROUNDS: usize,
    const VECTOR_LEN: usize,
>(
    inputs: Vec<[F; WIDTH]>,
    round_constants: &RoundConstants<F, WIDTH, HALF_FULL_ROUNDS, PARTIAL_ROUNDS>,
    external_linear_layer: &MdsLight,
    internal_linear_layer: &Diffusion,
) -> RowMajorMatrix<F> {
    let n = inputs.len();
    assert!(
        n % VECTOR_LEN == 0 && (n / VECTOR_LEN).is_power_of_two(),
        "Callers expected to pad inputs to VECTOR_LEN times a power of two"
    );

    let nrows = n.div_ceil(VECTOR_LEN);
    let ncols = num_cols::<WIDTH, SBOX_DEGREE, SBOX_REGISTERS, HALF_FULL_ROUNDS, PARTIAL_ROUNDS>()
        * VECTOR_LEN;
    let mut vec = Vec::with_capacity(nrows * ncols * 2);
    let trace: &mut [MaybeUninit<F>] = &mut vec.spare_capacity_mut()[..nrows * ncols];
    let trace: RowMajorMatrixViewMut<MaybeUninit<F>> = RowMajorMatrixViewMut::new(trace, ncols);

    let (prefix, perms, suffix) = unsafe {
        trace.values.align_to_mut::<Poseidon2Cols<
            MaybeUninit<F>,
            WIDTH,
            SBOX_DEGREE,
            SBOX_REGISTERS,
            HALF_FULL_ROUNDS,
            PARTIAL_ROUNDS,
        >>()
    };
    assert!(prefix.is_empty(), "Alignment should match");
    assert!(suffix.is_empty(), "Alignment should match");
    assert_eq!(perms.len(), n);

    perms.par_iter_mut().zip(inputs).for_each(|(perm, input)| {
        generate_trace_rows_for_perm(
            perm,
            input,
            round_constants,
            external_linear_layer,
            internal_linear_layer,
        );
    });

    unsafe {
        vec.set_len(nrows * ncols);
    }
    RowMajorMatrix::new(vec, ncols)
}

// TODO: Take generic iterable
#[instrument(name = "generate Poseidon2 trace", skip_all)]
pub fn generate_trace_rows<
    F: PrimeField,
    MdsLight: MdsLightPermutation<F, WIDTH>,
    Diffusion: DiffusionPermutation<F, WIDTH>,
    const WIDTH: usize,
    const SBOX_DEGREE: usize,
    const SBOX_REGISTERS: usize,
    const HALF_FULL_ROUNDS: usize,
    const PARTIAL_ROUNDS: usize,
>(
    inputs: Vec<[F; WIDTH]>,
    constants: &RoundConstants<F, WIDTH, HALF_FULL_ROUNDS, PARTIAL_ROUNDS>,
    external_linear_layer: &MdsLight,
    internal_linear_layer: &Diffusion,
) -> RowMajorMatrix<F> {
    let n = inputs.len();
    assert!(
        n.is_power_of_two(),
        "Callers expected to pad inputs to a power of two"
    );

    let ncols = num_cols::<WIDTH, SBOX_DEGREE, SBOX_REGISTERS, HALF_FULL_ROUNDS, PARTIAL_ROUNDS>();
    let mut vec = Vec::with_capacity(n * ncols * 2);
    let trace: &mut [MaybeUninit<F>] = &mut vec.spare_capacity_mut()[..n * ncols];
    let trace: RowMajorMatrixViewMut<MaybeUninit<F>> = RowMajorMatrixViewMut::new(trace, ncols);

    let (prefix, perms, suffix) = unsafe {
        trace.values.align_to_mut::<Poseidon2Cols<
            MaybeUninit<F>,
            WIDTH,
            SBOX_DEGREE,
            SBOX_REGISTERS,
            HALF_FULL_ROUNDS,
            PARTIAL_ROUNDS,
        >>()
    };
    assert!(prefix.is_empty(), "Alignment should match");
    assert!(suffix.is_empty(), "Alignment should match");
    assert_eq!(perms.len(), n);

    perms.par_iter_mut().zip(inputs).for_each(|(perm, input)| {
        generate_trace_rows_for_perm(
            perm,
            input,
            constants,
            external_linear_layer,
            internal_linear_layer,
        );
    });

    unsafe {
        vec.set_len(n * ncols);
    }
    RowMajorMatrix::new(vec, ncols)
}

/// `rows` will normally consist of 24 rows, with an exception for the final row.
fn generate_trace_rows_for_perm<
    F: PrimeField,
    MdsLight: MdsLightPermutation<F, WIDTH>,
    Diffusion: DiffusionPermutation<F, WIDTH>,
    const WIDTH: usize,
    const SBOX_DEGREE: usize,
    const SBOX_REGISTERS: usize,
    const HALF_FULL_ROUNDS: usize,
    const PARTIAL_ROUNDS: usize,
>(
    perm: &mut Poseidon2Cols<
        MaybeUninit<F>,
        WIDTH,
        SBOX_DEGREE,
        SBOX_REGISTERS,
        HALF_FULL_ROUNDS,
        PARTIAL_ROUNDS,
    >,
    mut state: [F; WIDTH],
    constants: &RoundConstants<F, WIDTH, HALF_FULL_ROUNDS, PARTIAL_ROUNDS>,
    external_linear_layer: &MdsLight,
    internal_linear_layer: &Diffusion,
) {
<<<<<<< HEAD
    perm.export = F::ONE;
    perm.inputs = state;
=======
    perm.export.write(F::one());
    perm.inputs
        .iter_mut()
        .zip(state.iter())
        .for_each(|(input, &x)| {
            input.write(x);
        });
>>>>>>> 3c35a00d

    external_linear_layer.permute_mut(&mut state);

    for (full_round, constants) in perm
        .beginning_full_rounds
        .iter_mut()
        .zip(&constants.beginning_full_round_constants)
    {
        generate_full_round::<F, MdsLight, WIDTH, SBOX_DEGREE, SBOX_REGISTERS>(
            &mut state,
            full_round,
            constants,
            external_linear_layer,
        );
    }

    for (partial_round, constant) in perm
        .partial_rounds
        .iter_mut()
        .zip(&constants.partial_round_constants)
    {
        generate_partial_round::<F, Diffusion, WIDTH, SBOX_DEGREE, SBOX_REGISTERS>(
            &mut state,
            partial_round,
            *constant,
            internal_linear_layer,
        );
    }

    for (full_round, constants) in perm
        .ending_full_rounds
        .iter_mut()
        .zip(&constants.ending_full_round_constants)
    {
        generate_full_round::<F, MdsLight, WIDTH, SBOX_DEGREE, SBOX_REGISTERS>(
            &mut state,
            full_round,
            constants,
            external_linear_layer,
        );
    }
}

#[inline]
fn generate_full_round<
    F: PrimeField,
    MdsLight: MdsLightPermutation<F, WIDTH>,
    const WIDTH: usize,
    const SBOX_DEGREE: usize,
    const SBOX_REGISTERS: usize,
>(
    state: &mut [F; WIDTH],
    full_round: &mut FullRound<MaybeUninit<F>, WIDTH, SBOX_DEGREE, SBOX_REGISTERS>,
    round_constants: &[F; WIDTH],
    external_linear_layer: &MdsLight,
) {
    for (state_i, const_i) in state.iter_mut().zip(round_constants) {
        *state_i += *const_i;
    }
    for (state_i, sbox_i) in state.iter_mut().zip(full_round.sbox.iter_mut()) {
        generate_sbox(sbox_i, state_i);
    }
    external_linear_layer.permute_mut(state);
    full_round
        .post
        .iter_mut()
        .zip(*state)
        .for_each(|(post, x)| {
            post.write(x);
        });
}

#[inline]
fn generate_partial_round<
    F: PrimeField,
    Diffusion: DiffusionPermutation<F, WIDTH>,
    const WIDTH: usize,
    const SBOX_DEGREE: usize,
    const SBOX_REGISTERS: usize,
>(
    state: &mut [F; WIDTH],
    partial_round: &mut PartialRound<MaybeUninit<F>, WIDTH, SBOX_DEGREE, SBOX_REGISTERS>,
    round_constant: F,
    internal_linear_layer: &Diffusion,
) {
    state[0] += round_constant;
    generate_sbox(&mut partial_round.sbox, &mut state[0]);
    partial_round.post_sbox.write(state[0]);
    internal_linear_layer.permute_mut(state);
}

#[inline]
fn generate_sbox<F: PrimeField, const DEGREE: usize, const REGISTERS: usize>(
    sbox: &mut SBox<MaybeUninit<F>, DEGREE, REGISTERS>,
    x: &mut F,
) {
    *x = match (DEGREE, REGISTERS) {
        (3, 0) => x.cube(),
        (5, 0) => x.exp_const_u64::<5>(),
        (7, 0) => x.exp_const_u64::<7>(),
        (5, 1) => {
            let x2 = x.square();
            let x3 = x2 * *x;
            sbox.0[0].write(x3);
            x3 * x2
        }
        (7, 1) => {
            let x3 = x.cube();
            sbox.0[0].write(x3);
            x3 * x3 * *x
        }
        (11, 2) => {
            let x2 = x.square();
            let x3 = x2 * *x;
            let x9 = x3.cube();
            sbox.0[0].write(x3);
            sbox.0[1].write(x9);
            x9 * x2
        }
        _ => panic!(
            "Unexpected (DEGREE, REGISTERS) of ({}, {})",
            DEGREE, REGISTERS
        ),
    }
}<|MERGE_RESOLUTION|>--- conflicted
+++ resolved
@@ -152,18 +152,13 @@
     external_linear_layer: &MdsLight,
     internal_linear_layer: &Diffusion,
 ) {
-<<<<<<< HEAD
-    perm.export = F::ONE;
-    perm.inputs = state;
-=======
-    perm.export.write(F::one());
+    perm.export.write(F::ONE);
     perm.inputs
         .iter_mut()
         .zip(state.iter())
         .for_each(|(input, &x)| {
             input.write(x);
         });
->>>>>>> 3c35a00d
 
     external_linear_layer.permute_mut(&mut state);
 

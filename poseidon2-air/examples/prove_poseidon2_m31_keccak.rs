--- conflicted
+++ resolved
@@ -88,17 +88,7 @@
 
     let trace = air.generate_vectorized_trace_rows(NUM_PERMUTATIONS);
 
-<<<<<<< HEAD
-    let fri_config = FriConfig {
-        log_blowup: 1,
-        log_final_poly_len: 0,
-        num_queries: 100,
-        proof_of_work_bits: 16,
-        mmcs: challenge_mmcs,
-    };
-=======
     let fri_config = create_benchmark_fri_config(challenge_mmcs);
->>>>>>> 10da6631
     type Pcs = CirclePcs<Val, ValMmcs, ChallengeMmcs>;
     let pcs = Pcs {
         mmcs: val_mmcs,

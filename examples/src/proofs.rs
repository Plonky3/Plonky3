use core::fmt::Debug;

use p3_challenger::{DuplexChallenger, SerializingChallenger32};
use p3_circle::CirclePcs;
use p3_commit::ExtensionMmcs;
use p3_dft::TwoAdicSubgroupDft;
use p3_field::extension::{BinomialExtensionField, ComplexExtendable};
use p3_field::{ExtensionField, Field, PrimeField32, PrimeField64, TwoAdicField};
use p3_fri::{TwoAdicFriPcs, create_benchmark_fri_config};
use p3_keccak::{Keccak256Hash, KeccakF};
use p3_mersenne_31::Mersenne31;
use p3_symmetric::{CryptographicPermutation, PaddingFreeSponge, SerializingHasher32To64};
use p3_uni_stark::{Proof, StarkGenericConfig, prove, verify};
use rand::distr::StandardUniform;
use rand::prelude::Distribution;

use crate::airs::ExampleHashAir;
use crate::types::{
    KeccakCircleStarkConfig, KeccakCompressionFunction, KeccakMerkleMmcs, KeccakStarkConfig,
    Poseidon2CircleStarkConfig, Poseidon2Compression, Poseidon2MerkleMmcs, Poseidon2Sponge,
    Poseidon2StarkConfig,
};

/// Produce a MerkleTreeMmcs which uses the KeccakF permutation.
const fn get_keccak_mmcs<F: Field>() -> KeccakMerkleMmcs<F> {
    let u64_hash = PaddingFreeSponge::<KeccakF, 25, 17, 4>::new(KeccakF {});

    let field_hash = SerializingHasher32To64::new(u64_hash);

    let compress = KeccakCompressionFunction::new(u64_hash);

    KeccakMerkleMmcs::new(field_hash, compress)
}

/// Produce a MerkleTreeMmcs from a pair of cryptographic field permutations.
///
/// The first permutation will be used for compression and the second for more sponge hashing.
/// Currently this is only intended to be used with a pair of Poseidon2 hashes of with 16 and 24
/// but this can easily be generalised in future if we desire.
const fn get_poseidon2_mmcs<
    F: Field,
    Perm16: CryptographicPermutation<[F; 16]> + CryptographicPermutation<[F::Packing; 16]>,
    Perm24: CryptographicPermutation<[F; 24]> + CryptographicPermutation<[F::Packing; 24]>,
>(
    perm16: Perm16,
    perm24: Perm24,
) -> Poseidon2MerkleMmcs<F, Perm16, Perm24> {
    let hash = Poseidon2Sponge::new(perm24);

    let compress = Poseidon2Compression::new(perm16);

    Poseidon2MerkleMmcs::<F, _, _>::new(hash, compress)
}

/// Prove the given ProofGoal using the Keccak hash function to build the merkle tree.
///
/// This allows the user to choose:
/// - The Field
/// - The Proof Goal (Choice of both hash function and desired number of hashes to prove)
/// - The DFT
#[inline]
pub fn prove_monty31_keccak<
    F: PrimeField32 + TwoAdicField,
    EF: ExtensionField<F> + TwoAdicField,
    DFT: TwoAdicSubgroupDft<F>,
    PG: ExampleHashAir<F, KeccakStarkConfig<F, EF, DFT>>,
>(
    proof_goal: PG,
    dft: DFT,
    num_hashes: usize,
) -> Result<(), impl Debug>
where
    StandardUniform: Distribution<F>,
{
    let val_mmcs = get_keccak_mmcs();

    let challenge_mmcs = ExtensionMmcs::<F, EF, _>::new(val_mmcs.clone());
    let fri_config = create_benchmark_fri_config(challenge_mmcs);

    let trace = proof_goal.generate_trace_rows(num_hashes, fri_config.log_blowup);

    let pcs = TwoAdicFriPcs::new(dft, val_mmcs, fri_config);
    let challenger = SerializingChallenger32::from_hasher(vec![], Keccak256Hash {});

<<<<<<< HEAD
    let challenger = SerializingChallenger32::from_hasher(vec![], Keccak256Hash {});

    let config = KeccakStarkConfig::new(pcs, challenger);

=======
    let config = KeccakStarkConfig::new(pcs, challenger);

>>>>>>> 376daa14
    let proof = prove(&config, &proof_goal, trace, &vec![]);
    report_proof_size(&proof);

    verify(&config, &proof_goal, &proof, &vec![])
}

/// Prove the given ProofGoal using the Poseidon2 hash function to build the merkle tree.
///
/// This allows the user to choose:
/// - The Field
/// - The Proof Goal (Choice of Hash function and number of hashes to prove)
/// - The DFT
#[inline]
pub fn prove_monty31_poseidon2<
    F: PrimeField32 + TwoAdicField,
    EF: ExtensionField<F> + TwoAdicField,
    DFT: TwoAdicSubgroupDft<F>,
    Perm16: CryptographicPermutation<[F; 16]> + CryptographicPermutation<[F::Packing; 16]>,
    Perm24: CryptographicPermutation<[F; 24]> + CryptographicPermutation<[F::Packing; 24]>,
    PG: ExampleHashAir<F, Poseidon2StarkConfig<F, EF, DFT, Perm16, Perm24>>,
>(
    proof_goal: PG,
    dft: DFT,
    num_hashes: usize,
    perm16: Perm16,
    perm24: Perm24,
) -> Result<(), impl Debug>
where
    StandardUniform: Distribution<F>,
{
    let val_mmcs = get_poseidon2_mmcs::<F, _, _>(perm16, perm24.clone());

    let challenge_mmcs = ExtensionMmcs::<F, EF, _>::new(val_mmcs.clone());
    let fri_config = create_benchmark_fri_config(challenge_mmcs);

    let trace = proof_goal.generate_trace_rows(num_hashes, fri_config.log_blowup);

    let pcs = TwoAdicFriPcs::new(dft, val_mmcs, fri_config);
    let challenger = DuplexChallenger::new(perm24);

<<<<<<< HEAD
    let challenger = DuplexChallenger::new(perm24);

    let config = StarkConfig::new(pcs, challenger);
=======
    let config = Poseidon2StarkConfig::new(pcs, challenger);
>>>>>>> 376daa14

    let proof = prove(&config, &proof_goal, trace, &vec![]);
    report_proof_size(&proof);

    verify(&config, &proof_goal, &proof, &vec![])
}

/// Prove the given ProofGoal using the Keccak hash function to build the merkle tree.
///
/// This fixes the field and Mersenne31 and makes use of the circle stark.
///
/// It currently allows the user to choose:
/// - The Proof Goal (Choice of Hash function and number of hashes to prove)
#[inline]
pub fn prove_m31_keccak<
    PG: ExampleHashAir<
            Mersenne31,
            KeccakCircleStarkConfig<Mersenne31, BinomialExtensionField<Mersenne31, 3>>,
        >,
>(
    proof_goal: PG,
    num_hashes: usize,
) -> Result<(), impl Debug> {
    type F = Mersenne31;
    type EF = BinomialExtensionField<Mersenne31, 3>;

    let val_mmcs = get_keccak_mmcs();
    let challenge_mmcs = ExtensionMmcs::<F, EF, _>::new(val_mmcs.clone());
    let fri_config = create_benchmark_fri_config(challenge_mmcs);

    let trace = proof_goal.generate_trace_rows(num_hashes, fri_config.log_blowup);

    let pcs = CirclePcs::new(val_mmcs, fri_config);
    let challenger = SerializingChallenger32::from_hasher(vec![], Keccak256Hash {});

<<<<<<< HEAD
    let challenger = SerializingChallenger32::from_hasher(vec![], Keccak256Hash {});

    let config = KeccakCircleStarkConfig::new(pcs, challenger);

=======
    let config = KeccakCircleStarkConfig::new(pcs, challenger);

>>>>>>> 376daa14
    let proof = prove(&config, &proof_goal, trace, &vec![]);
    report_proof_size(&proof);

    verify(&config, &proof_goal, &proof, &vec![])
}

/// Prove the given ProofGoal using the Keccak hash function to build the merkle tree.
///
/// This fixes the field and Mersenne31 and makes use of the circle stark.
///
/// It currently allows the user to choose:
/// - The Proof Goal (Choice of Hash function and number of hashes to prove)
#[inline]
pub fn prove_m31_poseidon2<
    F: PrimeField64 + ComplexExtendable,
    EF: ExtensionField<F>,
    Perm16: CryptographicPermutation<[F; 16]> + CryptographicPermutation<[F::Packing; 16]>,
    Perm24: CryptographicPermutation<[F; 24]> + CryptographicPermutation<[F::Packing; 24]>,
    PG: ExampleHashAir<F, Poseidon2CircleStarkConfig<F, EF, Perm16, Perm24>>,
>(
    proof_goal: PG,
    num_hashes: usize,
    perm16: Perm16,
    perm24: Perm24,
) -> Result<(), impl Debug>
where
    StandardUniform: Distribution<F>,
{
    let val_mmcs = get_poseidon2_mmcs::<F, _, _>(perm16, perm24.clone());

    let challenge_mmcs = ExtensionMmcs::<F, EF, _>::new(val_mmcs.clone());
    let fri_config = create_benchmark_fri_config(challenge_mmcs);

    let trace = proof_goal.generate_trace_rows(num_hashes, fri_config.log_blowup);

    let pcs = CirclePcs::new(val_mmcs, fri_config);
    let challenger = DuplexChallenger::new(perm24);

<<<<<<< HEAD
    let challenger = DuplexChallenger::new(perm24.clone());

=======
>>>>>>> 376daa14
    let config = Poseidon2CircleStarkConfig::new(pcs, challenger);

    let proof = prove(&config, &proof_goal, trace, &vec![]);
    report_proof_size(&proof);

    verify(&config, &proof_goal, &proof, &vec![])
}

/// Report the result of the proof.
///
/// Either print that the proof was successful or panic and return the error.
#[inline]
pub fn report_result(result: Result<(), impl Debug>) {
    if let Err(e) = result {
        panic!("{:?}", e);
    } else {
        println!("Proof Verified Successfully")
    }
}

/// Report the size of the serialized proof.
///
/// Serializes the given proof instance using bincode and prints the size in bytes.
/// Panics if serialization fails.
#[inline]
pub fn report_proof_size<SC>(proof: &Proof<SC>)
where
    SC: StarkGenericConfig,
{
    let config = bincode::config::standard()
        .with_little_endian()
        .with_fixed_int_encoding();
    let proof_bytes =
        bincode::serde::encode_to_vec(proof, config).expect("Failed to serialize proof");
    println!("Proof size: {} bytes", proof_bytes.len());
}<|MERGE_RESOLUTION|>--- conflicted
+++ resolved
@@ -82,15 +82,8 @@
     let pcs = TwoAdicFriPcs::new(dft, val_mmcs, fri_config);
     let challenger = SerializingChallenger32::from_hasher(vec![], Keccak256Hash {});
 
-<<<<<<< HEAD
-    let challenger = SerializingChallenger32::from_hasher(vec![], Keccak256Hash {});
-
     let config = KeccakStarkConfig::new(pcs, challenger);
 
-=======
-    let config = KeccakStarkConfig::new(pcs, challenger);
-
->>>>>>> 376daa14
     let proof = prove(&config, &proof_goal, trace, &vec![]);
     report_proof_size(&proof);
 
@@ -131,13 +124,7 @@
     let pcs = TwoAdicFriPcs::new(dft, val_mmcs, fri_config);
     let challenger = DuplexChallenger::new(perm24);
 
-<<<<<<< HEAD
-    let challenger = DuplexChallenger::new(perm24);
-
-    let config = StarkConfig::new(pcs, challenger);
-=======
     let config = Poseidon2StarkConfig::new(pcs, challenger);
->>>>>>> 376daa14
 
     let proof = prove(&config, &proof_goal, trace, &vec![]);
     report_proof_size(&proof);
@@ -173,15 +160,8 @@
     let pcs = CirclePcs::new(val_mmcs, fri_config);
     let challenger = SerializingChallenger32::from_hasher(vec![], Keccak256Hash {});
 
-<<<<<<< HEAD
-    let challenger = SerializingChallenger32::from_hasher(vec![], Keccak256Hash {});
-
     let config = KeccakCircleStarkConfig::new(pcs, challenger);
 
-=======
-    let config = KeccakCircleStarkConfig::new(pcs, challenger);
-
->>>>>>> 376daa14
     let proof = prove(&config, &proof_goal, trace, &vec![]);
     report_proof_size(&proof);
 
@@ -220,11 +200,6 @@
     let pcs = CirclePcs::new(val_mmcs, fri_config);
     let challenger = DuplexChallenger::new(perm24);
 
-<<<<<<< HEAD
-    let challenger = DuplexChallenger::new(perm24.clone());
-
-=======
->>>>>>> 376daa14
     let config = Poseidon2CircleStarkConfig::new(pcs, challenger);
 
     let proof = prove(&config, &proof_goal, trace, &vec![]);

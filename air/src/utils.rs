//! A collection of utility functions helpful in defining AIR's.

use core::array;

use p3_field::integers::QuotientMap;
use p3_field::{Field, PrimeCharacteristicRing};

use crate::AirBuilder;

/// Pack a collection of bits into a number.
///
/// Given vec = [v0, v1, ..., v_n] returns v0 + 2v_1 + ... + 2^n v_n
#[inline]
pub fn pack_bits_le<R, Var, I>(iter: I) -> R
where
    R: PrimeCharacteristicRing,
    Var: Into<R> + Clone,
    I: DoubleEndedIterator<Item = Var>,
{
    let mut output = R::ZERO;
    for elem in iter.rev() {
        output = output.double();
        output += elem.clone().into();
    }
    output
}

/// Computes the arithmetic generalization of boolean `xor`.
///
/// For boolean inputs, `x ^ y = x + y - 2 xy`.
#[inline(always)]
pub fn xor<R: PrimeCharacteristicRing>(x: R, y: R) -> R {
    x.clone() + y.clone() - x * y.double()
}

/// Computes the arithmetic generalization of a triple `xor`.
///
/// For boolean inputs `x ^ y ^ z = x + y + z - 2(xy + xz + yz) + 4xyz`.
#[inline(always)]
pub fn xor3<R: PrimeCharacteristicRing>(x: R, y: R, z: R) -> R {
    // The cheapest way to implement this polynomial is to simply apply xor twice.
    // This costs 2 adds, 2 subs, 2 muls and 2 doubles.
    xor(x, xor(y, z))
}

/// Computes the arithmetic generalization of `andnot`.
///
/// For boolean inputs `(!x) & y = (1 - x)y`
#[inline(always)]
pub fn andn<R: PrimeCharacteristicRing>(x: R, y: R) -> R {
    (R::ONE - x) * y
}

/// Compute `xor` on a list of boolean field elements.
///
/// Verifies at debug time that all inputs are boolean.
#[inline(always)]
pub fn checked_xor<F: Field, const N: usize>(xs: [F; N]) -> F {
    xs.into_iter().fold(F::ZERO, |acc, x| {
        debug_assert!(x.is_zero() || x.is_one());
        xor(acc, x)
    })
}

/// Compute `andnot` on a pair of boolean field elements.
///
/// Verifies at debug time that both inputs are boolean.
#[inline(always)]
pub fn checked_andn<F: Field>(x: F, y: F) -> F {
    debug_assert!(x.is_zero() || x.is_one());
    debug_assert!(y.is_zero() || y.is_one());
    andn(x, y)
}

/// Convert a 32-bit integer into an array of 32 0 or 1 field elements.
///
/// The output array is in little-endian order.
#[inline]
<<<<<<< HEAD
pub fn u32_to_bits_le<R: PrimeCharacteristicRing>(val: u32) -> [R; 32] {
    // We do this over F::from_u32 as from_u32 can be slow
    // like in the case of monty field.
    array::from_fn(|i| if val & (1 << i) != 0 { R::ONE } else { R::ZERO })
=======
pub fn u32_to_bits_le<FA: FieldAlgebra>(val: u32) -> [FA; 32] {
    array::from_fn(|i| FA::from_bool(val & (1 << i) != 0))
}

/// Convert a 64-bit integer into an array of 64 0 or 1 field elements.
///
/// The output array is in little-endian order.
#[inline]
pub fn u64_to_bits_le<FA: FieldAlgebra>(val: u64) -> [FA; 64] {
    array::from_fn(|i| FA::from_bool(val & (1 << i) != 0))
}

/// Convert a 64-bit integer into an array of four field elements representing the 16 bit limb decomposition.
///
/// The output array is in little-endian order.
#[inline]
pub fn u64_to_16_bit_limbs<FA: FieldAlgebra>(val: u64) -> [FA; 4] {
    array::from_fn(|i| FA::from_canonical_u16((val >> (16 * i)) as u16))
>>>>>>> e8e4169d
}

/// Verify that `a = b + c + d mod 2^32`
///
/// We assume that a, b, c, d are all given as `2, 16` bit limbs (e.g. `a = a[0] + 2^16 a[1]`) and
/// each `16` bit limb has been range checked to ensure it contains a value in `[0, 2^16)`.
///
/// This function assumes we are working over a field with characteristic `P > 3*2^16`.
#[inline]
pub fn add3<AB: AirBuilder>(
    builder: &mut AB,
    a: &[AB::Var; 2],
    b: &[AB::Var; 2],
    c: &[AB::Expr; 2],
    d: &[AB::Expr; 2],
) {
    // Define:
    //  acc    = a - b - c - d (mod P)
    //  acc_16 = a[0] - b[0] - c[0] - d[0] (mod P)
    //
    // We perform 2 checks:
    //
    // (1) acc*(acc + 2^32)*(acc + 2*2^32) = 0.
    // (2) acc_16*(acc_16 + 2^16)*(acc_16 + 2*2^16) = 0.
    //
    // We give a short proof for why this lets us conclude that a = b + c + d mod 2^32:
    //
    // As all 16 bit limbs have been range checked, we know that a, b, c, d lie in [0, 2^32) and hence
    // a = b + c + d mod 2^32 if and only if, over the integers, a - b - c - d = 0, -2^32 or -2*2^32.
    //
    // Equation (1) verifies that a - b - c - d mod P = 0, -2^32 or -2*2^32.
    //
    // Field overflow cannot occur when computing acc_16 as our characteristic is larger than 3*2^16.
    // Hence, equation (2) verifies that, over the integers, a[0] - b[0] - c[0] - d[0] = 0, -2^16 or -2*2^16.
    // Either way we can immediately conclude that a - b - c - d = 0 mod 2^16.
    //
    // Now we can use the chinese remainder theorem to combine these results to conclude that
    // a - b - c - d mod 2^16P = 0, -2^32 or -2*2^32.
    //
    // No overflow can occur mod 2^16 P as 2^16 P > 3*2^32 and a, b, c, d < 2^32. Hence we conclude that
    // over the integers a - b - c - d = 0, -2^32 or -2*2^32 which implies a = b + c + d mod 2^32.

    // By assumption P > 3*2^16 so 1 << 16 will be less than P. We use the checked version just to be safe.
    // The compiler should optimize it away.
    let two_16 =
        <AB::Expr as PrimeCharacteristicRing>::PrimeSubfield::from_canonical_checked(1 << 16)
            .unwrap();
    let two_32 = two_16.square();

    let acc_16 = a[0] - b[0] - c[0].clone() - d[0].clone();
    let acc_32 = a[1] - b[1] - c[1].clone() - d[1].clone();
    let acc = acc_16.clone() + AB::Expr::from_prime_subfield(two_16) * acc_32;

    builder.assert_zero(
        acc.clone()
            * (acc.clone() + AB::Expr::from_prime_subfield(two_32))
            * (acc + AB::Expr::from_prime_subfield(two_32.double())),
    );
    builder.assert_zero(
        acc_16.clone()
            * (acc_16.clone() + AB::Expr::from_prime_subfield(two_16))
            * (acc_16 + AB::Expr::from_prime_subfield(two_16.double())),
    );
}

/// Verify that `a = b + c mod 2^32`
///
/// We assume that a, b, c are all given as `2, 16` bit limbs (e.g. `a = a[0] + 2^16 a[1]`) and
/// each `16` bit limb has been range checked to ensure it contains a value in `[0, 2^16)`.
///
/// This function assumes we are working over a field with characteristic `P > 2^17`.
#[inline]
pub fn add2<AB: AirBuilder>(
    builder: &mut AB,
    a: &[AB::Var; 2],
    b: &[AB::Var; 2],
    c: &[AB::Expr; 2],
) {
    // Define:
    //  acc    = a - b - c (mod P)
    //  acc_16 = a[0] - b[0] - c[0] (mod P)
    //
    // We perform 2 checks:
    //
    // (1) acc*(acc + 2^32) = 0.
    // (2) acc_16*(acc_16 + 2^16) = 0.
    //
    // We give a short proof for why this lets us conclude that a = b + c mod 2^32:
    //
    // As all 16 bit limbs have been range checked, we know that a, b, c lie in [0, 2^32) and hence
    // a = b + c mod 2^32 if and only if, over the integers, a - b - c = 0 or -2^32.
    //
    // Equation (1) verifies that either a - b - c = 0 mod P or a - b - c = -2^32 mod P.
    //
    // Field overflow cannot occur when computing acc_16 as our characteristic is larger than 2^17.
    // Hence, equation (2) verifies that, over the integers, a[0] - b[0] - c[0] = 0 or -2^16.
    // Either way we can immediately conclude that a - b - c = 0 mod 2^16.
    //
    // Now we can use the chinese remainder theorem to combine these results to conclude that
    // either a - b - c = 0 mod 2^16 P or a - b - c = -2^32 mod 2^16 P.
    //
    // No overflow can occur mod 2^16 P as 2^16 P > 2^33 and a, b, c < 2^32. Hence we conclude that
    // over the integers a - b - c = 0 or a - b - c = -2^32 which is equivalent to a = b + c mod 2^32.

    // By assumption P > 2^17 so 1 << 16 will be less than P. We use the checked version just to be safe.
    // The compiler should optimize it away.
    let two_16 =
        <AB::Expr as PrimeCharacteristicRing>::PrimeSubfield::from_canonical_checked(1 << 16)
            .unwrap();
    let two_32 = two_16.square();

    let acc_16 = a[0] - b[0] - c[0].clone();
    let acc_32 = a[1] - b[1] - c[1].clone();
    let acc = acc_16.clone() + AB::Expr::from_prime_subfield(two_16) * acc_32;

    builder.assert_zero(acc.clone() * (acc + AB::Expr::from_prime_subfield(two_32)));
    builder.assert_zero(acc_16.clone() * (acc_16 + AB::Expr::from_prime_subfield(two_16)));
}

/// Verify that `a = (b ^ (c << shift))`
///
/// We assume that a is given as `2 16` bit limbs and both b and c are unpacked into 32 individual bits.
/// We assume that the bits of b have been range checked but not the inputs in c or a. Both of these are
/// range checked as part of this function.
#[inline]
pub fn xor_32_shift<AB: AirBuilder>(
    builder: &mut AB,
    a: &[AB::Var; 2],
    b: &[AB::Var; 32],
    c: &[AB::Var; 32],
    shift: usize,
) {
    // First we range check all elements of c.
    c.iter().for_each(|&elem| builder.assert_bool(elem));

    // Next we compute (b ^ (c << shift)) and pack the result into two 16-bit integers.
    let xor_shift_c_0_16 = b[..16]
        .iter()
        .enumerate()
        .map(|(i, elem)| xor((*elem).into(), c[(32 + i - shift) % 32].into()));
    let sum_0_16: AB::Expr = pack_bits_le(xor_shift_c_0_16);

    let xor_shift_c_16_32 = b[16..]
        .iter()
        .enumerate()
        .map(|(i, elem)| xor((*elem).into(), c[(32 + (i + 16) - shift) % 32].into()));
    let sum_16_32: AB::Expr = pack_bits_le(xor_shift_c_16_32);

    // As both b and c have been range checked to be boolean, all the (b ^ (c << shift))
    // are also boolean and so this final check additionally has the effect of range checking a[0], a[1].
    builder.assert_eq(a[0], sum_0_16);
    builder.assert_eq(a[1], sum_16_32);
}<|MERGE_RESOLUTION|>--- conflicted
+++ resolved
@@ -76,31 +76,28 @@
 ///
 /// The output array is in little-endian order.
 #[inline]
-<<<<<<< HEAD
+pub fn u32_to_bits_le<FA: FieldAlgebra>(val: u32) -> [FA; 32] {
+    array::from_fn(|i| FA::from_bool(val & (1 << i) != 0))
+}
+
+/// Convert a 64-bit integer into an array of 64 0 or 1 field elements.
+///
+/// The output array is in little-endian order.
+#[inline]
+pub fn u64_to_bits_le<FA: FieldAlgebra>(val: u64) -> [FA; 64] {
+    array::from_fn(|i| FA::from_bool(val & (1 << i) != 0))
+}
+
+/// Convert a 64-bit integer into an array of four field elements representing the 16 bit limb decomposition.
+///
+/// The output array is in little-endian order.
+#[inline]
+pub fn u64_to_16_bit_limbs<FA: FieldAlgebra>(val: u64) -> [FA; 4] {
+    array::from_fn(|i| FA::from_canonical_u16((val >> (16 * i)) as u16))
 pub fn u32_to_bits_le<R: PrimeCharacteristicRing>(val: u32) -> [R; 32] {
     // We do this over F::from_u32 as from_u32 can be slow
     // like in the case of monty field.
     array::from_fn(|i| if val & (1 << i) != 0 { R::ONE } else { R::ZERO })
-=======
-pub fn u32_to_bits_le<FA: FieldAlgebra>(val: u32) -> [FA; 32] {
-    array::from_fn(|i| FA::from_bool(val & (1 << i) != 0))
-}
-
-/// Convert a 64-bit integer into an array of 64 0 or 1 field elements.
-///
-/// The output array is in little-endian order.
-#[inline]
-pub fn u64_to_bits_le<FA: FieldAlgebra>(val: u64) -> [FA; 64] {
-    array::from_fn(|i| FA::from_bool(val & (1 << i) != 0))
-}
-
-/// Convert a 64-bit integer into an array of four field elements representing the 16 bit limb decomposition.
-///
-/// The output array is in little-endian order.
-#[inline]
-pub fn u64_to_16_bit_limbs<FA: FieldAlgebra>(val: u64) -> [FA; 4] {
-    array::from_fn(|i| FA::from_canonical_u16((val >> (16 * i)) as u16))
->>>>>>> e8e4169d
 }
 
 /// Verify that `a = b + c + d mod 2^32`

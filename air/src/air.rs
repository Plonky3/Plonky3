use core::ops::{Add, Mul, Sub};

use p3_field::{Algebra, ExtensionField, Field, PrimeCharacteristicRing};
use p3_matrix::Matrix;
use p3_matrix::dense::RowMajorMatrix;

/// An AIR (algebraic intermediate representation).
pub trait BaseAir<F>: Sync {
    /// The number of columns (a.k.a. registers) in this AIR.
    fn width(&self) -> usize;

    fn preprocessed_trace(&self) -> Option<RowMajorMatrix<F>> {
        None
    }
}

///  An AIR with 0 or more public values.
pub trait BaseAirWithPublicValues<F>: BaseAir<F> {
    fn num_public_values(&self) -> usize {
        0
    }
}

/// An AIR that works with a particular `AirBuilder`.
pub trait Air<AB: AirBuilder>: BaseAir<AB::F> {
    fn eval(&self, builder: &mut AB);
}

pub trait AirBuilder: Sized {
    type F: Field;

    type Expr: Algebra<Self::F> + Algebra<Self::Var>;

    type Var: Into<Self::Expr>
        + Copy
        + Send
        + Sync
        + Add<Self::F, Output = Self::Expr>
        + Add<Self::Var, Output = Self::Expr>
        + Add<Self::Expr, Output = Self::Expr>
        + Sub<Self::F, Output = Self::Expr>
        + Sub<Self::Var, Output = Self::Expr>
        + Sub<Self::Expr, Output = Self::Expr>
        + Mul<Self::F, Output = Self::Expr>
        + Mul<Self::Var, Output = Self::Expr>
        + Mul<Self::Expr, Output = Self::Expr>;

    type M: Matrix<Self::Var>;

    fn main(&self) -> Self::M;

    fn is_first_row(&self) -> Self::Expr;
    fn is_last_row(&self) -> Self::Expr;
    fn is_transition(&self) -> Self::Expr {
        self.is_transition_window(2)
    }
    fn is_transition_window(&self, size: usize) -> Self::Expr;

    /// Returns a sub-builder whose constraints are enforced only when `condition` is nonzero.
    fn when<I: Into<Self::Expr>>(&mut self, condition: I) -> FilteredAirBuilder<'_, Self> {
        FilteredAirBuilder {
            inner: self,
            condition: condition.into(),
        }
    }

    /// Returns a sub-builder whose constraints are enforced only when `x != y`.
    fn when_ne<I1: Into<Self::Expr>, I2: Into<Self::Expr>>(
        &mut self,
        x: I1,
        y: I2,
    ) -> FilteredAirBuilder<'_, Self> {
        self.when(x.into() - y.into())
    }

    /// Returns a sub-builder whose constraints are enforced only on the first row.
    fn when_first_row(&mut self) -> FilteredAirBuilder<'_, Self> {
        self.when(self.is_first_row())
    }

    /// Returns a sub-builder whose constraints are enforced only on the last row.
    fn when_last_row(&mut self) -> FilteredAirBuilder<'_, Self> {
        self.when(self.is_last_row())
    }

    /// Returns a sub-builder whose constraints are enforced on all rows except the last.
    fn when_transition(&mut self) -> FilteredAirBuilder<'_, Self> {
        self.when(self.is_transition())
    }

    /// Returns a sub-builder whose constraints are enforced on all rows except the last `size - 1`.
    fn when_transition_window(&mut self, size: usize) -> FilteredAirBuilder<'_, Self> {
        self.when(self.is_transition_window(size))
    }

    /// Assert that the given element is zero.
    ///
    /// Where possible, batching multiple assert_zero calls
    /// into a single assert_zeroes call will improve performance.
    fn assert_zero<I: Into<Self::Expr>>(&mut self, x: I);

    /// Assert that every element of a given array is 0.
    ///
    /// This should be preferred over calling `assert_zero` multiple times.
    fn assert_zeroes<const N: usize, I: Into<Self::Expr>>(&mut self, array: [I; N]) {
        for elem in array {
            self.assert_zero(elem);
        }
    }

    /// Assert that a given array consists of only boolean values.
    fn assert_bools<const N: usize, I: Into<Self::Expr>>(&mut self, array: [I; N]) {
        let zero_array = array.map(|x| {
            let x = x.into();
            x.clone() * (x - Self::Expr::ONE)
        });
        self.assert_zeroes(zero_array);
    }

    /// Assert that `x` element is equal to `1`.
    fn assert_one<I: Into<Self::Expr>>(&mut self, x: I) {
        self.assert_zero(x.into() - Self::Expr::ONE);
    }

    /// Assert that the given elements are equal.
    fn assert_eq<I1: Into<Self::Expr>, I2: Into<Self::Expr>>(&mut self, x: I1, y: I2) {
        self.assert_zero(x.into() - y.into());
    }

    /// Assert that `x` is a boolean, i.e. either `0` or `1`.
    ///
    /// Where possible, batching multiple assert_bool calls
    /// into a single assert_bools call will improve performance.
    fn assert_bool<I: Into<Self::Expr>>(&mut self, x: I) {
        self.assert_zero(x.into().bool_check());
    }
<<<<<<< HEAD
=======

    /// Assert that `x` is ternary, i.e. either 0, 1 or 2.
    fn assert_tern<I: Into<Self::Expr>>(&mut self, x: I) {
        self.assert_zero(x.into().trit_check());
    }
>>>>>>> 72e85a33
}

pub trait AirBuilderWithPublicValues: AirBuilder {
    type PublicVar: Into<Self::Expr> + Copy;

    fn public_values(&self) -> &[Self::PublicVar];
}

pub trait PairBuilder: AirBuilder {
    fn preprocessed(&self) -> Self::M;
}

pub trait ExtensionBuilder: AirBuilder {
    type EF: ExtensionField<Self::F>;

    type ExprEF: Algebra<Self::Expr> + Algebra<Self::EF>;

    type VarEF: Into<Self::ExprEF> + Copy + Send + Sync;

    fn assert_zero_ext<I>(&mut self, x: I)
    where
        I: Into<Self::ExprEF>;

    fn assert_eq_ext<I1, I2>(&mut self, x: I1, y: I2)
    where
        I1: Into<Self::ExprEF>,
        I2: Into<Self::ExprEF>,
    {
        self.assert_zero_ext(x.into() - y.into());
    }

    fn assert_one_ext<I>(&mut self, x: I)
    where
        I: Into<Self::ExprEF>,
    {
        self.assert_eq_ext(x, Self::ExprEF::ONE)
    }
}

pub trait PermutationAirBuilder: ExtensionBuilder {
    type MP: Matrix<Self::VarEF>;

    type RandomVar: Into<Self::ExprEF> + Copy;

    fn permutation(&self) -> Self::MP;

    fn permutation_randomness(&self) -> &[Self::RandomVar];
}

#[derive(Debug)]
pub struct FilteredAirBuilder<'a, AB: AirBuilder> {
    pub inner: &'a mut AB,
    condition: AB::Expr,
}

impl<AB: AirBuilder> FilteredAirBuilder<'_, AB> {
    pub fn condition(&self) -> AB::Expr {
        self.condition.clone()
    }
}

impl<AB: AirBuilder> AirBuilder for FilteredAirBuilder<'_, AB> {
    type F = AB::F;
    type Expr = AB::Expr;
    type Var = AB::Var;
    type M = AB::M;

    fn main(&self) -> Self::M {
        self.inner.main()
    }

    fn is_first_row(&self) -> Self::Expr {
        self.inner.is_first_row()
    }

    fn is_last_row(&self) -> Self::Expr {
        self.inner.is_last_row()
    }

    fn is_transition_window(&self, size: usize) -> Self::Expr {
        self.inner.is_transition_window(size)
    }

    fn assert_zero<I: Into<Self::Expr>>(&mut self, x: I) {
        self.inner.assert_zero(self.condition() * x.into());
    }
}

impl<AB: ExtensionBuilder> ExtensionBuilder for FilteredAirBuilder<'_, AB> {
    type EF = AB::EF;
    type ExprEF = AB::ExprEF;
    type VarEF = AB::VarEF;

    fn assert_zero_ext<I>(&mut self, x: I)
    where
        I: Into<Self::ExprEF>,
    {
        self.inner.assert_zero_ext(x.into() * self.condition());
    }
}

impl<AB: PermutationAirBuilder> PermutationAirBuilder for FilteredAirBuilder<'_, AB> {
    type MP = AB::MP;

    type RandomVar = AB::RandomVar;

    fn permutation(&self) -> Self::MP {
        self.inner.permutation()
    }

    fn permutation_randomness(&self) -> &[Self::RandomVar] {
        self.inner.permutation_randomness()
    }
}<|MERGE_RESOLUTION|>--- conflicted
+++ resolved
@@ -134,14 +134,6 @@
     fn assert_bool<I: Into<Self::Expr>>(&mut self, x: I) {
         self.assert_zero(x.into().bool_check());
     }
-<<<<<<< HEAD
-=======
-
-    /// Assert that `x` is ternary, i.e. either 0, 1 or 2.
-    fn assert_tern<I: Into<Self::Expr>>(&mut self, x: I) {
-        self.assert_zero(x.into().trit_check());
-    }
->>>>>>> 72e85a33
 }
 
 pub trait AirBuilderWithPublicValues: AirBuilder {

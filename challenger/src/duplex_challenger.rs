--- conflicted
+++ resolved
@@ -160,12 +160,7 @@
 mod tests {
     use core::iter;
 
-<<<<<<< HEAD
     use p3_field::PrimeCharacteristicRing;
-=======
-    use p3_baby_bear::BabyBear;
-    use p3_field::FieldAlgebra;
->>>>>>> e8e4169d
     use p3_goldilocks::Goldilocks;
     use p3_symmetric::Permutation;
 
@@ -196,19 +191,11 @@
         let mut duplex_challenger = DuplexChallenger::new(permutation);
 
         // Observe 12 elements.
-<<<<<<< HEAD
         (0..12).for_each(|element| duplex_challenger.observe(F::from_u8(element as u8)));
-=======
-        (0..12).for_each(|element| duplex_challenger.observe(G::from_canonical_u8(element as u8)));
->>>>>>> e8e4169d
 
         let state_after_duplexing: Vec<_> = iter::repeat(G::ZERO)
             .take(12)
-<<<<<<< HEAD
             .chain((0..12).map(F::from_u8).rev())
-=======
-            .chain((0..12).map(G::from_canonical_u8).rev())
->>>>>>> e8e4169d
             .collect();
 
         let expected_samples: Vec<G> = state_after_duplexing[..16].iter().copied().rev().collect();

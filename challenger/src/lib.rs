//! Utilities for generating Fiat-Shamir challenges based on an IOP's transcript.

#![no_std]

extern crate alloc;

mod duplex_challenger;
mod grinding_challenger;
mod hash_challenger;
mod multi_field_challenger;
mod serializing_challenger;

use alloc::vec::Vec;
use core::array;

pub use duplex_challenger::*;
pub use grinding_challenger::*;
pub use hash_challenger::*;
pub use multi_field_challenger::*;
use p3_field::{Field, Serializable};
pub use serializing_challenger::*;

pub trait CanObserve<T> {
    fn observe(&mut self, value: T);

    fn observe_slice(&mut self, values: &[T])
    where
        T: Clone,
    {
        for value in values {
            self.observe(value.clone());
        }
    }
}

pub trait CanSample<T> {
    fn sample(&mut self) -> T;

    fn sample_array<const N: usize>(&mut self) -> [T; N] {
        array::from_fn(|_| self.sample())
    }

    fn sample_vec(&mut self, n: usize) -> Vec<T> {
        (0..n).map(|_| self.sample()).collect()
    }
}

pub trait CanSampleBits<T> {
    fn sample_bits(&mut self, bits: usize) -> T;
}

pub trait FieldChallenger<F: Field>:
    CanObserve<F> + CanSample<F> + CanSampleBits<usize> + Sync
{
    fn observe_algebra_element<A: Serializable<F>>(&mut self, alg_elem: A) {
        self.observe_slice(alg_elem.serialize_as_slice());
    }

    fn sample_algebra_element<A: Serializable<F>>(&mut self) -> A {
        let vec = self.sample_vec(A::DIMENSION);
        A::deserialize_slice(&vec)
    }
}

impl<C, T> CanObserve<T> for &mut C
where
    C: CanObserve<T>,
{
    #[inline(always)]
    fn observe(&mut self, value: T) {
        (*self).observe(value)
    }

    #[inline(always)]
    fn observe_slice(&mut self, values: &[T])
    where
        T: Clone,
    {
        (*self).observe_slice(values)
    }
}

impl<C, T> CanSample<T> for &mut C
where
    C: CanSample<T>,
{
    #[inline(always)]
    fn sample(&mut self) -> T {
        (*self).sample()
    }

    #[inline(always)]
    fn sample_array<const N: usize>(&mut self) -> [T; N] {
        (*self).sample_array()
    }

    #[inline(always)]
    fn sample_vec(&mut self, n: usize) -> Vec<T> {
        (*self).sample_vec(n)
    }
}

impl<C, T> CanSampleBits<T> for &mut C
where
    C: CanSampleBits<T>,
{
    #[inline(always)]
    fn sample_bits(&mut self, bits: usize) -> T {
        (*self).sample_bits(bits)
    }
}

impl<C, F: Field> FieldChallenger<F> for &mut C
where
    C: FieldChallenger<F>,
{
    #[inline(always)]
<<<<<<< HEAD
    fn observe_algebra_element<EF: Serializable<F>>(&mut self, ext: EF) {
        (**self).observe_algebra_element(ext)
    }

    #[inline(always)]
    fn sample_algebra_element<EF: Serializable<F>>(&mut self) -> EF {
        (**self).sample_algebra_element()
=======
    fn observe_ext_element<EF: FieldExtensionAlgebra<F>>(&mut self, ext: EF) {
        (*self).observe_ext_element(ext)
    }

    #[inline(always)]
    fn sample_ext_element<EF: FieldExtensionAlgebra<F>>(&mut self) -> EF {
        (*self).sample_ext_element()
>>>>>>> e8e4169d
    }
}<|MERGE_RESOLUTION|>--- conflicted
+++ resolved
@@ -115,7 +115,6 @@
     C: FieldChallenger<F>,
 {
     #[inline(always)]
-<<<<<<< HEAD
     fn observe_algebra_element<EF: Serializable<F>>(&mut self, ext: EF) {
         (**self).observe_algebra_element(ext)
     }
@@ -123,14 +122,5 @@
     #[inline(always)]
     fn sample_algebra_element<EF: Serializable<F>>(&mut self) -> EF {
         (**self).sample_algebra_element()
-=======
-    fn observe_ext_element<EF: FieldExtensionAlgebra<F>>(&mut self, ext: EF) {
-        (*self).observe_ext_element(ext)
-    }
-
-    #[inline(always)]
-    fn sample_ext_element<EF: FieldExtensionAlgebra<F>>(&mut self) -> EF {
-        (*self).sample_ext_element()
->>>>>>> e8e4169d
     }
 }
--- conflicted
+++ resolved
@@ -16,12 +16,8 @@
 p3-field.workspace = true
 p3-symmetric.workspace = true
 p3-mds.workspace = true
-<<<<<<< HEAD
 p3-util.workspace = true
-rand = { workspace = true, features = ["min_const_gen"] }
-=======
 rand.workspace = true
->>>>>>> 3d33ebe6
 
 [dev-dependencies]
 p3-mersenne-31.workspace = true

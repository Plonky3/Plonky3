use std::any::type_name;

use criterion::{criterion_group, criterion_main, BenchmarkId, Criterion};
use p3_baby_bear::{BabyBear, DiffusionMatrixBabybear, DiffusionMatrixBabybearScalar};
use p3_bn254_fr::{Bn254Fr, DiffusionMatrixBN254};
use p3_field::{PrimeField, PrimeField64};
use p3_goldilocks::{DiffusionMatrixGoldilocks, Goldilocks};
use p3_mersenne_31::{DiffusionMatrixMersenne31, Mersenne31};
use p3_poseidon2::{
    DiffusionPermutation, MDSLightPermutation, Poseidon2, Poseidon2ExternalMatrixGeneral,
};
use p3_symmetric::Permutation;
use rand::distributions::{Distribution, Standard};
use rand::thread_rng;

fn bench_poseidon2(c: &mut Criterion) {
<<<<<<< HEAD
    poseidon2_p64::<BabyBear, Poseidon2ExternalMatrixGeneral, DiffusionMatrixBabybear, 16, 7>(c);
    poseidon2_p64::<BabyBear, Poseidon2ExternalMatrixGeneral, DiffusionMatrixBabybearScalar, 16, 7>(
        c,
    );
    poseidon2_p64::<BabyBear, Poseidon2ExternalMatrixGeneral, DiffusionMatrixBabybear, 24, 7>(c);

    poseidon2_p64::<Mersenne31, Poseidon2ExternalMatrixGeneral, DiffusionMatrixMersenne31, 16, 5>(
        c,
    );

    poseidon2_p64::<Goldilocks, Poseidon2ExternalMatrixGeneral, DiffusionMatrixGoldilocks, 8, 7>(c);
    poseidon2_p64::<Goldilocks, Poseidon2ExternalMatrixGeneral, DiffusionMatrixGoldilocks, 12, 7>(
        c,
    );
    poseidon2_p64::<Goldilocks, Poseidon2ExternalMatrixGeneral, DiffusionMatrixGoldilocks, 16, 7>(
        c,
    );

    poseidon2::<Bn254Fr, Poseidon2ExternalMatrixGeneral, DiffusionMatrixBN254, 3, 5>(c, 8, 22);
}

// For 64 bit fields we use poseidon2_p64 which chooses the parameters rounds_f, rounds_p as the minimal values
// to achieve 128-bit soundness.

fn poseidon2<F, MDSLight, Diffusion, const WIDTH: usize, const D: u64>(
=======
    poseidon2_p64::<BabyBear, DiffusionMatrixBabybear, 16, 7>(c);
    poseidon2_p64::<BabyBear, DiffusionMatrixBabybear, 24, 7>(c);

    poseidon2_p64::<Goldilocks, DiffusionMatrixGoldilocks, 8, 7>(c);
    poseidon2_p64::<Goldilocks, DiffusionMatrixGoldilocks, 12, 7>(c);
    poseidon2_p64::<Goldilocks, DiffusionMatrixGoldilocks, 16, 7>(c);

    poseidon2::<Bn254Fr, DiffusionMatrixBN254, 3, 5>(c, 8, 22);
}

fn poseidon2<F, Diffusion, const WIDTH: usize, const D: u64>(
>>>>>>> 61ddf065
    c: &mut Criterion,
    rounds_f: usize,
    rounds_p: usize,
) where
    F: PrimeField,
    Standard: Distribution<F>,
    MDSLight: MDSLightPermutation<F, WIDTH> + Default,
    Diffusion: DiffusionPermutation<F, WIDTH> + Default,
{
    let mut rng = thread_rng();
    let internal_layer = Diffusion::default();
    let external_layer = MDSLight::default();

<<<<<<< HEAD
    // TODO: Should be calculated for the particular field, width and ALPHA.

    let poseidon = Poseidon2::<F, MDSLight, Diffusion, WIDTH, D>::new_from_rng_test(
=======
    let poseidon = Poseidon2::<F, Diffusion, WIDTH, D>::new_from_rng(
>>>>>>> 61ddf065
        rounds_f,
        external_layer,
        rounds_p,
        internal_layer,
        &mut rng,
    );
    let input = [F::zero(); WIDTH];
    let name = format!(
        "poseidon2::<{}, {}, {}, {}>",
        type_name::<F>(),
        D,
        rounds_f,
        rounds_p
    );
    let id = BenchmarkId::new(name, WIDTH);
    c.bench_with_input(id, &input, |b, &input| b.iter(|| poseidon.permute(input)));
}

fn poseidon2_p64<F, MDSLight, Diffusion, const WIDTH: usize, const D: u64>(c: &mut Criterion)
where
    F: PrimeField64,
    Standard: Distribution<F>,
    MDSLight: MDSLightPermutation<F, WIDTH> + Default,
    Diffusion: DiffusionPermutation<F, WIDTH> + Default,
{
    let mut rng = thread_rng();
    let internal_layer = Diffusion::default();
    let external_layer = MDSLight::default();

    let poseidon = Poseidon2::<F, MDSLight, Diffusion, WIDTH, D>::new_from_rng_128(
        external_layer,
        internal_layer,
        &mut rng,
    );
    let input = [F::zero(); WIDTH];
    let name = format!(
        "poseidon2::<{}, {}, {}, {}>",
        type_name::<F>(),
        D,
        rounds_f,
        rounds_p
    );
    let id = BenchmarkId::new(name, WIDTH);
    c.bench_with_input(id, &input, |b, &input| b.iter(|| poseidon.permute(input)));
}

// For fields implementing PrimeField64 we should benchmark using the optimal round constants.
fn poseidon2_p64<F, Diffusion, const WIDTH: usize, const D: u64>(c: &mut Criterion)
where
    F: PrimeField64,
    Standard: Distribution<F>,
    Diffusion: DiffusionPermutation<F, WIDTH> + Default,
{
    let mut rng = thread_rng();
    let internal_mds = Diffusion::default();

    let poseidon = Poseidon2::<F, Diffusion, WIDTH, D>::new_from_rng_128(internal_mds, &mut rng);
    let input = [F::zero(); WIDTH];
    let name = format!("poseidon2::<{}, {}>", type_name::<F>(), D);
    let id = BenchmarkId::new(name, WIDTH);
    c.bench_with_input(id, &input, |b, &input| b.iter(|| poseidon.permute(input)));
}

criterion_group!(benches, bench_poseidon2);
criterion_main!(benches);<|MERGE_RESOLUTION|>--- conflicted
+++ resolved
@@ -14,7 +14,6 @@
 use rand::thread_rng;
 
 fn bench_poseidon2(c: &mut Criterion) {
-<<<<<<< HEAD
     poseidon2_p64::<BabyBear, Poseidon2ExternalMatrixGeneral, DiffusionMatrixBabybear, 16, 7>(c);
     poseidon2_p64::<BabyBear, Poseidon2ExternalMatrixGeneral, DiffusionMatrixBabybearScalar, 16, 7>(
         c,
@@ -40,19 +39,6 @@
 // to achieve 128-bit soundness.
 
 fn poseidon2<F, MDSLight, Diffusion, const WIDTH: usize, const D: u64>(
-=======
-    poseidon2_p64::<BabyBear, DiffusionMatrixBabybear, 16, 7>(c);
-    poseidon2_p64::<BabyBear, DiffusionMatrixBabybear, 24, 7>(c);
-
-    poseidon2_p64::<Goldilocks, DiffusionMatrixGoldilocks, 8, 7>(c);
-    poseidon2_p64::<Goldilocks, DiffusionMatrixGoldilocks, 12, 7>(c);
-    poseidon2_p64::<Goldilocks, DiffusionMatrixGoldilocks, 16, 7>(c);
-
-    poseidon2::<Bn254Fr, DiffusionMatrixBN254, 3, 5>(c, 8, 22);
-}
-
-fn poseidon2<F, Diffusion, const WIDTH: usize, const D: u64>(
->>>>>>> 61ddf065
     c: &mut Criterion,
     rounds_f: usize,
     rounds_p: usize,
@@ -66,13 +52,7 @@
     let internal_layer = Diffusion::default();
     let external_layer = MDSLight::default();
 
-<<<<<<< HEAD
-    // TODO: Should be calculated for the particular field, width and ALPHA.
-
     let poseidon = Poseidon2::<F, MDSLight, Diffusion, WIDTH, D>::new_from_rng_test(
-=======
-    let poseidon = Poseidon2::<F, Diffusion, WIDTH, D>::new_from_rng(
->>>>>>> 61ddf065
         rounds_f,
         external_layer,
         rounds_p,

--- conflicted
+++ resolved
@@ -3,16 +3,12 @@
 use criterion::{criterion_group, criterion_main, BenchmarkId, Criterion};
 // use p3_baby_bear::{BabyBear, DiffusionMatrixBabyBear};
 // use p3_bn254_fr::{Bn254Fr, DiffusionMatrixBN254};
-<<<<<<< HEAD
 use p3_field::{AbstractField, Field};
-use p3_goldilocks::{Goldilocks, Poseidon2Goldilocks};
-// use p3_koala_bear::{DiffusionMatrixKoalaBear, KoalaBear};
-use p3_mersenne_31::{Mersenne31, Poseidon2Mersenne31};
-=======
 use p3_field::{AbstractField, PrimeField, PrimeField64};
 use p3_goldilocks::{
     Goldilocks, Poseidon2ExternalLayerGoldilocks, Poseidon2InternalLayerGoldilocks,
 };
+use p3_goldilocks::{Goldilocks, Poseidon2Goldilocks};
 use p3_koala_bear::{KoalaBear, Poseidon2ExternalLayerKoalaBear, Poseidon2InternalLayerKoalaBear};
 use p3_mersenne_31::{
     Mersenne31, Poseidon2ExternalLayerMersenne31, Poseidon2InternalLayerMersenne31,
@@ -21,7 +17,8 @@
     ExternalLayer, InternalLayer, Poseidon2, Poseidon2ExternalPackedConstants,
     Poseidon2InternalPackedConstants,
 };
->>>>>>> 73bb9f9c
+// use p3_koala_bear::{DiffusionMatrixKoalaBear, KoalaBear};
+use p3_mersenne_31::{Mersenne31, Poseidon2Mersenne31};
 use p3_symmetric::Permutation;
 use rand::thread_rng;
 
@@ -30,20 +27,8 @@
     // poseidon2_p64::<BabyBear, Poseidon2ExternalMatrixGeneral, DiffusionMatrixBabyBear, 16, 7>(c);
     // poseidon2_p64::<BabyBear, Poseidon2ExternalMatrixGeneral, DiffusionMatrixBabyBear, 24, 7>(c);
 
-    poseidon2_p64::<
-        KoalaBear,
-        Poseidon2ExternalLayerKoalaBear<16>,
-        Poseidon2InternalLayerKoalaBear<16>,
-        16,
-        3,
-    >(c);
-    poseidon2_p64::<
-        KoalaBear,
-        Poseidon2ExternalLayerKoalaBear<24>,
-        Poseidon2InternalLayerKoalaBear<24>,
-        24,
-        3,
-    >(c);
+    // poseidon2_p64::<KoalaBear, Poseidon2ExternalMatrixGeneral, DiffusionMatrixKoalaBear, 16, 3>(c);
+    // poseidon2_p64::<KoalaBear, Poseidon2ExternalMatrixGeneral, DiffusionMatrixKoalaBear, 24, 3>(c);
 
     let poseidon2_m31_16 = Poseidon2Mersenne31::<16>::new_from_rng_128(&mut rng);
     poseidon2::<Mersenne31, Poseidon2Mersenne31<16>, 16, 5>(c, poseidon2_m31_16);

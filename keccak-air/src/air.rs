use alloc::vec::Vec;
use core::array;
use core::borrow::Borrow;

use p3_air::{Air, AirBuilder, BaseAir};
use p3_field::{PrimeCharacteristicRing, PrimeField64};
use p3_matrix::Matrix;
use p3_matrix::dense::RowMajorMatrix;
use rand::rngs::SmallRng;
use rand::{Rng, SeedableRng};

use crate::columns::{KeccakCols, NUM_KECCAK_COLS};
use crate::constants::rc_value_bit;
use crate::round_flags::eval_round_flags;
use crate::{BITS_PER_LIMB, NUM_ROUNDS, U64_LIMBS, generate_trace_rows};

/// Assumes the field size is at least 16 bits.
#[derive(Debug)]
pub struct KeccakAir {}

impl KeccakAir {
    pub fn generate_trace_rows<F: PrimeField64>(
        &self,
        num_hashes: usize,
        extra_capacity_bits: usize,
    ) -> RowMajorMatrix<F> {
        let mut rng = SmallRng::seed_from_u64(1);
        let inputs = (0..num_hashes).map(|_| rng.random()).collect::<Vec<_>>();
        generate_trace_rows(inputs, extra_capacity_bits)
    }
}

impl<F> BaseAir<F> for KeccakAir {
    fn width(&self) -> usize {
        NUM_KECCAK_COLS
    }
}

impl<AB: AirBuilder> Air<AB> for KeccakAir {
    #[inline]
    fn eval(&self, builder: &mut AB) {
        eval_round_flags(builder);

        let main = builder.main();
        let (local, next) = (
            main.row_slice(0).expect("The matrix is empty?"),
            main.row_slice(1).expect("The matrix only has 1 row?"),
        );
        let local: &KeccakCols<AB::Var> = (*local).borrow();
        let next: &KeccakCols<AB::Var> = (*next).borrow();

<<<<<<< HEAD
        let final_step = local.step_flags[NUM_ROUNDS - 1];
        let not_final_step = AB::Expr::ONE - final_step;

=======
        let first_step = local.step_flags[0].clone();
        let final_step = local.step_flags[NUM_ROUNDS - 1].clone();
        let not_final_step = AB::Expr::ONE - final_step;

        // If this is the first step, the input A must match the preimage.
        for y in 0..5 {
            for x in 0..5 {
                builder
                    .when(first_step.clone())
                    .assert_zeros::<U64_LIMBS, _>(array::from_fn(|limb| {
                        local.preimage[y][x][limb].clone() - local.a[y][x][limb].clone()
                    }));
            }
        }

        // If this is not the final step, the local and next preimages must match.
        for y in 0..5 {
            for x in 0..5 {
                builder
                    .when(not_final_step.clone())
                    .when_transition()
                    .assert_zeros::<U64_LIMBS, _>(array::from_fn(|limb| {
                        local.preimage[y][x][limb].clone() - next.preimage[y][x][limb].clone()
                    }));
            }
        }

        // The export flag must be 0 or 1.
        builder.assert_bool(local.export.clone());

        // If this is not the final step, the export flag must be off.
        builder
            .when(not_final_step.clone())
            .assert_zero(local.export.clone());

>>>>>>> da80cf11
        // C'[x, z] = xor(C[x, z], C[x - 1, z], C[x + 1, z - 1]).
        // Note that if all entries of C are boolean, the arithmetic generalization
        // xor3 function only outputs 0, 1 and so this check also ensures that all
        // entries of C'[x, z] are boolean.
        for x in 0..5 {
            builder.assert_bools(local.c[x].clone());
            builder.assert_zeros::<64, _>(array::from_fn(|z| {
                let xor = local.c[x][z].clone().into().xor3(
                    &local.c[(x + 4) % 5][z].clone().into(),
                    &local.c[(x + 1) % 5][(z + 63) % 64].clone().into(),
                );
                local.c_prime[x][z].clone() - xor
            }));
        }

        // Check that the input limbs are consistent with A' and D.
        // A[x, y, z] = xor(A'[x, y, z], D[x, y, z])
        //            = xor(A'[x, y, z], C[x - 1, z], C[x + 1, z - 1])
        //            = xor(A'[x, y, z], C[x, z], C'[x, z]).
        // The last step is valid based on the identity we checked above.
        // It isn't required, but makes this check a bit cleaner.
        // We also check that all entries of A' are bools.
        // This has the side effect of also range checking the limbs of A.
        for y in 0..5 {
            for x in 0..5 {
                let get_bit = |z: usize| {
                    Into::<AB::Expr>::into(local.a_prime[y][x][z].clone()).xor3(
                        &Into::<AB::Expr>::into(local.c[x][z].clone()),
                        &Into::<AB::Expr>::into(local.c_prime[x][z].clone()),
                    )
                };

                // Check that all entries of A'[y][x] are boolean.
                builder.assert_bools(local.a_prime[y][x].clone());

                builder.assert_zeros::<U64_LIMBS, _>(array::from_fn(|limb| {
                    let computed_limb = (limb * BITS_PER_LIMB..(limb + 1) * BITS_PER_LIMB)
                        .rev()
                        .fold(AB::Expr::ZERO, |acc, z| {
                            // Check to ensure all entries of A' are bools.
                            acc.double() + get_bit(z)
                        });
                    computed_limb - local.a[y][x][limb].clone()
                }));
            }
        }

        // xor_{i=0}^4 A'[x, i, z] = C'[x, z], so for each x, z,
        // diff * (diff - 2) * (diff - 4) = 0, where
        // diff = sum_{i=0}^4 A'[x, i, z] - C'[x, z]
        for x in 0..5 {
            let four = AB::Expr::TWO.double();
            builder.assert_zeros::<64, _>(array::from_fn(|z| {
                let sum: AB::Expr = (0..5).map(|y| local.a_prime[y][x][z].clone().into()).sum();
                let diff = sum - local.c_prime[x][z].clone();
                diff.clone() * (diff.clone() - AB::Expr::TWO) * (diff - four.clone())
            }));
        }

        // A''[x, y] = xor(B[x, y], andn(B[x + 1, y], B[x + 2, y])).
        // As B is a rotation of A', all entries must be bools and so
        // this check also range checks A''.
        for y in 0..5 {
            for x in 0..5 {
                let get_bit = |z| {
                    let andn = local
                        .b((x + 1) % 5, y, z)
                        .into()
                        .andn(&local.b((x + 2) % 5, y, z).into());
                    andn.xor(&local.b(x, y, z).into())
                };
                builder.assert_zeros::<U64_LIMBS, _>(array::from_fn(|limb| {
                    let computed_limb = (limb * BITS_PER_LIMB..(limb + 1) * BITS_PER_LIMB)
                        .rev()
                        .fold(AB::Expr::ZERO, |acc, z| acc.double() + get_bit(z));
                    computed_limb - local.a_prime_prime[y][x][limb].clone()
                }));
            }
        }

        // A'''[0, 0] = A''[0, 0] XOR RC
        // Check to ensure the bits of A''[0, 0] are boolean.
        builder.assert_bools(local.a_prime_prime_0_0_bits.clone());
        builder.assert_zeros::<U64_LIMBS, _>(array::from_fn(|limb| {
            let computed_a_prime_prime_0_0_limb = (limb * BITS_PER_LIMB
                ..(limb + 1) * BITS_PER_LIMB)
                .rev()
                .fold(AB::Expr::ZERO, |acc, z| {
                    acc.double() + local.a_prime_prime_0_0_bits[z].clone()
                });
            computed_a_prime_prime_0_0_limb - local.a_prime_prime[0][0][limb].clone()
        }));

        let get_xored_bit = |i| {
            let mut rc_bit_i = AB::Expr::ZERO;
            for r in 0..NUM_ROUNDS {
                let this_round = local.step_flags[r].clone();
                let this_round_constant = AB::Expr::from_bool(rc_value_bit(r, i) != 0);
                rc_bit_i += this_round * this_round_constant;
            }

            rc_bit_i.xor(&local.a_prime_prime_0_0_bits[i].clone().into())
        };

        builder.assert_zeros::<U64_LIMBS, _>(array::from_fn(|limb| {
            let computed_a_prime_prime_prime_0_0_limb = (limb * BITS_PER_LIMB
                ..(limb + 1) * BITS_PER_LIMB)
                .rev()
                .fold(AB::Expr::ZERO, |acc, z| acc.double() + get_xored_bit(z));
            computed_a_prime_prime_prime_0_0_limb
                - local.a_prime_prime_prime_0_0_limbs[limb].clone()
        }));

        // Enforce that this round's output equals the next round's input.
        for x in 0..5 {
            for y in 0..5 {
                builder
                    .when_transition()
                    .when(not_final_step.clone())
                    .assert_zeros::<U64_LIMBS, _>(array::from_fn(|limb| {
                        local.a_prime_prime_prime(y, x, limb) - next.a[y][x][limb].clone()
                    }));
            }
        }
    }
}<|MERGE_RESOLUTION|>--- conflicted
+++ resolved
@@ -49,47 +49,9 @@
         let local: &KeccakCols<AB::Var> = (*local).borrow();
         let next: &KeccakCols<AB::Var> = (*next).borrow();
 
-<<<<<<< HEAD
-        let final_step = local.step_flags[NUM_ROUNDS - 1];
-        let not_final_step = AB::Expr::ONE - final_step;
-
-=======
-        let first_step = local.step_flags[0].clone();
         let final_step = local.step_flags[NUM_ROUNDS - 1].clone();
         let not_final_step = AB::Expr::ONE - final_step;
 
-        // If this is the first step, the input A must match the preimage.
-        for y in 0..5 {
-            for x in 0..5 {
-                builder
-                    .when(first_step.clone())
-                    .assert_zeros::<U64_LIMBS, _>(array::from_fn(|limb| {
-                        local.preimage[y][x][limb].clone() - local.a[y][x][limb].clone()
-                    }));
-            }
-        }
-
-        // If this is not the final step, the local and next preimages must match.
-        for y in 0..5 {
-            for x in 0..5 {
-                builder
-                    .when(not_final_step.clone())
-                    .when_transition()
-                    .assert_zeros::<U64_LIMBS, _>(array::from_fn(|limb| {
-                        local.preimage[y][x][limb].clone() - next.preimage[y][x][limb].clone()
-                    }));
-            }
-        }
-
-        // The export flag must be 0 or 1.
-        builder.assert_bool(local.export.clone());
-
-        // If this is not the final step, the export flag must be off.
-        builder
-            .when(not_final_step.clone())
-            .assert_zero(local.export.clone());
-
->>>>>>> da80cf11
         // C'[x, z] = xor(C[x, z], C[x - 1, z], C[x + 1, z - 1]).
         // Note that if all entries of C are boolean, the arithmetic generalization
         // xor3 function only outputs 0, 1 and so this check also ensures that all

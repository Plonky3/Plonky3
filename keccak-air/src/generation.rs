--- conflicted
+++ resolved
@@ -47,29 +47,6 @@
 
 /// `rows` will normally consist of 24 rows, with an exception for the final row.
 fn generate_trace_rows_for_perm<F: PrimeField64>(rows: &mut [KeccakCols<F>], input: [u64; 25]) {
-<<<<<<< HEAD
-    // Populate the preimage for each row.
-    for row in rows.iter_mut() {
-        for y in 0..5 {
-            for x in 0..5 {
-                let input_xy = input[y * 5 + x];
-                for limb in 0..U64_LIMBS {
-                    row.preimage[y][x][limb] = F::from_u16((input_xy >> (16 * limb)) as u16);
-                }
-            }
-        }
-    }
-
-    // Populate the round input for the first round.
-    for y in 0..5 {
-        for x in 0..5 {
-            let input_xy = input[y * 5 + x];
-            for limb in 0..U64_LIMBS {
-                rows[0].a[y][x][limb] = F::from_u16((input_xy >> (16 * limb)) as u16);
-            }
-        }
-    }
-=======
     let mut current_state: [[u64; 5]; 5] = unsafe { transmute(input) };
 
     let initial_state: [[[F; 4]; 5]; 5] =
@@ -78,7 +55,6 @@
     // Populate the round input for the first round.
     rows[0].a = initial_state;
     rows[0].preimage = initial_state;
->>>>>>> e8e4169d
 
     generate_trace_row_for_round(&mut rows[0], 0, &mut current_state);
 
@@ -155,15 +131,7 @@
     row.a_prime_prime_0_0_bits = u64_to_bits_le(current_state[0][0]);
 
     // A''[0, 0] is additionally xor'd with RC.
-<<<<<<< HEAD
-    for limb in 0..U64_LIMBS {
-        let rc_lo = rc_value_limb(round, limb);
-        row.a_prime_prime_prime_0_0_limbs[limb] =
-            F::from_u16(row.a_prime_prime[0][0][limb].as_canonical_u64() as u16 ^ rc_lo);
-    }
-=======
     current_state[0][0] ^= RC[round];
 
     row.a_prime_prime_prime_0_0_limbs = u64_to_16_bit_limbs(current_state[0][0]);
->>>>>>> e8e4169d
 }
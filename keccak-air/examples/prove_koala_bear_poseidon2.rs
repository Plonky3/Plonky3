use std::fmt::Debug;

use p3_challenger::DuplexChallenger;
use p3_commit::ExtensionMmcs;
use p3_field::extension::BinomialExtensionField;
use p3_field::Field;
use p3_fri::{create_benchmark_fri_config, TwoAdicFriPcs};
use p3_keccak_air::{generate_trace_rows, KeccakAir};
use p3_koala_bear::{KoalaBear, Poseidon2KoalaBear};
use p3_merkle_tree::MerkleTreeMmcs;
use p3_symmetric::{PaddingFreeSponge, TruncatedPermutation};
use p3_uni_stark::{prove, verify, StarkConfig};
use rand::{random, thread_rng};
use tracing_forest::util::LevelFilter;
use tracing_forest::ForestLayer;
use tracing_subscriber::layer::SubscriberExt;
use tracing_subscriber::util::SubscriberInitExt;
use tracing_subscriber::{EnvFilter, Registry};

#[cfg(feature = "parallel")]
type Dft = p3_dft::Radix2DitParallel<KoalaBear>;
#[cfg(not(feature = "parallel"))]
type Dft = p3_dft::Radix2Bowers;

const NUM_HASHES: usize = 1365;

fn main() -> Result<(), impl Debug> {
    let env_filter = EnvFilter::builder()
        .with_default_directive(LevelFilter::INFO.into())
        .from_env_lossy();

    Registry::default()
        .with(env_filter)
        .with(ForestLayer::default())
        .init();

    type Val = KoalaBear;
    type Challenge = BinomialExtensionField<Val, 4>;

    type Perm16 = Poseidon2KoalaBear<16>;
    let perm16 = Perm16::new_from_rng_128(&mut thread_rng());

    type Perm24 = Poseidon2KoalaBear<24>;
    let perm24 = Perm24::new_from_rng_128(&mut thread_rng());

    type MyHash = PaddingFreeSponge<Perm24, 24, 16, 8>;
    let hash = MyHash::new(perm24.clone());

    type MyCompress = TruncatedPermutation<Perm16, 2, 8, 16>;
    let compress = MyCompress::new(perm16.clone());

    type ValMmcs =
        MerkleTreeMmcs<<Val as Field>::Packing, <Val as Field>::Packing, MyHash, MyCompress, 8>;
    let val_mmcs = ValMmcs::new(hash, compress);

    type ChallengeMmcs = ExtensionMmcs<Val, Challenge, ValMmcs>;
    let challenge_mmcs = ChallengeMmcs::new(val_mmcs.clone());

    let dft = Dft::default();

    type Challenger = DuplexChallenger<Val, Perm24, 24, 16>;

    let inputs = (0..NUM_HASHES).map(|_| random()).collect::<Vec<_>>();
    let trace = generate_trace_rows::<Val>(inputs);

<<<<<<< HEAD
    let fri_config = FriConfig {
        log_blowup: 1,
        log_final_poly_len: 0,
        num_queries: 100,
        proof_of_work_bits: 16,
        mmcs: challenge_mmcs,
    };
=======
    let fri_config = create_benchmark_fri_config(challenge_mmcs);
>>>>>>> 10da6631
    type Pcs = TwoAdicFriPcs<Val, Dft, ValMmcs, ChallengeMmcs>;
    let pcs = Pcs::new(dft, val_mmcs, fri_config);

    type MyConfig = StarkConfig<Pcs, Challenge, Challenger>;
    let config = MyConfig::new(pcs);

    let mut challenger = Challenger::new(perm24.clone());
    let proof = prove(&config, &KeccakAir {}, &mut challenger, trace, &vec![]);

    let mut challenger = Challenger::new(perm24);
    verify(&config, &KeccakAir {}, &mut challenger, &proof, &vec![])
}<|MERGE_RESOLUTION|>--- conflicted
+++ resolved
@@ -63,17 +63,7 @@
     let inputs = (0..NUM_HASHES).map(|_| random()).collect::<Vec<_>>();
     let trace = generate_trace_rows::<Val>(inputs);
 
-<<<<<<< HEAD
-    let fri_config = FriConfig {
-        log_blowup: 1,
-        log_final_poly_len: 0,
-        num_queries: 100,
-        proof_of_work_bits: 16,
-        mmcs: challenge_mmcs,
-    };
-=======
     let fri_config = create_benchmark_fri_config(challenge_mmcs);
->>>>>>> 10da6631
     type Pcs = TwoAdicFriPcs<Val, Dft, ValMmcs, ChallengeMmcs>;
     let pcs = Pcs::new(dft, val_mmcs, fri_config);
 

use p3_baby_bear::BabyBear;
use p3_challenger::DuplexChallenger;
use p3_commit::ExtensionMmcs;
use p3_dft::Radix2DitParallel;
use p3_field::extension::BinomialExtensionField;
use p3_field::Field;
use p3_fri::{FriConfig, TwoAdicFriPcs, TwoAdicFriPcsConfig};
use p3_keccak_air::{generate_trace_rows, KeccakAir};
<<<<<<< HEAD
use p3_ldt::QuotientMmcs;
=======
use p3_mds::coset_mds::CosetMds;
>>>>>>> 9577fad2
use p3_merkle_tree::FieldMerkleTreeMmcs;
use p3_poseidon2::{DiffusionMatrixBabybear, Poseidon2};
use p3_symmetric::{PaddingFreeSponge, TruncatedPermutation};
use p3_uni_stark::{prove, verify, StarkConfig, VerificationError};
use rand::{random, thread_rng};
use tracing_forest::util::LevelFilter;
use tracing_forest::ForestLayer;
use tracing_subscriber::layer::SubscriberExt;
use tracing_subscriber::util::SubscriberInitExt;
use tracing_subscriber::{EnvFilter, Registry};

const NUM_HASHES: usize = 680;

fn main() -> Result<(), VerificationError> {
    let env_filter = EnvFilter::builder()
        .with_default_directive(LevelFilter::INFO.into())
        .from_env_lossy();

    Registry::default()
        .with(env_filter)
        .with(ForestLayer::default())
        .init();

    type Val = BabyBear;
    type Domain = Val;
    type Challenge = BinomialExtensionField<Val, 4>;
    type PackedChallenge = BinomialExtensionField<<Domain as Field>::Packing, 4>;

<<<<<<< HEAD
    type Perm = Poseidon2<Val, DiffusionMatrixBabybear, 16, 5>;
    let perm = Perm::new_from_rng(8, 22, DiffusionMatrixBabybear, &mut thread_rng());
=======
    type MyMds = CosetMds<Val, 16>;
    let mds = MyMds::default();

    type Perm = Poseidon2<Val, MyMds, DiffusionMatrixBabybear, 16, 7>;
    let perm = Perm::new_from_rng(8, 22, mds, DiffusionMatrixBabybear, &mut thread_rng());
>>>>>>> 9577fad2

    type MyHash = PaddingFreeSponge<Perm, 16, 8, 8>;
    let hash = MyHash::new(perm.clone());

    type MyCompress = TruncatedPermutation<Perm, 2, 8, 16>;
    let compress = MyCompress::new(perm.clone());

    type ValMmcs = FieldMerkleTreeMmcs<<Val as Field>::Packing, MyHash, MyCompress, 8>;
    let val_mmcs = ValMmcs::new(hash, compress);

    type ChallengeMmcs = ExtensionMmcs<Val, Challenge, ValMmcs>;
    let challenge_mmcs = ChallengeMmcs::new(val_mmcs.clone());

    type Dft = Radix2DitParallel;
    let dft = Dft {};

    type Challenger = DuplexChallenger<Val, Perm, 16>;

    let fri_config = FriConfig {
        log_blowup: 1,
        num_queries: 100,
        proof_of_work_bits: 16,
        mmcs: challenge_mmcs,
    };
    type Pcs =
        TwoAdicFriPcs<TwoAdicFriPcsConfig<Val, Challenge, Challenger, Dft, ValMmcs, ChallengeMmcs>>;
    let pcs = Pcs::new(fri_config, dft, val_mmcs);

    type MyConfig = StarkConfig<Val, Challenge, PackedChallenge, Pcs, Challenger>;
    let config = StarkConfig::new(pcs);

    let mut challenger = Challenger::new(perm.clone());

    let inputs = (0..NUM_HASHES).map(|_| random()).collect::<Vec<_>>();
    let trace = generate_trace_rows::<Val>(inputs);
    let proof = prove::<MyConfig, _>(&config, &KeccakAir {}, &mut challenger, trace);

    let mut challenger = Challenger::new(perm);
    verify(&config, &KeccakAir {}, &mut challenger, &proof)
}<|MERGE_RESOLUTION|>--- conflicted
+++ resolved
@@ -6,11 +6,6 @@
 use p3_field::Field;
 use p3_fri::{FriConfig, TwoAdicFriPcs, TwoAdicFriPcsConfig};
 use p3_keccak_air::{generate_trace_rows, KeccakAir};
-<<<<<<< HEAD
-use p3_ldt::QuotientMmcs;
-=======
-use p3_mds::coset_mds::CosetMds;
->>>>>>> 9577fad2
 use p3_merkle_tree::FieldMerkleTreeMmcs;
 use p3_poseidon2::{DiffusionMatrixBabybear, Poseidon2};
 use p3_symmetric::{PaddingFreeSponge, TruncatedPermutation};
@@ -39,16 +34,8 @@
     type Challenge = BinomialExtensionField<Val, 4>;
     type PackedChallenge = BinomialExtensionField<<Domain as Field>::Packing, 4>;
 
-<<<<<<< HEAD
     type Perm = Poseidon2<Val, DiffusionMatrixBabybear, 16, 5>;
     let perm = Perm::new_from_rng(8, 22, DiffusionMatrixBabybear, &mut thread_rng());
-=======
-    type MyMds = CosetMds<Val, 16>;
-    let mds = MyMds::default();
-
-    type Perm = Poseidon2<Val, MyMds, DiffusionMatrixBabybear, 16, 7>;
-    let perm = Perm::new_from_rng(8, 22, mds, DiffusionMatrixBabybear, &mut thread_rng());
->>>>>>> 9577fad2
 
     type MyHash = PaddingFreeSponge<Perm, 16, 8, 8>;
     let hash = MyHash::new(perm.clone());

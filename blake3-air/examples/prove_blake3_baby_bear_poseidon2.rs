--- conflicted
+++ resolved
@@ -57,17 +57,7 @@
     let blake3_air = Blake3Air {};
     let trace = blake3_air.generate_trace_rows::<Val>(NUM_HASHES);
 
-<<<<<<< HEAD
-    let fri_config = FriConfig {
-        log_blowup: 1,
-        log_final_poly_len: 0,
-        num_queries: 100,
-        proof_of_work_bits: 16,
-        mmcs: challenge_mmcs,
-    };
-=======
     let fri_config = create_benchmark_fri_config(challenge_mmcs);
->>>>>>> 10da6631
 
     type Dft = Radix2DitParallel<Val>;
     let dft = Dft::default();

--- conflicted
+++ resolved
@@ -125,19 +125,11 @@
     let fri_config = create_test_fri_config(challenge_mmcs, log_final_poly_len);
     let pcs = Pcs::new(dft, val_mmcs, fri_config);
     let challenger = Challenger::new(perm);
-<<<<<<< HEAD
-    let config = MyConfig::new(pcs, challenger);
-
-    let pis = vec![BabyBear::ZERO, BabyBear::ONE, BabyBear::from_u64(x)];
-    let proof = prove(&config, &FibonacciAir {}, trace, &pis);
-
-=======
 
     let config = MyConfig::new(pcs, challenger);
     let pis = vec![BabyBear::ZERO, BabyBear::ONE, BabyBear::from_u64(x)];
 
     let proof = prove(&config, &FibonacciAir {}, trace, &pis);
->>>>>>> 376daa14
     verify(&config, &FibonacciAir {}, &proof, &pis).expect("verification failed");
 }
 
@@ -167,13 +159,7 @@
     let trace = generate_trace_rows::<Val>(0, 1, 1 << 3);
     let pcs = Pcs::new(dft, val_mmcs, fri_config);
     let challenger = Challenger::new(perm);
-<<<<<<< HEAD
-
     let config = MyConfig::new(pcs, challenger);
-
-=======
-    let config = MyConfig::new(pcs, challenger);
->>>>>>> 376daa14
     let pis = vec![
         BabyBear::ZERO,
         BabyBear::ONE,

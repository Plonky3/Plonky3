--- conflicted
+++ resolved
@@ -120,17 +120,7 @@
     let challenge_mmcs = ChallengeMmcs::new(val_mmcs.clone());
     let dft = Dft::default();
     let trace = generate_trace_rows::<Val>(0, 1, n);
-<<<<<<< HEAD
-    let fri_config = FriConfig {
-        log_blowup: 2,
-        log_final_poly_len: 0,
-        num_queries: 28,
-        proof_of_work_bits: 8,
-        mmcs: challenge_mmcs,
-    };
-=======
     let fri_config = create_test_fri_config(challenge_mmcs);
->>>>>>> 10da6631
     let pcs = Pcs::new(dft, val_mmcs, fri_config);
     let config = MyConfig::new(pcs);
     let mut challenger = Challenger::new(perm.clone());
@@ -164,17 +154,7 @@
     let val_mmcs = ValMmcs::new(hash, compress);
     let challenge_mmcs = ChallengeMmcs::new(val_mmcs.clone());
     let dft = Dft::default();
-<<<<<<< HEAD
-    let fri_config = FriConfig {
-        log_blowup: 2,
-        log_final_poly_len: 0,
-        num_queries: 28,
-        proof_of_work_bits: 8,
-        mmcs: challenge_mmcs,
-    };
-=======
     let fri_config = create_test_fri_config(challenge_mmcs);
->>>>>>> 10da6631
     let trace = generate_trace_rows::<Val>(0, 1, 1 << 3);
     let pcs = Pcs::new(dft, val_mmcs, fri_config);
     let config = MyConfig::new(pcs);

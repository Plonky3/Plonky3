--- conflicted
+++ resolved
@@ -16,13 +16,8 @@
     CompressionFunctionFromHasher, PaddingFreeSponge, SerializingHasher32To64, TruncatedPermutation,
 };
 use p3_uni_stark::{StarkConfig, prove, verify};
-<<<<<<< HEAD
-use rand::rngs::{StdRng, ThreadRng};
-use rand::{SeedableRng, rng};
-=======
 use rand::SeedableRng;
 use rand::rngs::SmallRng;
->>>>>>> 15f736f8
 
 /// For testing the public values feature
 pub struct FibonacciAir {}
@@ -160,11 +155,13 @@
         [u64; p3_keccak::VECTOR_LEN],
         FieldHash,
         MyCompress,
-        ThreadRng,
+        SmallRng,
         4,
         4,
     >;
-    let val_mmcs = ValHidingMmcs::new(field_hash, compress, rng());
+
+    let rng = SmallRng::seed_from_u64(1);
+    let val_mmcs = ValHidingMmcs::new(field_hash, compress, rng);
 
     type Challenger = SerializingChallenger32<Val, HashChallenger<u8, ByteHash, 32>>;
 
@@ -177,9 +174,9 @@
     let dft = Dft::default();
     let trace = generate_trace_rows::<Val>(0, 1, n);
     let fri_config = create_test_fri_config(challenge_mmcs);
-    type HidingPcs = HidingFriPcs<Val, Dft, ValHidingMmcs, ChallengeHidingMmcs, StdRng>;
+    type HidingPcs = HidingFriPcs<Val, Dft, ValHidingMmcs, ChallengeHidingMmcs, SmallRng>;
     type MyHidingConfig = StarkConfig<HidingPcs, Challenge, Challenger>;
-    let pcs = HidingPcs::new(dft, val_mmcs, fri_config, 4, StdRng::from_os_rng());
+    let pcs = HidingPcs::new(dft, val_mmcs, fri_config, 4, SmallRng::seed_from_u64(1));
     let config = MyHidingConfig::new(pcs);
     let mut challenger = Challenger::from_hasher(vec![], byte_hash);
     let pis = vec![BabyBear::ZERO, BabyBear::ONE, BabyBear::from_u64(x)];

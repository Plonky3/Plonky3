use p3_air::{Air, AirBuilder};
use p3_challenger::DuplexChallenger;
use p3_dft::Radix2BowersFft;
use p3_field::AbstractField;
use p3_fri::{FriBasedPcs, FriConfigImpl, FriLdt};
use p3_goldilocks::Goldilocks;
use p3_ldt::QuotientMmcs;
use p3_matrix::dense::RowMajorMatrix;
<<<<<<< HEAD
use p3_matrix::MatrixRows;
use p3_mds::MDSPermutation;
use p3_merkle_tree::MerkleTreeMMCS;
use p3_poseidon::Poseidon;
use p3_symmetric::compression::TruncatedPermutation;
use p3_symmetric::permutation::{ArrayPermutation, CryptographicPermutation};
=======
use p3_matrix::MatrixRowSlices;
use p3_merkle_tree::MerkleTreeMmcs;
use p3_poseidon::Poseidon;
use p3_symmetric::compression::TruncatedPermutation;
use p3_symmetric::mds::NaiveMDSMatrix;
>>>>>>> 9e6abc57
use p3_symmetric::sponge::PaddingFreeSponge;
use p3_uni_stark::{prove, StarkConfigImpl};
use rand::thread_rng;

struct MulAir;

impl<AB: AirBuilder> Air<AB> for MulAir {
    fn eval(&self, builder: &mut AB) {
        let main = builder.main();
        let main_local = main.row_slice(0);
        let diff = main_local[0] * main_local[1] - main_local[2];
        builder.assert_zero(diff);
    }
}

#[test]
fn test_prove_goldilocks() {
    type Val = Goldilocks;
    type Dom = Goldilocks;
    type Challenge = Goldilocks; // TODO

    type MyMds = NaiveMDSMatrix<Val, 8>;
    let mds = MyMds::new([[Val::ONE; 8]; 8]); // TODO: Use a real MDS matrix

    type Perm = Poseidon<Val, MyMds, 8, 7>;
    let perm = Perm::new(5, 5, vec![Val::ONE; 120], mds);

    type H4 = PaddingFreeSponge<Val, Perm, { 4 + 4 }>;
    let h4 = H4::new(perm.clone());

    type C = TruncatedPermutation<Val, Perm, 2, 4, { 2 * 4 }>;
    let c = C::new(perm.clone());

    type MyMmcs = MerkleTreeMmcs<Val, [Val; 4], H4, C>;
    let mmcs = MyMmcs::new(h4, c);

    type Dft = Radix2BowersFft;
    let dft = Dft::default();

    type Challenger = DuplexChallenger<Val, Perm, 8>;

    type Quotient = QuotientMmcs<Dom, MyMmcs>;
    type MyFriConfig = FriConfigImpl<Val, Challenge, Quotient, MyMmcs, Challenger>;
    let fri_config = MyFriConfig::new(40, mmcs.clone());
    let ldt = FriLdt { config: fri_config };

    type Pcs = FriBasedPcs<MyFriConfig, MyMmcs, Dft>;
    type MyConfig = StarkConfigImpl<Val, Dom, Challenge, Challenge, Pcs, Dft, Challenger>;

    let mut rng = thread_rng();
    let trace = RowMajorMatrix::rand(&mut rng, 256, 10);
    let pcs = Pcs::new(dft, 1, mmcs, ldt);
    let config = StarkConfigImpl::new(pcs, Dft::default());
    let mut challenger = Challenger::new(perm);
    prove::<MyConfig, _>(&MulAir, &config, &mut challenger, trace);
}

#[test]
#[ignore] // TODO: Not ready yet.
fn test_prove_mersenne_31() {
    todo!()
}<|MERGE_RESOLUTION|>--- conflicted
+++ resolved
@@ -6,20 +6,11 @@
 use p3_goldilocks::Goldilocks;
 use p3_ldt::QuotientMmcs;
 use p3_matrix::dense::RowMajorMatrix;
-<<<<<<< HEAD
-use p3_matrix::MatrixRows;
-use p3_mds::MDSPermutation;
-use p3_merkle_tree::MerkleTreeMMCS;
-use p3_poseidon::Poseidon;
-use p3_symmetric::compression::TruncatedPermutation;
-use p3_symmetric::permutation::{ArrayPermutation, CryptographicPermutation};
-=======
 use p3_matrix::MatrixRowSlices;
+use p3_mds::goldilocks::MDSMatrixGoldilocks;
 use p3_merkle_tree::MerkleTreeMmcs;
 use p3_poseidon::Poseidon;
 use p3_symmetric::compression::TruncatedPermutation;
-use p3_symmetric::mds::NaiveMDSMatrix;
->>>>>>> 9e6abc57
 use p3_symmetric::sponge::PaddingFreeSponge;
 use p3_uni_stark::{prove, StarkConfigImpl};
 use rand::thread_rng;
@@ -40,12 +31,10 @@
     type Val = Goldilocks;
     type Dom = Goldilocks;
     type Challenge = Goldilocks; // TODO
+    type Mds = MDSMatrixGoldilocks;
 
-    type MyMds = NaiveMDSMatrix<Val, 8>;
-    let mds = MyMds::new([[Val::ONE; 8]; 8]); // TODO: Use a real MDS matrix
-
-    type Perm = Poseidon<Val, MyMds, 8, 7>;
-    let perm = Perm::new(5, 5, vec![Val::ONE; 120], mds);
+    type Perm = Poseidon<Val, Mds, 8, 7>;
+    let perm = Perm::new(5, 5, vec![Val::ONE; 120], Mds {});
 
     type H4 = PaddingFreeSponge<Val, Perm, { 4 + 4 }>;
     let h4 = H4::new(perm.clone());
@@ -57,7 +46,7 @@
     let mmcs = MyMmcs::new(h4, c);
 
     type Dft = Radix2BowersFft;
-    let dft = Dft::default();
+    let dft = Dft {};
 
     type Challenger = DuplexChallenger<Val, Perm, 8>;
 
@@ -72,7 +61,7 @@
     let mut rng = thread_rng();
     let trace = RowMajorMatrix::rand(&mut rng, 256, 10);
     let pcs = Pcs::new(dft, 1, mmcs, ldt);
-    let config = StarkConfigImpl::new(pcs, Dft::default());
+    let config = StarkConfigImpl::new(pcs, Dft {});
     let mut challenger = Challenger::new(perm);
     prove::<MyConfig, _>(&MulAir, &config, &mut challenger, trace);
 }

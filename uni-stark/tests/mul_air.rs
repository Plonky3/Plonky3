use core::fmt::Debug;
use core::marker::PhantomData;

use itertools::Itertools;
use p3_air::{Air, AirBuilder, BaseAir};
use p3_baby_bear::{BabyBear, Poseidon2BabyBear};
use p3_challenger::{DuplexChallenger, HashChallenger, SerializingChallenger32};
use p3_circle::CirclePcs;
use p3_commit::ExtensionMmcs;
use p3_commit::testing::TrivialPcs;
use p3_dft::Radix2DitParallel;
use p3_field::extension::BinomialExtensionField;
use p3_field::{Field, PrimeCharacteristicRing};
use p3_fri::{FriConfig, TwoAdicFriPcs};
use p3_keccak::Keccak256Hash;
use p3_matrix::Matrix;
use p3_matrix::dense::RowMajorMatrix;
use p3_merkle_tree::MerkleTreeMmcs;
use p3_mersenne_31::Mersenne31;
use p3_symmetric::{
    CompressionFunctionFromHasher, PaddingFreeSponge, SerializingHasher32, TruncatedPermutation,
};
use p3_uni_stark::{StarkConfig, StarkGenericConfig, Val, prove, verify};
use rand::distr::{Distribution, StandardUniform};
use rand::rngs::SmallRng;
use rand::{Rng, SeedableRng};

/// How many `a * b = c` operations to do per row in the AIR.
const REPETITIONS: usize = 20; // This should be < 255 so it can fit into a u8.
const TRACE_WIDTH: usize = REPETITIONS * 3;

/*
In its basic form, asserts a^(self.degree-1) * b = c
(so that the total constraint degree is self.degree)


If `uses_transition_constraints`, checks that on transition rows, the first a = row number
*/
pub struct MulAir {
    degree: u64,
    uses_boundary_constraints: bool,
    uses_transition_constraints: bool,
}

impl Default for MulAir {
    fn default() -> Self {
        Self {
            degree: 3,
            uses_boundary_constraints: true,
            uses_transition_constraints: true,
        }
    }
}

impl MulAir {
    pub fn random_valid_trace<F: Field>(&self, rows: usize, valid: bool) -> RowMajorMatrix<F>
    where
        StandardUniform: Distribution<F>,
    {
        let mut rng = SmallRng::seed_from_u64(1);
        let mut trace_values = F::zero_vec(rows * TRACE_WIDTH);
        for (i, (a, b, c)) in trace_values.iter_mut().tuples().enumerate() {
            let row = i / REPETITIONS;
            *a = if self.uses_transition_constraints {
                F::from_usize(i)
            } else {
                rng.random()
            };
            *b = if self.uses_boundary_constraints && row == 0 {
                a.square() + F::ONE
            } else {
                rng.random()
            };
            *c = a.exp_u64(self.degree - 1) * *b;

            if !valid {
                // make it invalid
                *c *= F::TWO;
            }
        }
        RowMajorMatrix::new(trace_values, TRACE_WIDTH)
    }
}

impl<F> BaseAir<F> for MulAir {
    fn width(&self) -> usize {
        TRACE_WIDTH
    }
}

impl<AB: AirBuilder> Air<AB> for MulAir {
    fn eval(&self, builder: &mut AB) {
        let main = builder.main();
        let main_local = main.row_slice(0);
        let main_next = main.row_slice(1);

        for i in 0..REPETITIONS {
            let start = i * 3;
            let a = main_local[start];
            let b = main_local[start + 1];
            let c = main_local[start + 2];
            builder.assert_zero(a.into().exp_u64(self.degree - 1) * b - c);
            if self.uses_boundary_constraints {
                builder.when_first_row().assert_eq(a * a + AB::Expr::ONE, b);
            }
            if self.uses_transition_constraints {
                let next_a = main_next[start];
                builder
                    .when_transition()
                    .assert_eq(a + AB::Expr::from_u8(REPETITIONS as u8), next_a);
            }
        }
    }
}

fn do_test<SC: StarkGenericConfig>(
    config: SC,
    air: MulAir,
    log_height: usize,
) -> Result<(), impl Debug>
where
    SC::Challenger: Clone,
    StandardUniform: Distribution<Val<SC>>,
{
    let trace = air.random_valid_trace(log_height, true);

    let proof = prove(&config, &air, trace, &vec![]);

    let serialized_proof = postcard::to_allocvec(&proof).expect("unable to serialize proof");
    tracing::debug!("serialized_proof len: {} bytes", serialized_proof.len());

    let deserialized_proof =
        postcard::from_bytes(&serialized_proof).expect("unable to deserialize proof");

    verify(&config, &air, &deserialized_proof, &vec![])
}

fn do_test_bb_trivial(degree: u64, log_n: usize) -> Result<(), impl Debug> {
    type Val = BabyBear;
    type Challenge = BinomialExtensionField<Val, 4>;

    type Perm = Poseidon2BabyBear<16>;
    let mut rng = SmallRng::seed_from_u64(1);
    let perm = Perm::new_from_rng_128(&mut rng);

    type Dft = Radix2DitParallel<Val>;
    let dft = Dft::default();

    type Challenger = DuplexChallenger<Val, Perm, 16, 8>;

    type Pcs = TrivialPcs<Val, Radix2DitParallel<Val>>;
    let pcs = TrivialPcs {
        dft,
        log_n,
        _phantom: PhantomData,
    };
    let challenger = Challenger::new(perm);

    type MyConfig = StarkConfig<Pcs, Challenge, Challenger>;
<<<<<<< HEAD
    let config = MyConfig::new(pcs, Challenger::new(perm));
=======
    let config = MyConfig::new(pcs, challenger);
>>>>>>> 376daa14

    let air = MulAir {
        degree,
        ..Default::default()
    };

    do_test(config, air, 1 << log_n)
}

#[test]
fn prove_bb_trivial_deg2() -> Result<(), impl Debug> {
    do_test_bb_trivial(2, 8)
}

#[test]
fn prove_bb_trivial_deg3() -> Result<(), impl Debug> {
    do_test_bb_trivial(3, 8)
}

#[test]
fn prove_bb_trivial_deg4() -> Result<(), impl Debug> {
    do_test_bb_trivial(4, 8)
}

fn do_test_bb_twoadic(log_blowup: usize, degree: u64, log_n: usize) -> Result<(), impl Debug> {
    type Val = BabyBear;
    type Challenge = BinomialExtensionField<Val, 4>;

    type Perm = Poseidon2BabyBear<16>;
    let mut rng = SmallRng::seed_from_u64(1);
    let perm = Perm::new_from_rng_128(&mut rng);

    type MyHash = PaddingFreeSponge<Perm, 16, 8, 8>;
    let hash = MyHash::new(perm.clone());

    type MyCompress = TruncatedPermutation<Perm, 2, 8, 16>;
    let compress = MyCompress::new(perm.clone());

    type ValMmcs =
        MerkleTreeMmcs<<Val as Field>::Packing, <Val as Field>::Packing, MyHash, MyCompress, 8>;
    let val_mmcs = ValMmcs::new(hash, compress);

    type ChallengeMmcs = ExtensionMmcs<Val, Challenge, ValMmcs>;
    let challenge_mmcs = ChallengeMmcs::new(val_mmcs.clone());

    type Dft = Radix2DitParallel<Val>;
    let dft = Dft::default();

    type Challenger = DuplexChallenger<Val, Perm, 16, 8>;

    let fri_config = FriConfig {
        log_blowup,
        log_final_poly_len: 5,
        num_queries: 40,
        proof_of_work_bits: 8,
        mmcs: challenge_mmcs,
    };
    type Pcs = TwoAdicFriPcs<Val, Dft, ValMmcs, ChallengeMmcs>;
    let pcs = Pcs::new(dft, val_mmcs, fri_config);
    let challenger = Challenger::new(perm);

    type MyConfig = StarkConfig<Pcs, Challenge, Challenger>;
<<<<<<< HEAD
    let config = MyConfig::new(pcs, Challenger::new(perm));
=======
    let config = MyConfig::new(pcs, challenger);
>>>>>>> 376daa14

    let air = MulAir {
        degree,
        ..Default::default()
    };

    do_test(config, air, 1 << log_n)
}

#[test]
fn prove_bb_twoadic_deg2() -> Result<(), impl Debug> {
    do_test_bb_twoadic(1, 2, 7)
}

#[test]
fn prove_bb_twoadic_deg3() -> Result<(), impl Debug> {
    do_test_bb_twoadic(1, 3, 7)
}

#[test]
fn prove_bb_twoadic_deg4() -> Result<(), impl Debug> {
    do_test_bb_twoadic(2, 4, 6)
}

#[test]
fn prove_bb_twoadic_deg5() -> Result<(), impl Debug> {
    do_test_bb_twoadic(2, 5, 6)
}

fn do_test_m31_circle(log_blowup: usize, degree: u64, log_n: usize) -> Result<(), impl Debug> {
    type Val = Mersenne31;
    type Challenge = BinomialExtensionField<Val, 3>;

    type ByteHash = Keccak256Hash;
    type FieldHash = SerializingHasher32<ByteHash>;
    let byte_hash = ByteHash {};
    let field_hash = FieldHash::new(byte_hash);

    type MyCompress = CompressionFunctionFromHasher<ByteHash, 2, 32>;
    let compress = MyCompress::new(byte_hash);

    type ValMmcs = MerkleTreeMmcs<Val, u8, FieldHash, MyCompress, 32>;
    let val_mmcs = ValMmcs::new(field_hash, compress);

    type ChallengeMmcs = ExtensionMmcs<Val, Challenge, ValMmcs>;
    let challenge_mmcs = ChallengeMmcs::new(val_mmcs.clone());

    type Challenger = SerializingChallenger32<Val, HashChallenger<u8, ByteHash, 32>>;

    let fri_config = FriConfig {
        log_blowup,
        log_final_poly_len: 0,
        num_queries: 40,
        proof_of_work_bits: 8,
        mmcs: challenge_mmcs,
    };

    type Pcs = CirclePcs<Val, ValMmcs, ChallengeMmcs>;
    let pcs = Pcs {
        mmcs: val_mmcs,
        fri_config,
        _phantom: PhantomData,
    };
    let challenger = Challenger::from_hasher(vec![], byte_hash);

    type MyConfig = StarkConfig<Pcs, Challenge, Challenger>;
<<<<<<< HEAD
    let config = MyConfig::new(pcs, Challenger::from_hasher(vec![], byte_hash));
=======
    let config = MyConfig::new(pcs, challenger);
>>>>>>> 376daa14

    let air = MulAir {
        degree,
        uses_boundary_constraints: true,
        uses_transition_constraints: true,
    };

    do_test(config, air, 1 << log_n)
}

#[test]
fn prove_m31_circle_deg2() -> Result<(), impl Debug> {
    do_test_m31_circle(1, 2, 8)
}

#[test]
fn prove_m31_circle_deg3() -> Result<(), impl Debug> {
    do_test_m31_circle(1, 3, 9)
}<|MERGE_RESOLUTION|>--- conflicted
+++ resolved
@@ -157,11 +157,7 @@
     let challenger = Challenger::new(perm);
 
     type MyConfig = StarkConfig<Pcs, Challenge, Challenger>;
-<<<<<<< HEAD
-    let config = MyConfig::new(pcs, Challenger::new(perm));
-=======
     let config = MyConfig::new(pcs, challenger);
->>>>>>> 376daa14
 
     let air = MulAir {
         degree,
@@ -224,11 +220,7 @@
     let challenger = Challenger::new(perm);
 
     type MyConfig = StarkConfig<Pcs, Challenge, Challenger>;
-<<<<<<< HEAD
-    let config = MyConfig::new(pcs, Challenger::new(perm));
-=======
     let config = MyConfig::new(pcs, challenger);
->>>>>>> 376daa14
 
     let air = MulAir {
         degree,
@@ -295,11 +287,7 @@
     let challenger = Challenger::from_hasher(vec![], byte_hash);
 
     type MyConfig = StarkConfig<Pcs, Challenge, Challenger>;
-<<<<<<< HEAD
-    let config = MyConfig::new(pcs, Challenger::from_hasher(vec![], byte_hash));
-=======
     let config = MyConfig::new(pcs, challenger);
->>>>>>> 376daa14
 
     let air = MulAir {
         degree,

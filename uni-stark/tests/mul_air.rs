--- conflicted
+++ resolved
@@ -22,13 +22,8 @@
 };
 use p3_uni_stark::{StarkConfig, StarkGenericConfig, Val, prove, verify};
 use rand::distr::{Distribution, StandardUniform};
-<<<<<<< HEAD
-use rand::rngs::{StdRng, ThreadRng};
-use rand::{Rng, SeedableRng, rng};
-=======
 use rand::rngs::SmallRng;
 use rand::{Rng, SeedableRng};
->>>>>>> 15f736f8
 
 /// How many `a * b = c` operations to do per row in the AIR.
 const REPETITIONS: usize = 20; // This should be < 255 so it can fit into a u8.
@@ -253,7 +248,8 @@
     type Challenge = BinomialExtensionField<Val, 4>;
 
     type Perm = Poseidon2BabyBear<16>;
-    let perm = Perm::new_from_rng_128(&mut rng());
+    let mut rng = SmallRng::seed_from_u64(1);
+    let perm = Perm::new_from_rng_128(&mut rng);
 
     type MyHash = PaddingFreeSponge<Perm, 16, 8, 8>;
     let hash = MyHash::new(perm.clone());
@@ -266,12 +262,12 @@
         <Val as Field>::Packing,
         MyHash,
         MyCompress,
-        ThreadRng,
+        SmallRng,
         8,
         4,
     >;
 
-    let val_mmcs = ValMmcs::new(hash, compress, rng());
+    let val_mmcs = ValMmcs::new(hash, compress, rng);
 
     type ChallengeMmcs = ExtensionMmcs<Val, Challenge, ValMmcs>;
     let challenge_mmcs = ChallengeMmcs::new(val_mmcs.clone());
@@ -282,8 +278,8 @@
     type Challenger = DuplexChallenger<Val, Perm, 16, 8>;
 
     let fri_config = create_test_fri_config_zk(challenge_mmcs);
-    type HidingPcs = HidingFriPcs<Val, Dft, ValMmcs, ChallengeMmcs, StdRng>;
-    let pcs = HidingPcs::new(dft, val_mmcs, fri_config, 4, StdRng::from_os_rng());
+    type HidingPcs = HidingFriPcs<Val, Dft, ValMmcs, ChallengeMmcs, SmallRng>;
+    let pcs = HidingPcs::new(dft, val_mmcs, fri_config, 4, SmallRng::seed_from_u64(1));
     type MyConfig = StarkConfig<HidingPcs, Challenge, Challenger>;
     let config = MyConfig::new(pcs);
 

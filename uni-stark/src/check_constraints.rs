--- conflicted
+++ resolved
@@ -12,17 +12,10 @@
 /// [`DebugConstraintBuilder`] for first/last row assertions.
 ///
 /// # Arguments
-<<<<<<< HEAD
 /// - `air`: The [`Air`] logic to run.
 /// - `main`: The [`RowMajorMatrix`] containing witness rows.
 /// - `public_values`: Public values provided to the builder.
-#[instrument(name = "check constraints", skip_all)]
-=======
-/// - `air`: The AIR logic to run
-/// - `main`: The trace matrix (rows of witness values)
-/// - `public_values`: Public values provided to the builder
 #[instrument(skip_all)]
->>>>>>> 94bc0a7c
 pub(crate) fn check_constraints<F, A>(air: &A, main: &RowMajorMatrix<F>, public_values: &[F])
 where
     F: Field,

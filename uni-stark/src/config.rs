--- conflicted
+++ resolved
@@ -36,15 +36,13 @@
     /// Get a reference to the PCS used by this proof configuration.
     fn pcs(&self) -> &Self::Pcs;
 
-<<<<<<< HEAD
+    /// Get an initialisation of the challenger used by this proof configuration.
+    fn initialise_challenger(&self) -> Self::Challenger;
+
     /// Returns 1 if the PCS is zero-knowledge, 0 otherwise.
     fn is_zk(&self) -> usize {
         Self::Pcs::ZK as usize
     }
-=======
-    /// Get an initialisation of the challenger used by this proof configuration.
-    fn initialise_challenger(&self) -> Self::Challenger;
->>>>>>> 6364190a
 }
 
 #[derive(Debug)]

//! See `prover.rs` for an overview of the protocol and a more detailed soundness analysis.

use alloc::vec;
use alloc::vec::Vec;

use itertools::Itertools;
use p3_air::{Air, BaseAir};
use p3_challenger::{CanObserve, FieldChallenger};
use p3_commit::{Pcs, PolynomialSpace};
use p3_field::{BasedVectorSpace, Field, PrimeCharacteristicRing};
use p3_matrix::dense::RowMajorMatrixView;
use p3_matrix::stack::VerticalPair;
use p3_util::zip_eq::zip_eq;
use tracing::instrument;

use crate::symbolic_builder::{SymbolicAirBuilder, get_log_quotient_degree};
use crate::{PcsError, Proof, StarkGenericConfig, Val, VerifierConstraintFolder};

/// Verify that the given proof is valid for the given AIR and public values.
#[instrument(skip_all)]
pub fn verify<SC, A>(
    config: &SC,
    air: &A,
    proof: &Proof<SC>,
    public_values: &Vec<Val<SC>>,
) -> Result<(), VerificationError<PcsError<SC>>>
where
    SC: StarkGenericConfig,
    A: Air<SymbolicAirBuilder<Val<SC>>> + for<'a> Air<VerifierConstraintFolder<'a, SC>>,
{
    let Proof {
        commitments,
        opened_values,
        opening_proof,
        degree_bits,
    } = proof;

    let pcs = config.pcs();

    let degree = 1 << degree_bits;
    let log_quotient_degree =
        get_log_quotient_degree::<Val<SC>, A>(air, 0, public_values.len(), config.is_zk());
    let quotient_degree = 1 << (log_quotient_degree + config.is_zk());

<<<<<<< HEAD
    let pcs = config.pcs();
=======
>>>>>>> caa39a96
    let mut challenger = config.initialise_challenger();
    let trace_domain = pcs.natural_domain_for_degree(degree);
    let init_trace_domain = pcs.natural_domain_for_degree(degree >> (config.is_zk()));

    let quotient_domain =
        trace_domain.create_disjoint_domain(1 << (degree_bits + log_quotient_degree));
    let quotient_chunks_domains = quotient_domain.split_domains(quotient_degree);

    let randomized_quotient_chunks_domains = quotient_chunks_domains
        .iter()
        .map(|domain| pcs.natural_domain_for_degree(domain.size() << (config.is_zk())))
        .collect_vec();

    // Check that the random commitments are/are not present depending on the ZK setting.
    if SC::Pcs::ZK {
        // If ZK is enabled, the prover should have random commitments.
        if opened_values.random.is_none() || commitments.random.is_none() {
            return Err(VerificationError::RandomizationError);
        }
        // If ZK is not enabled, the prover should not have random commitments.
    } else if opened_values.random.is_some() || commitments.random.is_some() {
        return Err(VerificationError::RandomizationError);
    }

    let air_width = <A as BaseAir<Val<SC>>>::width(air);
    let valid_shape = opened_values.trace_local.len() == air_width
        && opened_values.trace_next.len() == air_width
        && opened_values.quotient_chunks.len() == quotient_degree
        && opened_values
            .quotient_chunks
            .iter()
            .all(|qc| qc.len() == <SC::Challenge as BasedVectorSpace<Val<SC>>>::DIMENSION)
        // We've already checked that opened_values.random is present if and only if ZK is enabled.
        && if let Some(r_comm) = &opened_values.random {
            r_comm.len() == SC::Challenge::DIMENSION
        } else {
            true
        };
    if !valid_shape {
        return Err(VerificationError::InvalidProofShape);
    }

    // Observe the instance.
    challenger.observe(Val::<SC>::from_usize(proof.degree_bits));
    challenger.observe(Val::<SC>::from_usize(proof.degree_bits - config.is_zk()));
    // TODO: Might be best practice to include other instance data here in the transcript, like some
    // encoding of the AIR. This protects against transcript collisions between distinct instances.
    // Practically speaking though, the only related known attack is from failing to include public
    // values. It's not clear if failing to include other instance data could enable a transcript
    // collision, since most such changes would completely change the set of satisfying witnesses.

    challenger.observe(commitments.trace.clone());
    challenger.observe_slice(public_values);

    // Get the first Fiat Shamir challenge which will be used to combine all constraint polynomials
    // into a single polynomial.
    //
    // Soundness Error: n/|EF| where n is the number of constraints.
    let alpha: SC::Challenge = challenger.sample_algebra_element();
    challenger.observe(commitments.quotient_chunks.clone());

    // We've already checked that commitments.random is present if and only if ZK is enabled.
    // Observe the random commitment if it is present.
    if let Some(r_commit) = commitments.random.clone() {
        challenger.observe(r_commit);
    }

    // Get an out-of-domain point to open our values at.
    //
    // Soundness Error: dN/|EF| where `N` is the trace length and our constraint polynomial has degree `d`.
    let zeta: SC::Challenge = challenger.sample_algebra_element();
    let zeta_next = init_trace_domain.next_point(zeta).unwrap();

    // We've already checked that commitments.random and opened_values.random are present if and only if ZK is enabled.
    let mut coms_to_verify = if let Some(random_commit) = &commitments.random {
        let random_values = opened_values
            .random
            .as_ref()
            .ok_or(VerificationError::RandomizationError)?;
        vec![(
            random_commit.clone(),
            vec![(trace_domain, vec![(zeta, random_values.clone())])],
        )]
    } else {
        vec![]
    };
    coms_to_verify.extend(vec![
        (
            commitments.trace.clone(),
            vec![(
                trace_domain,
                vec![
                    (zeta, opened_values.trace_local.clone()),
                    (zeta_next, opened_values.trace_next.clone()),
                ],
            )],
        ),
        (
            commitments.quotient_chunks.clone(),
            // Check the commitment on the randomized domains.
            zip_eq(
                randomized_quotient_chunks_domains.iter(),
                &opened_values.quotient_chunks,
                VerificationError::InvalidProofShape,
            )?
            .map(|(domain, values)| (*domain, vec![(zeta, values.clone())]))
            .collect_vec(),
        ),
    ]);

    pcs.verify(coms_to_verify, opening_proof, &mut challenger)
        .map_err(VerificationError::InvalidOpeningArgument)?;

    let zps = quotient_chunks_domains
        .iter()
        .enumerate()
        .map(|(i, domain)| {
            quotient_chunks_domains
                .iter()
                .enumerate()
                .filter(|(j, _)| *j != i)
                .map(|(_, other_domain)| {
                    other_domain.vanishing_poly_at_point(zeta)
                        * other_domain
                            .vanishing_poly_at_point(domain.first_point())
                            .inverse()
                })
                .product::<SC::Challenge>()
        })
        .collect_vec();

    let quotient = opened_values
        .quotient_chunks
        .iter()
        .enumerate()
        .map(|(ch_i, ch)| {
            // We checked in valid_shape the length of "ch" is equal to
            // <SC::Challenge as BasedVectorSpace<Val<SC>>>::DIMENSION. Hence
            // the unwrap() will never panic.
            zps[ch_i]
                * ch.iter()
                    .enumerate()
                    .map(|(e_i, &c)| SC::Challenge::ith_basis_element(e_i).unwrap() * c)
                    .sum::<SC::Challenge>()
        })
        .sum::<SC::Challenge>();

    let sels = init_trace_domain.selectors_at_point(zeta);

    let main = VerticalPair::new(
        RowMajorMatrixView::new_row(&opened_values.trace_local),
        RowMajorMatrixView::new_row(&opened_values.trace_next),
    );

    let mut folder = VerifierConstraintFolder {
        main,
        public_values,
        is_first_row: sels.is_first_row,
        is_last_row: sels.is_last_row,
        is_transition: sels.is_transition,
        alpha,
        accumulator: SC::Challenge::ZERO,
    };
    air.eval(&mut folder);
    let folded_constraints = folder.accumulator;

    // Finally, check that
    //     folded_constraints(zeta) / Z_H(zeta) = quotient(zeta)
    if folded_constraints * sels.inv_vanishing != quotient {
        return Err(VerificationError::OodEvaluationMismatch);
    }

    Ok(())
}

#[derive(Debug)]
pub enum VerificationError<PcsErr> {
    InvalidProofShape,
    /// An error occurred while verifying the claimed openings.
    InvalidOpeningArgument(PcsErr),
    /// Out-of-domain evaluation mismatch, i.e. `constraints(zeta)` did not match
    /// `quotient(zeta) Z_H(zeta)`.
    OodEvaluationMismatch,
    /// The FRI batch randomization does not correspond to the ZK setting.
    RandomizationError,
}<|MERGE_RESOLUTION|>--- conflicted
+++ resolved
@@ -35,17 +35,12 @@
         degree_bits,
     } = proof;
 
-    let pcs = config.pcs();
-
     let degree = 1 << degree_bits;
     let log_quotient_degree =
         get_log_quotient_degree::<Val<SC>, A>(air, 0, public_values.len(), config.is_zk());
     let quotient_degree = 1 << (log_quotient_degree + config.is_zk());
 
-<<<<<<< HEAD
     let pcs = config.pcs();
-=======
->>>>>>> caa39a96
     let mut challenger = config.initialise_challenger();
     let trace_domain = pcs.natural_domain_for_degree(degree);
     let init_trace_domain = pcs.natural_domain_for_degree(degree >> (config.is_zk()));

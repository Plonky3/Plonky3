--- conflicted
+++ resolved
@@ -1,10 +1,6 @@
 //! See [`crate::prover`] for an overview of the protocol and a more detailed soundness analysis.
 
-<<<<<<< HEAD
 use alloc::string::String;
-use alloc::vec;
-=======
->>>>>>> cdfc24af
 use alloc::vec::Vec;
 use alloc::{format, vec};
 
@@ -395,7 +391,6 @@
     Ok(())
 }
 
-<<<<<<< HEAD
 /// Defines errors that can occur during lookup verification.
 #[derive(Debug)]
 pub enum LookupError {
@@ -403,16 +398,12 @@
     GlobalCumulativeMismatch(Option<String>),
 }
 
-#[derive(Debug)]
-pub enum VerificationError<PcsErr> {
-=======
 #[derive(Debug, Error)]
 pub enum VerificationError<PcsErr>
 where
     PcsErr: core::fmt::Debug,
 {
     #[error("invalid proof shape")]
->>>>>>> cdfc24af
     InvalidProofShape,
     /// An error occurred while verifying the claimed openings.
     #[error("invalid opening argument: {0:?}")]
@@ -430,5 +421,6 @@
     )]
     NextPointUnavailable,
     /// Lookup related error
+    #[error("lookup error: {0:?}")]
     LookupError(LookupError),
 }
--- conflicted
+++ resolved
@@ -71,13 +71,9 @@
     air: &A,
     trace_local: &[SC::Challenge],
     trace_next: &[SC::Challenge],
-<<<<<<< HEAD
-    preprocessed_local: Option<&Vec<SC::Challenge>>,
-    preprocessed_next: Option<&Vec<SC::Challenge>>,
-    public_values: &Vec<Val<SC>>,
-=======
+    preprocessed_local: Option<&[SC::Challenge]>,
+    preprocessed_next: Option<&[SC::Challenge]>,
     public_values: &[Val<SC>],
->>>>>>> f6041122
     trace_domain: Domain<SC>,
     zeta: SC::Challenge,
     alpha: SC::Challenge,

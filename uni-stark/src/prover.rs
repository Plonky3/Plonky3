--- conflicted
+++ resolved
@@ -5,12 +5,7 @@
 use p3_air::Air;
 use p3_challenger::{CanObserve, CanSample, FieldChallenger};
 use p3_commit::{Pcs, PolynomialSpace};
-<<<<<<< HEAD
 use p3_field::{BasedVectorSpace, Field, PackedValue, PrimeCharacteristicRing};
-use p3_matrix::dense::RowMajorMatrix;
-=======
-use p3_field::{BasedVectorSpace, PackedValue, PrimeCharacteristicRing};
->>>>>>> ddd93e19
 use p3_matrix::Matrix;
 use p3_matrix::dense::RowMajorMatrix;
 use p3_maybe_rayon::prelude::*;
@@ -108,7 +103,11 @@
                 .iter()
                 .enumerate()
                 .filter(|(j, _)| *j != i)
-                .map(|(_, other_domain)| other_domain.zp_at_point(domain.first_point()).inverse())
+                .map(|(_, other_domain)| {
+                    other_domain
+                        .vanishing_poly_at_point(domain.first_point())
+                        .inverse()
+                })
                 .product()
         })
         .collect_vec();
@@ -241,8 +240,6 @@
 
     let mut alpha_powers = alpha.powers().take(constraint_count).collect_vec();
     alpha_powers.reverse();
-<<<<<<< HEAD
-=======
     // alpha powers looks like Vec<EF> ~ Vec<[F; D]>
     // It's useful to also have access to the the transpose of this of form [Vec<F>; D].
     let decomposed_alpha_powers: Vec<_> = (0..SC::Challenge::DIMENSION)
@@ -253,8 +250,6 @@
                 .collect()
         })
         .collect();
-
->>>>>>> ddd93e19
     (0..quotient_size)
         .into_par_iter()
         .step_by(PackedVal::<SC>::WIDTH)

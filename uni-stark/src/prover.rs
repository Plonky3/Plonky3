use alloc::vec;
use alloc::vec::Vec;

use itertools::{izip, Itertools};
use p3_air::Air;
use p3_challenger::{CanObserve, CanSample, FieldChallenger};
use p3_commit::{Pcs, PolynomialSpace};
<<<<<<< HEAD
use p3_field::{Field, FieldAlgebra, FieldExtensionAlgebra, PackedValue};
=======
use p3_field::{BasedVectorSpace, PackedValue, PrimeCharacteristicRing};
>>>>>>> 5d8115dc
use p3_matrix::dense::RowMajorMatrix;
use p3_matrix::Matrix;
use p3_maybe_rayon::prelude::*;
use p3_util::{log2_ceil_usize, log2_strict_usize};
use tracing::{info_span, instrument};

use crate::{
    get_symbolic_constraints, Commitments, Domain, OpenedValues, PackedChallenge, PackedVal, Proof,
    ProverConstraintFolder, StarkGenericConfig, SymbolicAirBuilder, SymbolicExpression, Val,
};

#[instrument(skip_all)]
#[allow(clippy::multiple_bound_locations)] // cfg not supported in where clauses?
pub fn prove<
    SC,
    #[cfg(debug_assertions)] A: for<'a> Air<crate::check_constraints::DebugConstraintBuilder<'a, Val<SC>>>,
    #[cfg(not(debug_assertions))] A,
>(
    config: &SC,
    air: &A,
    challenger: &mut SC::Challenger,
    trace: RowMajorMatrix<Val<SC>>,
    public_values: &Vec<Val<SC>>,
) -> Proof<SC>
where
    SC: StarkGenericConfig,
    A: Air<SymbolicAirBuilder<Val<SC>>> + for<'a> Air<ProverConstraintFolder<'a, SC>>,
{
    #[cfg(debug_assertions)]
    crate::check_constraints::check_constraints(air, &trace, public_values);

    let pcs = config.pcs();

    let is_zk = <SC as StarkGenericConfig>::Pcs::ZK;

    let degree = trace.height();
    let ext_degree = if is_zk { degree * 2 } else { degree };
    let log_ext_degree = log2_strict_usize(ext_degree);

    let symbolic_constraints = get_symbolic_constraints::<Val<SC>, A>(air, 0, public_values.len());
    let constraint_count = symbolic_constraints.len();
    let constraint_degree = symbolic_constraints
        .iter()
        .map(SymbolicExpression::degree_multiple)
        .max()
        .unwrap_or(0);
    let log_quotient_degree = log2_ceil_usize(constraint_degree - 1 + is_zk as usize);
    let quotient_degree = 1 << log_quotient_degree;

    let trace_domain = pcs.natural_domain_for_degree(degree);
    let ext_trace_domain = pcs.natural_domain_for_degree(ext_degree);

    let (trace_commit, trace_data) = info_span!("commit to trace data")
        .in_scope(|| pcs.commit_zk(vec![(ext_trace_domain, trace)], true));

    // Observe the instance.
<<<<<<< HEAD
    challenger.observe(Val::<SC>::from_canonical_usize(log_ext_degree));
=======
    // degree < 2^255 so we can safely cast log_degree to a u8.
    challenger.observe(Val::<SC>::from_u8(log_degree as u8));
>>>>>>> 5d8115dc
    // TODO: Might be best practice to include other instance data here; see verifier comment.

    challenger.observe(trace_commit.clone());
    challenger.observe_slice(public_values);
    let alpha: SC::Challenge = challenger.sample_algebra_element();

    let quotient_domain =
        ext_trace_domain.create_disjoint_domain(1 << (log_ext_degree + log_quotient_degree));

    let trace_on_quotient_domain = pcs.get_evaluations_on_domain(&trace_data, 0, quotient_domain);

    let quotient_values = quotient_values(
        air,
        public_values,
        ext_trace_domain,
        quotient_domain,
        trace_on_quotient_domain,
        alpha,
        constraint_count,
        is_zk,
    );
    let nb_chunks = if is_zk {
        quotient_degree * 2
    } else {
        quotient_degree
    };
    let quotient_flat = RowMajorMatrix::new_col(quotient_values.clone()).flatten_to_base();
    let quotient_chunks = quotient_domain.split_evals(nb_chunks, quotient_flat);
    let qc_domains = quotient_domain.split_domains(nb_chunks);

    // Compute the vanishing polynomial normalizing constants, based on the verifier's check.
    let zp_cis = qc_domains
        .iter()
        .enumerate()
        .map(|(i, domain)| {
            qc_domains
                .iter()
                .enumerate()
                .filter(|(j, _)| *j != i)
                .map(|(_, other_domain)| other_domain.zp_at_point(domain.first_point()).inverse())
                .product()
        })
        .collect_vec();
    let (quotient_commit, quotient_data) =
        info_span!("commit to quotient poly chunks").in_scope(|| {
            pcs.commit_quotient(
                izip!(qc_domains.clone(), quotient_chunks.clone()).collect_vec(),
                zp_cis.clone(),
            )
        });
    challenger.observe(quotient_commit.clone());

    let (opt_r_commit, opt_r_data) = if is_zk {
        // We generate random extension field values of the size of the randomized trace randomized. Since we need `R` of degree that of the extended
        // trace -1, we can provide `R` as is to FRI, and the random polynomial will be `(R(X) - R(z)) / (X - z)`.
        // Since we need a random polynomial defined over the extension field, we actually need to commit to `SC::CHallenge::D`
        // random polynomials. This is similar to flattening on the base field a polynomial over the extension field.
        // TODO: This approach is only statistically zk. To make it perfectly zk, `R` would have to truly be an extension field polynomial.
        let random_vals = pcs.generate_random_vals(ext_trace_domain.size());
        let extended_domain = pcs.natural_domain_for_degree(ext_trace_domain.size());
        let (r_commit, r_data) = pcs.commit(vec![(extended_domain, random_vals)]);
        (Some(r_commit), Some(r_data))
    } else {
        (None, None)
    };

    let commitments = Commitments {
        trace: trace_commit,
        quotient_chunks: quotient_commit,
        random: opt_r_commit.clone(),
    };

    if let Some(r_commit) = opt_r_commit {
        challenger.observe(r_commit);
    }

    let zeta: SC::Challenge = challenger.sample();
    let zeta_next = trace_domain.next_point(zeta).unwrap();

    let (opened_values, opening_proof) = info_span!("open").in_scope(|| {
        if let Some(r_data) = opt_r_data {
            pcs.open(
                vec![
                    (&r_data, vec![vec![zeta]]),
                    (&trace_data, vec![vec![zeta, zeta_next]]),
                    (
                        &quotient_data,
                        // open every chunk at zeta
                        (0..nb_chunks).map(|_| vec![zeta]).collect_vec(),
                    ),
                ],
                challenger,
            )
        } else {
            pcs.open(
                vec![
                    (&trace_data, vec![vec![zeta, zeta_next]]),
                    (
                        &quotient_data,
                        // open every chunk at zeta
                        (0..nb_chunks).map(|_| vec![zeta]).collect_vec(),
                    ),
                ],
                challenger,
            )
        }
    });
    let trace_idx = if is_zk { 1 } else { 0 };
    let quotient_idx = if is_zk { 2 } else { 1 };
    let trace_local = opened_values[trace_idx][0][0].clone();
    let trace_next = opened_values[trace_idx][0][1].clone();
    let quotient_chunks = opened_values[quotient_idx]
        .iter()
        .map(|v| v[0].clone())
        .collect_vec();
    let random = if is_zk {
        Some(opened_values[0][0][0].clone())
    } else {
        None
    };
    let opened_values = OpenedValues {
        trace_local,
        trace_next,
        quotient_chunks,
        random,
    };
    Proof {
        commitments,
        opened_values,
        opening_proof,
        degree_bits: log_ext_degree,
    }
}

#[instrument(name = "compute quotient polynomial", skip_all)]
// TODO: Group some arguments to remove the `allow`?
#[allow(clippy::too_many_arguments)]
fn quotient_values<SC, A, Mat>(
    air: &A,
    public_values: &Vec<Val<SC>>,
    trace_domain: Domain<SC>,
    quotient_domain: Domain<SC>,
    trace_on_quotient_domain: Mat,
    alpha: SC::Challenge,
    constraint_count: usize,
    is_zk: bool,
) -> Vec<SC::Challenge>
where
    SC: StarkGenericConfig,
    A: for<'a> Air<ProverConstraintFolder<'a, SC>>,
    Mat: Matrix<Val<SC>> + Sync,
{
    let quotient_size = quotient_domain.size();
    let width = trace_on_quotient_domain.width();
    let mut sels = trace_domain.selectors_on_coset(quotient_domain, is_zk);

    let qdb = log2_strict_usize(quotient_domain.size()) - log2_strict_usize(trace_domain.size())
        + is_zk as usize;
    let next_step = 1 << qdb;

    // We take PackedVal::<SC>::WIDTH worth of values at a time from a quotient_size slice, so we need to
    // pad with default values in the case where quotient_size is smaller than PackedVal::<SC>::WIDTH.
    for _ in quotient_size..PackedVal::<SC>::WIDTH {
        sels.is_first_row.push(Val::<SC>::default());
        sels.is_last_row.push(Val::<SC>::default());
        sels.is_transition.push(Val::<SC>::default());
        sels.inv_zeroifier.push(Val::<SC>::default());
    }

    let mut alpha_powers = alpha.powers().take(constraint_count).collect_vec();
    alpha_powers.reverse();
    (0..quotient_size)
        .into_par_iter()
        .step_by(PackedVal::<SC>::WIDTH)
        .flat_map_iter(|i_start| {
            let i_range = i_start..i_start + PackedVal::<SC>::WIDTH;

            let is_first_row = *PackedVal::<SC>::from_slice(&sels.is_first_row[i_range.clone()]);
            let is_last_row = *PackedVal::<SC>::from_slice(&sels.is_last_row[i_range.clone()]);
            let is_transition = *PackedVal::<SC>::from_slice(&sels.is_transition[i_range.clone()]);
            let inv_zeroifier = *PackedVal::<SC>::from_slice(&sels.inv_zeroifier[i_range.clone()]);

            let main = RowMajorMatrix::new(
                trace_on_quotient_domain.vertically_packed_row_pair(i_start, next_step),
                width,
            );

            let accumulator = PackedChallenge::<SC>::ZERO;
            let mut folder = ProverConstraintFolder {
                main: main.as_view(),
                public_values,
                is_first_row,
                is_last_row,
                is_transition,
                alpha_powers: &alpha_powers,
                accumulator,
                constraint_index: 0,
            };
            air.eval(&mut folder);

            // quotient(x) = constraints(x) / Z_H(x)
            let quotient = folder.accumulator * inv_zeroifier;

            // "Transpose" D packed base coefficients into WIDTH scalar extension coefficients.
            (0..core::cmp::min(quotient_size, PackedVal::<SC>::WIDTH)).map(move |idx_in_packing| {
                SC::Challenge::from_basis_coefficients_fn(|coeff_idx| {
                    quotient.as_basis_coefficients_slice()[coeff_idx].as_slice()[idx_in_packing]
                })
            })
        })
        .collect()
}<|MERGE_RESOLUTION|>--- conflicted
+++ resolved
@@ -5,11 +5,7 @@
 use p3_air::Air;
 use p3_challenger::{CanObserve, CanSample, FieldChallenger};
 use p3_commit::{Pcs, PolynomialSpace};
-<<<<<<< HEAD
-use p3_field::{Field, FieldAlgebra, FieldExtensionAlgebra, PackedValue};
-=======
-use p3_field::{BasedVectorSpace, PackedValue, PrimeCharacteristicRing};
->>>>>>> 5d8115dc
+use p3_field::{BasedVectorSpace, Field, PackedValue, PrimeCharacteristicRing};
 use p3_matrix::dense::RowMajorMatrix;
 use p3_matrix::Matrix;
 use p3_maybe_rayon::prelude::*;
@@ -66,12 +62,8 @@
         .in_scope(|| pcs.commit_zk(vec![(ext_trace_domain, trace)], true));
 
     // Observe the instance.
-<<<<<<< HEAD
-    challenger.observe(Val::<SC>::from_canonical_usize(log_ext_degree));
-=======
     // degree < 2^255 so we can safely cast log_degree to a u8.
-    challenger.observe(Val::<SC>::from_u8(log_degree as u8));
->>>>>>> 5d8115dc
+    challenger.observe(Val::<SC>::from_u8(log_ext_degree as u8));
     // TODO: Might be best practice to include other instance data here; see verifier comment.
 
     challenger.observe(trace_commit.clone());

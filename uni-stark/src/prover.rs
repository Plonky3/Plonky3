--- conflicted
+++ resolved
@@ -52,11 +52,7 @@
     let log_quotient_degree = log2_ceil_usize(constraint_degree - 1 + config.is_zk());
     let quotient_degree = 1 << (log_quotient_degree + config.is_zk());
 
-<<<<<<< HEAD
-=======
     let mut challenger = config.initialise_challenger();
-    let pcs = config.pcs();
->>>>>>> 6364190a
     let trace_domain = pcs.natural_domain_for_degree(degree);
     let ext_trace_domain = pcs.natural_domain_for_degree(degree * (config.is_zk() + 1));
 
@@ -128,7 +124,6 @@
 
     let is_random = opt_r_data.is_some();
     let (opened_values, opening_proof) = info_span!("open").in_scope(|| {
-<<<<<<< HEAD
         let round0 = opt_r_data.as_ref().map(|r_data| (r_data, vec![vec![zeta]]));
         let round1 = (&trace_data, vec![vec![zeta, zeta_next]]);
         let round2 = (
@@ -142,20 +137,7 @@
             .chain([round1, round2])
             .collect::<Vec<_>>();
 
-        pcs.open(rounds, challenger)
-=======
-        pcs.open(
-            vec![
-                (&trace_data, vec![vec![zeta, zeta_next]]),
-                (
-                    &quotient_data,
-                    // open every chunk at zeta
-                    (0..quotient_degree).map(|_| vec![zeta]).collect_vec(),
-                ),
-            ],
-            &mut challenger,
-        )
->>>>>>> 6364190a
+        pcs.open(rounds, &mut challenger)
     });
     let trace_idx = <SC as StarkGenericConfig>::Pcs::TRACE_IDX;
     let quotient_idx = <SC as StarkGenericConfig>::Pcs::QUOTIENT_IDX;

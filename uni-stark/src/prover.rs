--- conflicted
+++ resolved
@@ -8,21 +8,18 @@
     cyclic_subgroup_coset_known_order, AbstractExtensionField, AbstractField, Field, PackedField,
     TwoAdicField,
 };
-<<<<<<< HEAD
-use p3_matrix::dense::{RowMajorMatrix, RowMajorMatrixView};
-use p3_matrix::{Matrix, MatrixGet};
-=======
-use p3_matrix::dense::RowMajorMatrix;
+
+use p3_matrix::dense::{RowMajorMatrix,RowMajorMatrixView};
 use p3_matrix::{Matrix, MatrixGet, MatrixRows};
->>>>>>> 970f06b5
+
 use p3_maybe_rayon::{IndexedParallelIterator, MaybeIntoParIter, ParallelIterator};
-use p3_util::log2_strict_usize;
+use p3_util::{log2_strict_usize,log2_ceil_usize};
 use tracing::{info_span, instrument};
 
 use crate::symbolic_builder::{get_log_quotient_degree, SymbolicAirBuilder};
 use crate::{
     config, decompose_and_flatten, Commitments, OpenedValues, Proof, ProverConstraintFolder,
-    StarkConfig, ZerofierOnCoset,
+    StarkConfig, ZerofierOnCoset, get_max_constraint_degree
 };
 
 pub fn open<SC,A>(
@@ -53,8 +50,8 @@
     let zeta: SC::Challenge = challenger.sample_ext_element();
     let (opened_values, opening_proof) = pcs.open_multi_batches(
         &[
-            (&trace_data, &[zeta, zeta * g_subgroup]),
-            (&quotient_data, &[zeta.exp_power_of_2(log_quotient_degree)]),
+            (&trace_data, &[vec![zeta], vec![zeta * g_subgroup]]),
+            (&quotient_data, &[vec![zeta.exp_power_of_2(log_quotient_degree)]]),
         ],
         challenger,
     );
@@ -62,17 +59,14 @@
     let trace_local = opened_values[0][0][0].clone();
     let trace_next = opened_values[0][1][0].clone();
     let quotient_chunks = opened_values[1][0][0].clone();
+
     let opened_values = OpenedValues {
         trace_local,
         trace_next,
         quotient_chunks,
     };
 
-<<<<<<< HEAD
     (opening_proof, opened_values)
-=======
-    let log_quotient_degree = get_log_quotient_degree::<SC::Val, A>(air);
->>>>>>> 970f06b5
 
 }
 
@@ -101,30 +95,16 @@
     A: Air<SymbolicAirBuilder<SC::Val>> + for<'a> Air<ProverConstraintFolder<'a, SC>>
 
 {
+
     let pcs = config.pcs();
-
     let alpha: SC::Challenge = challenger.sample_ext_element::<SC::Challenge>();
 
-<<<<<<< HEAD
-=======
-    let mut trace_ldes = pcs.get_ldes(&trace_data);
-    assert_eq!(trace_ldes.len(), 1);
-    let trace_lde = trace_ldes.pop().unwrap();
-
-    let log_stride_for_quotient = pcs.log_blowup() - log_quotient_degree;
-    let trace_lde_for_quotient = trace_lde.vertically_strided(1 << log_stride_for_quotient, 0);
-
->>>>>>> 970f06b5
     let quotient_values = quotient_values(
         config,
         air,
         log_degree,
         log_quotient_degree,
-<<<<<<< HEAD
         trace_data,
-=======
-        trace_lde_for_quotient,
->>>>>>> 970f06b5
         alpha,
     );
 
@@ -180,7 +160,7 @@
     A: Air<SymbolicAirBuilder<SC::Val>> + for<'a> Air<ProverConstraintFolder<'a, SC>>,
 {
     let log_degree = log2_strict_usize(trace.height());
-    let log_quotient_degree = log2_ceil_usize(get_max_constraint_degree::<SC, A>(air) - 1);
+    let log_quotient_degree = log2_ceil_usize(get_max_constraint_degree(air) - 1);
 
     // The quotient's actual degree is approximately (max_constraint_degree - 1) n,
     // where subtracting 1 comes from division by the zerofier.
@@ -207,32 +187,8 @@
     let commitments = Commitments {
         trace: trace_commit,
         quotient_chunks: quotient_commit,
-<<<<<<< HEAD
-    };    
-    
-=======
     };
 
-    let zeta: SC::Challenge = challenger.sample_ext_element();
-    let (opened_values, opening_proof) = pcs.open_multi_batches(
-        &[
-            (&trace_data, &[vec![zeta, zeta * g_subgroup]]),
-            (
-                &quotient_data,
-                &[vec![zeta.exp_power_of_2(log_quotient_degree)]],
-            ),
-        ],
-        challenger,
-    );
-    let trace_local = opened_values[0][0][0].clone();
-    let trace_next = opened_values[0][0][1].clone();
-    let quotient_chunks = opened_values[1][0][0].clone();
-    let opened_values = OpenedValues {
-        trace_local,
-        trace_next,
-        quotient_chunks,
-    };
->>>>>>> 970f06b5
     Proof {
         commitments,
         opened_values,
@@ -263,17 +219,26 @@
         <SC as config::StarkConfig>::Val,
         RowMajorMatrix<<SC as config::StarkConfig>::Val>,
     >>::ProverData,
-    alpha: SC::Challenge,
+    alpha: SC::Challenge
 ) -> Vec<SC::Challenge>
 where
     SC: StarkConfig,
     A: for<'a> Air<ProverConstraintFolder<'a, SC>>,
 {
     let pcs = config.pcs();
+
+    let mut trace_ldes = pcs.get_ldes(&trace_data);
+    assert_eq!(trace_ldes.len(), 1);
+    let trace_lde = trace_ldes.pop().unwrap();
+
+    let log_stride_for_quotient = pcs.log_blowup() - quotient_degree_bits;
+    let trace_lde = trace_lde.vertically_strided(1 << log_stride_for_quotient, 0);    
+
+/*    
     let mut trace_ldes = pcs.get_ldes(trace_data);
     assert_eq!(trace_ldes.len(), 1);
     let trace_lde = trace_ldes.pop().unwrap();
-
+*/
     let degree = 1 << degree_bits;
     let quotient_size_bits = degree_bits + quotient_degree_bits;
     let quotient_size = 1 << quotient_size_bits;

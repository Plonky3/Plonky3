//! Produce a proof that the given trace satisfies the given air.
//!
//! While this implementation is designed to work with different proof schemes (both the regular Stark and the Circle Stark)
//! for simplicity we focus on the regular Stark proof scheme here. Information about the Circle Stark proof scheme
//! can be found in the paper https://eprint.iacr.org/2024/278.pdf.
//!
//! TODO: At some point we should write a similar overview for how the circle stark proof scheme works.
//!
//! Standard STARK:
//!
//! Definitions and Setup:
//! - Fix a field `F` with cryptographically large extension field `E` of degree `e + 1`. Additionally,
//!   Fix a basis `{1 = b_0, b_1, ..., b_e}` for `E` over `F`.
//! - Let `T` denote the trace of the computation. It is a matrix of height `N = 2^n` and width `w`.
//! - Let `H = <h>, K = <k>` denote multiplicative subgroups of `F` of size `N` and `2N`
//!   with generators `h` and `k` respectively which satisfy `k^2 = h`. Let `g` denote some nonzero element
//!   of `F` which is not in `H` or `K`.
//! - Given the `i`th trace column `T_i`, we let `T_i(x)` denote the unique polynomial of degree `N`
//!   such that `T_i(h^j) = T_i[j]` for `j` in `0..N`.
//!   In other words, `T_i` is the evaluation vector of `T_i(x)` over `H`.
//! - Let `C_{alpha}(X_1, ..., X_w, Y_1, ..., Y_w, Z_1, ..., Z_j)` denote the constraint polynomial coming from the AIR.
//!   The `X_i`'s control the dependence on the value in the current row and `i`'th column.
//!   The `Y_i`'s control the dependence on the value in the next row and `i`'th column.
//!   The `Z`'s control the dependence on the (`j`) row-selector polynomials.
//!   The `alpha` is a challenge from the verifier used to combine all constraints into a single polynomial.
//!   Assume for the purpose of this overview that the degree of `C_{alpha}` is `3`.
//! - Given a polynomial `f` and a set `D`, let `f<D>` denote the evaluation vector of `f` over `D`.
//!   Additionally, let `[[f<D>]]` denote a merkle commitment to that evaluation vector.
//!   the evaluation vector of `f` over `D`. Similarly, if `{f_0, ..., f_k}` is a collection
//!   of polynomials, `{f_0, ..., f_k}<D>` denotes the collection of evaluation vectors `f_0<D>, ..., f_k<D>`
//!   and `[[{f_0, ..., f_k}<D>]]` is a batched commitment to those vectors.
//!
//! The goal of the prover is to produce a proof that it knows a trace `T` such that:
//! `C_{alpha}(T_1(x), ..., T_w(x), T_1(hx), ..., T_w(hx), selectors(x)) = 0` for all `x` in `H`.
//!
//! Proof Overview:
//!
//! To start with, for every column `i`, the prover computes the evaluation vectors of `T_i<gK>`.
//! The prover makes a combined merkle commitment `[[{T_1, ..., T_w}<gK>]]` to these vectors and sends it to the verifier.
//!
//! Next the verifier responds with their first challenge `alpha`.
//! The prover uses this to construct the constraint polynomial `C_{alpha}`.
//!
//! If the prover is telling the truth, they can find a polynomial `Q` of degree `< 2N - 1` such that
//! `Q(x) = C_{alpha}(T_1(x), ..., T_w(x), T_1(gx), ..., T_w(gx), selectors(x))/Z_H(x)`
//! where `Z_H(x) = x^N - 1` is a vanishing polynomial of the subgroup `H`.
//!
//! As `alpha` is in `E`, `Q(x) \in E[X]`. The prover can then use the basis `{1 = b_0, b_1, ..., b_e}`
//! for `E` over `F`to split `Q(x)` into `e + 1` polynomials `Q_0, ..., Q_e \in F[X]` such that
//! `Q(x) = Q_0(x) + b_1 Q_1(x) + ... + b_e Q_e(x)`. These polynomials `Q_i` have the same degree (`2N - 1`)
//! as `Q` and their evaluation vectors can be read off the evaluation vector of `Q(x)`.
//!
//! The prover now computes the evaluation vectors of `Q_0, ..., Q_e` over `gK` using the evaluations
//! of the `T`'s selectors and `Z_H` over `gK`.
//!
//! Next, define (using the fact that `k^N = -1`):
//! ```text
//!    L_g(x)    = (x^N - (gk)^N)/(g^N - (gk)^N) = (x^N + g^N)/2g^N
//!    L_{gk}(x) = (x^N - g^N)/(g^N - (gk)^N)    = -(x^N - g^N)/2g^N.
//! ```
//! Then `L_g` is equal to `1` on `gH` and `0` on `gkH` and `L_{gk}` is equal to `1` on `gkH` and `0` on `gH`.
//!
//! Using this, the prover can decompose `Q_i(x) = L_{g}(x)q_{i0}(x) + L_{gk}(x)q_{i1}(x)`
//! where `q_{i0}(x)` and `q_{i1}(x)` are polynomials of degree `<= N - 1`. The evaluations
//! of `q_{i0}(x), q_{i1}(x)` on `gH` and `gkH` respectively are exactly equal to the evaluations
//! of `Q_i(x)` on `gH` and `gkH`. So the prover can access these for free.
//!
//! The prover now computes the evaluation vectors of `q_{ij}(x)` over `gK` and makes another
//! combined merkle commitment `[[{q_{00}, q_{01}, ..., q_{d0}, q_{d1}}<gK>]]` which it sends to the verifier.
//!
//! The verifier responds with its second challenge `zeta`.
//!
//! The prover takes this challenge and computes the evaluations `T_i(zeta), T_i(h zeta)` and `q_{ij}(zeta)` for all
//! the `T`'s and `q`'s. They send these evaluations to the verifier.
//!
//! The verifier checks that:
//! ```text
//!     C_{alpha}(T_1(zeta), ..., T_w(zeta), T_1(h zeta), ..., T_w(h zeta), selectors(zeta))/Z_H(zeta)
//!         = L_{g0}(zeta)(q_{00}(zeta) + b_1 q_{10}(zeta) ... + b_d q_{d0}(zeta)) + L_{g1}(zeta)(q_{01}(zeta) + b_1 q_{11}(zeta) ... + b_d q_{d1}(zeta)).
//! ```
//!
//! Provided this check passes, the verifier sends their third challenge `gamma`.
//!
//! The prover now uses `gamma` to combine all of their polynomials into
//! the single polynomial:
//! ```text
//!     f(x) = (T_1(zeta) - T_1(x))/(zeta - x) + gamma (T_1(h * zeta) - T_1(x))/(h * zeta - x)
//!             + ...
//!             + gamma^{2l - 2} (T_w(zeta) - T_w(x))/(zeta - x) + gamma^{2l - 1} (T_w(h * zeta) - T_w(x))/(h * zeta - x)
//!             + gamma^{2l} (q_{00}(zeta) - q_{00}(x))/(zeta - x)
//!             + ...
//!             + gamma^{2l + 2d + 1} (q_{d1}(zeta) - q_{d1}(x))/(zeta - x)
//! ```
//!
//! Note that the verifier is also able to compute `f(x)` whenever they get the values of `T_1(x), T_1(h x), ..., q_{d1}(x)`
//!
//! The prover and verifier now engage in the standard FRI protocol to prove that `f(x)` is a low degree polynomial.
//! The one small modification is that, instead of opening values of `f(x)` the prover
//! opens the values of `T_1(x), T_1(h x), ..., q_{d1}(x)` using its previous commitments.
//!
//!
//! Why Does this work?
//!
//! Assume that the prover is lying and so no valid trace `T` exists. The prover has to commit to
//! the polynomials `T_1, ..., T_w` before receiving `alpha` which means that, with high probability,
//! the polynomial `C_{alpha}(x) = C_{alpha}(T_1(x), ..., T_w(x), T_1(hx), ..., T_w(hx), selectors(x))` will not be `0` at
//! all points in `H`. Hence `Q(x) = C_alpha(x)/Z_H(x)` will not be a polynomial.
//!
//! But the prover has to now commit to the polynomials `q_{00}(x), ..., q_{d1}(x)`. If some of the `q`'s, are high degree,
//! this will be caught by the FRI check. So the prover must commit low degree polynomials.
//!
//! Hence the polynomial
//! `Q'(x) = L_{g0}(x)(q_{00}(x) + b_1 q_{10}(x) ... + b_d q_{d0}(x)) + L_{g1}(x)(q_{01}(x) + b_1 q_{11}(x) ... + b_d q_{d1}(x))`
//! will be incorrect and so with high probability `Q'(zeta) =\= Q(zeta)`.
//!
//! Hence either the prover must lie about one of the evaluations `T_0(zeta), T_0(h * zeta), ..., q_{d1}(zeta)`.
//!
//! But, given a polynomial `B` if `B(zeta) =\= a`, `(B(x) - a)/(x - zeta)` will not be a polynomial and so
//! the evaluations of `B` over the coset `gH` will
//!
//! Hence if the prover lies about one of the evaluations, this will be caught by the FRI check.
//!
//! Thus if the proof passes, the verifier is convinced with high probability that the claimed statement is correct.

use alloc::vec;
use alloc::vec::Vec;

use itertools::Itertools;
use p3_air::Air;
use p3_challenger::{CanObserve, FieldChallenger};
use p3_commit::{Pcs, PolynomialSpace};
use p3_field::{BasedVectorSpace, PackedValue, PrimeCharacteristicRing};
use p3_matrix::Matrix;
use p3_matrix::dense::RowMajorMatrix;
use p3_maybe_rayon::prelude::*;
use p3_util::{log2_ceil_usize, log2_strict_usize};
use tracing::{debug_span, info_span, instrument};

use crate::{
    Commitments, Domain, OpenedValues, PackedChallenge, PackedVal, Proof, ProverConstraintFolder,
    StarkGenericConfig, SymbolicAirBuilder, SymbolicExpression, Val, get_symbolic_constraints,
};

/// Produce a proof that the given trace satisfies the given air.
///
/// Arguments:
/// Config: A collection of public data about the shape of the proof. It includes:
///     - A Polynomial Commitment Scheme.
///     - An Extension field from which random challenges are drawn.
///     - A Random Challenger used for the Fiat-Shamir implementation.
///     - TODO: Should this contain parts of the fri config? E.g. log_blowup?
///
/// air: TODO
/// trace: The execution trace to be proven:
///     - A matrix of height `N = 2^n` and width `w`.
///     - Each column `T_i` is interpreted as an evaluation vector of a polynomial `T_i(x)` over the initial domain `H`.         
/// public_values: A list of public values related to the proof.
///     - TODO: Should this be absorbed into SC?
#[instrument(skip_all)]
#[allow(clippy::multiple_bound_locations)] // cfg not supported in where clauses?
pub fn prove<
    SC,
    #[cfg(debug_assertions)] A: for<'a> Air<crate::check_constraints::DebugConstraintBuilder<'a, Val<SC>>>,
    #[cfg(not(debug_assertions))] A,
>(
    config: &SC,
    air: &A,
    trace: RowMajorMatrix<Val<SC>>,
    public_values: &Vec<Val<SC>>,
) -> Proof<SC>
where
    SC: StarkGenericConfig,
    A: Air<SymbolicAirBuilder<Val<SC>>> + for<'a> Air<ProverConstraintFolder<'a, SC>>,
{
    // In debug mode, check that every row of the trace satisfies the constraint polynomial.
    #[cfg(debug_assertions)]
    crate::check_constraints::check_constraints(air, &trace, public_values);

<<<<<<< HEAD
    // Compute the height `N = 2^n` and `log_2(height)`, `n`, of the trace.
=======
    let pcs = config.pcs();

>>>>>>> caa39a96
    let degree = trace.height();
    let log_degree = log2_strict_usize(degree);
    let log_ext_degree = log_degree + config.is_zk();

    // Compute the constraint polynomials as vectors of symbolic expressions.
    let symbolic_constraints = get_symbolic_constraints(air, 0, public_values.len());

    // Count the number of constraints that we have.
    let constraint_count = symbolic_constraints.len();

    // Find the total degree of the multivariate constraint polynomial `C`.
    //
    // For now in comments we assume that `deg(C) = 3`.
    let constraint_degree = symbolic_constraints
        .iter()
        .map(SymbolicExpression::degree_multiple)
        .max()
        .unwrap_or(0);
<<<<<<< HEAD

    // From the degree of the constraint polynomial, compute the number
    // of quotient polynomials we will split Q(x) into. This is chosen to
    // always be a power of 2.
    let log_quotient_degree = log2_ceil_usize(constraint_degree - 1);
    let num_quotient_chunks = 1 << log_quotient_degree;

    // Initialize the PCS and the Challenger.
    let pcs = config.pcs();
    let mut challenger = config.initialise_challenger();

    // Get the subgroup `H` of size `N`. We treat each column `T_i` of
    // the trace as an evaluation vector of polynomials `T_i(x)` over `H`.
    // (In the Circle STARK case `H` is instead a standard position twin coset of size `N`)
    let initial_trace_domain = pcs.natural_domain_for_degree(degree);

    // Let `g` denote a generator of the multiplicative group of `F` and `H'` the unique
    // subgroup of `F` of size `N << pcs.config.log_blowup`.

    // For each trace column `T_i`, we compute the evaluation vector of `T_i(x)` over `H'`. This
    // new extended trace `ET` is hashed into a Merkle tree with its rows bit-reversed.
    //      trace_commit contains the root of the tree
    //      trace_data contains the entire tree.
    //          - trace_data.leaves is the matrix containing `ET`.
    // TODO: Should this also return the domain `gH'`?
    let (trace_commit, trace_data) = info_span!("commit to trace data")
        .in_scope(|| pcs.commit(vec![(initial_trace_domain, trace)]));
=======
    let log_quotient_degree = log2_ceil_usize(constraint_degree - 1 + config.is_zk());
    let quotient_degree = 1 << (log_quotient_degree + config.is_zk());

    let mut challenger = config.initialise_challenger();
    let trace_domain = pcs.natural_domain_for_degree(degree);
    let ext_trace_domain = pcs.natural_domain_for_degree(degree * (config.is_zk() + 1));

    let (trace_commit, trace_data) =
        info_span!("commit to trace data").in_scope(|| pcs.commit([(ext_trace_domain, trace)]));
>>>>>>> caa39a96

    // Observe the instance.
    // degree < 2^255 so we can safely cast log_degree to a u8.
    challenger.observe(Val::<SC>::from_u8(log_ext_degree as u8));
    challenger.observe(Val::<SC>::from_u8(log_degree as u8));
    // TODO: Might be best practice to include other instance data here; see verifier comment.

    // Observe the Merkle root of the trace commitment.
    challenger.observe(trace_commit.clone());

    // Observe the public input values.
    challenger.observe_slice(public_values);

<<<<<<< HEAD
    // FIRST FIAT-SHAMIR CHALLENGE: Anything involved in the proof setup should be included by this point.

    // Get the first Fiat-Shamir challenge, `alpha`, which is used to combine the constraint polynomials.
=======
    // Get the first Fiat Shamir challenge which will be used to combine all constraint polynomials
    // into a single polynomial.
    //
    // Soundness Error:
    // If a prover is malicious, we can find a row `i` such that some of the constraints
    // C_0, ..., C_n are non 0 on this row. The malicious prover "wins" if the random challenge
    // alpha is such that:
    // (1): C_0(i) + alpha * C_1(i) + ... + alpha^n * C_n(i) = 0
    // This is a polynomial of degree n, so it has at most n roots. Thus the probability of this
    // occurring for a given trace and set of constraints is n/|EF|.
    //
    // Currently, we do not observe data about the constraint polynomials directly. In particular
    // a prover could take a trace and fiddle around with the AIR it claims to satisfy without
    // changing this sample alpha.
    //
    // In particular this means that a malicious prover could create a custom AIR for a given trace
    // such that equation (1) holds. However, such AIRs would need to be very specific and
    // so such tampering should be obvious to spot. The verifier needs to check the AIR anyway to
    // confirm that satisfying it indeed proves what the prover claims. Hence this should not be
    // a soundness issue.
>>>>>>> caa39a96
    let alpha: SC::Challenge = challenger.sample_algebra_element();

    // A domain large enough to uniquely identify the quotient polynomial.
    // This domain must be contained in the domain over which `trace_data` is defined.
    // Explicitly it should be equal to `gK` for some subgroup `K` contained in `H'`.
    let quotient_domain =
<<<<<<< HEAD
        initial_trace_domain.create_disjoint_domain(1 << (log_degree + log_quotient_degree));
=======
        ext_trace_domain.create_disjoint_domain(1 << (log_ext_degree + log_quotient_degree));
>>>>>>> caa39a96

    // Return a the subset of the extended trace `ET` corresponding to the rows giving evaluations
    // over the quotient domain.
    //
    // This only works if the trace domain is `gH'` and the quotient domain is `gK` for some subgroup `K` contained in `H'`.
    // TODO: Make this explicit in `get_evaluations_on_domain` or otherwise fix this.
    let trace_on_quotient_domain = pcs.get_evaluations_on_domain(&trace_data, 0, quotient_domain);

    // Compute the quotient polynomial `Q(x)` by evaluating `C(T_1(x), ..., T_w(x), T_1(hx), ..., T_w(hx), selectors(x)) / Z_H(x)`
    // at every point in the quotient domain. The degree of `Q(x)` is `<= deg(C) * (N - 1) - N + 1 = 2(N - 1)`.
    // The `-N` comes from dividing by `Z_H(x)` and the `+1` is due to the `is_transition` selector.
    let quotient_values = quotient_values(
        air,
        public_values,
        initial_trace_domain,
        quotient_domain,
        trace_on_quotient_domain,
        alpha,
        constraint_count,
    );

<<<<<<< HEAD
    // Due to `alpha`, evaluations of `Q` all lie in the extension field `E`.
    // We flatten this into a matrix of `F` values by treating `E` as an `F`
    // vector space and so separating each element of `E` into `e + 1 = [E: F]` elements of `F`.
    //
    // This is valid to do because our domain lies in the base field `F`. Hence we can split
    // `Q(x)` into `e + 1` polynomials `Q_0(x), ... , Q_e(x)` each contained in `F`.
    // such that `Q(x) = [Q_0(x), ... ,Q_e(x)]` holds for all `x` in `F`.
=======
>>>>>>> caa39a96
    let quotient_flat = RowMajorMatrix::new_col(quotient_values).flatten_to_base();

    // Currently each polynomial `Q_i(x)` is of degree `<= 2(N - 1)` and
    // we have it's evaluations over a the coset `gK of size `2N`. Let `k` be the chosen
    // generator of `K` which satisfies `k^2 = h`.
    //
    // We can split this coset into the sub-cosets `gH` and `gkH` each of size `N`.
    // Define:  L_g(x)    = (x^N - (gk)^N)/(g^N - (gk)^N) = (x^N + g^N)/2g^N
    //          L_{gk}(x) = (x^N - g^N)/(g^N - (gk)^N)    = -(x^N - g^N)/2g^N.
    // Then `L_g` is equal to `1` on `gH` and `0` on `gkH` and `L_{gk}` is equal to `1` on `gkH` and `0` on `gH`.
    //
    // Thus we can decompose `Q_i(x) = L_{g}(x)q_{i0}(x) + L_{gk}(x)q_{i1}(x)`
    // where `q_{i0}(x)` and `q_{i1}(x)` are polynomials of degree `<= N - 1`.
    // Moreover the evaluations of `q_{i0}(x), q_{i1}(x)` on `gH` and `gkH` respectively are
    // exactly the evaluations of `Q_i(x)` on `gH` and `gkH`. Hence we can get these evaluation
    // vectors by simply splitting the evaluations of `Q_i(x)` into two halves.
    // quotient_chunks contains the evaluations of `q_{i0}(x)` and `q_{i1}(x)`.
    let quotient_chunks = quotient_domain.split_evals(num_quotient_chunks, quotient_flat);
    let qc_domains = quotient_domain.split_domains(num_quotient_chunks);

    // For each polynomial `q_{ij}`, compute the evaluation vector of `q_{ij}(x)` over `gH'`. We bit
    // reverse the rows and hash the resulting matrix into a merkle tree.
    //      quotient_commit contains the root of the tree
    //      quotient_data contains the entire tree.
    //          - quotient_data.leaves is a pair of matrices containing the `q_i0(x)` and `q_i1(x)`.
    let (quotient_commit, quotient_data) = info_span!("commit to quotient poly chunks")
        .in_scope(|| pcs.commit_quotient(qc_domains, quotient_chunks));
    challenger.observe(quotient_commit.clone());

<<<<<<< HEAD
    // Combine our commitments to the trace and quotient polynomials into a single object which
    // will be passed to the verifier.
=======
    // If zk is enabled, we generate random extension field values of the size of the randomized trace. If `n` is the degree of the initial trace,
    // then the randomized trace has degree `2n`. To randomize the FRI batch polynomial, we then need an extension field random polynomial of degree `2n -1`.
    // So we can generate a random polynomial  of degree `2n`, and provide it to `open` as is.
    // Then the method will add `(R(X) - R(z)) / (X - z)` (which is of the desired degree `2n - 1`), to the batch of polynomials.
    // Since we need a random polynomial defined over the extension field, and the `commit` method is over the base field,
    // we actually need to commit to `SC::CHallenge::D` base field random polynomials.
    // This is similar to what is done for the quotient polynomials.
    // TODO: This approach is only statistically zk. To make it perfectly zk, `R` would have to truly be an extension field polynomial.
    let (opt_r_commit, opt_r_data) = if SC::Pcs::ZK {
        let (r_commit, r_data) = pcs
            .get_opt_randomization_poly_commitment(ext_trace_domain)
            .expect("ZK is enabled, so we should have randomization commitments");
        (Some(r_commit), Some(r_data))
    } else {
        (None, None)
    };

>>>>>>> caa39a96
    let commitments = Commitments {
        trace: trace_commit,
        quotient_chunks: quotient_commit,
        random: opt_r_commit.clone(),
    };

<<<<<<< HEAD
    // Get the second Fiat-Shamir challenge, `zeta`, an opening point.
    // Along with `zeta_next = next(zeta)` where next is the unique successor linear function
    // on the initial domain. In the usual STARK case, this is `h * zeta`.
    //
    // TODO: What is this in the Circle STARK case?
    let zeta: SC::Challenge = challenger.sample();
    let zeta_next = initial_trace_domain.next_point(zeta).unwrap();

    // The prover opens the trace polynomials at `zeta` and `zeta_next` and the
    // and quotient polynomials at `zeta`.
    //
    // TODO: What are opened_values, opening_proof??
    // This also produces a FRI proof??
    // Why is zeta the right point to evaluate quotient_data at?
    let (opened_values, opening_proof) = info_span!("open").in_scope(|| {
        pcs.open(
            vec![
                (&trace_data, vec![vec![zeta, zeta_next]]),
                (
                    &quotient_data,
                    // open every chunk at zeta
                    vec![vec![zeta]; num_quotient_chunks],
                ),
            ],
            &mut challenger,
        )
=======
    if let Some(r_commit) = opt_r_commit {
        challenger.observe(r_commit);
    }

    // Get an out-of-domain point to open our values at.
    //
    // Soundness Error:
    // This sample will be used to check the equality: `C(X) = ZH(X)Q(X)`. If a prover is malicious
    // and this equality is false, the probability that it is true at the point `zeta` will be
    // deg(C(X))/|EF| = dN/|EF| where `N` is the trace length and our constraints have degree `d`.
    //
    // Completeness Error:
    // If zeta happens to lie in the domain `gK`, then when opening at zeta we will run into division
    // by zero errors. This doesn't lead to a soundness issue as the verifier will just reject in those
    // cases but it is a completeness issue and contributes a completeness error of |gK| = 2N/|EF|.
    let zeta: SC::Challenge = challenger.sample_algebra_element();
    let zeta_next = trace_domain.next_point(zeta).unwrap();

    let is_random = opt_r_data.is_some();
    let (opened_values, opening_proof) = info_span!("open").in_scope(|| {
        let round0 = opt_r_data.as_ref().map(|r_data| (r_data, vec![vec![zeta]]));
        let round1 = (&trace_data, vec![vec![zeta, zeta_next]]);
        let round2 = (&quotient_data, vec![vec![zeta]; quotient_degree]); // open every chunk at zeta

        let rounds = round0
            .into_iter()
            .chain([round1, round2])
            .collect::<Vec<_>>();

        pcs.open(rounds, &mut challenger)
>>>>>>> caa39a96
    });
    let trace_idx = <SC as StarkGenericConfig>::Pcs::TRACE_IDX;
    let quotient_idx = <SC as StarkGenericConfig>::Pcs::QUOTIENT_IDX;
    let trace_local = opened_values[trace_idx][0][0].clone();
    let trace_next = opened_values[trace_idx][0][1].clone();
    let quotient_chunks = opened_values[quotient_idx]
        .iter()
        .map(|v| v[0].clone())
        .collect_vec();
    let random = if is_random {
        Some(opened_values[0][0][0].clone())
    } else {
        None
    };
    let opened_values = OpenedValues {
        trace_local,
        trace_next,
        quotient_chunks,
        random,
    };
    Proof {
        commitments,
        opened_values,
        opening_proof,
        degree_bits: log_ext_degree,
    }
}

/// Compute the values of the quotient polynomial q(x) = c(x) / Z_H(x),
/// where c(x) is the sum of all constraints weighted by powers of alpha,
/// and Z_H(x) is the vanishing polynomial over the trace domain H.
///
/// This function returns a vector extension field elements
/// corresponding to evaluations of q(x) over the quotient domain.
#[instrument(name = "compute quotient polynomial", skip_all)]
// TODO: Group some arguments to remove the `allow`?
#[allow(clippy::too_many_arguments)]
fn quotient_values<SC, A, Mat>(
    air: &A,
    public_values: &Vec<Val<SC>>,
    trace_domain: Domain<SC>,
    quotient_domain: Domain<SC>,
    trace_on_quotient_domain: Mat,
    alpha: SC::Challenge,
    constraint_count: usize,
) -> Vec<SC::Challenge>
where
    SC: StarkGenericConfig,
    A: for<'a> Air<ProverConstraintFolder<'a, SC>>,
    Mat: Matrix<Val<SC>> + Sync,
{
    // Total number of evaluation points
    let quotient_size = quotient_domain.size();
    // Number of trace columns
    let width = trace_on_quotient_domain.width();

    // Compute row selectors over the quotient domain.
    // The three selectors we compute are is_first_row, is_last_row and is_transition (aka is not last row).
    // Additionally we compute the inverse of the vanishing polynomial Z_H(x).
    let mut sels = debug_span!("Compute Selectors")
        .in_scope(|| trace_domain.selectors_on_coset(quotient_domain));

    // Plonky3 support constraint which depend on both the current row of the trace as well
    // as the next row. While these rows start off adjacent, after the log blow up they will be further apart.
    //
    // next_step records how far away the "next" row is from the current row.
    let qdb = log2_strict_usize(quotient_domain.size()) - log2_strict_usize(trace_domain.size());
    let next_step = 1 << qdb;

    // We take PackedVal::<SC>::WIDTH worth of values at a time from a quotient_size slice, so we need to
    // pad with default values in the case where quotient_size is smaller than PackedVal::<SC>::WIDTH.
    for _ in quotient_size..PackedVal::<SC>::WIDTH {
        sels.is_first_row.push(Val::<SC>::default());
        sels.is_last_row.push(Val::<SC>::default());
        sels.is_transition.push(Val::<SC>::default());
        sels.inv_vanishing.push(Val::<SC>::default());
    }

    // Compute α^i in reverse order: αⁿ⁻¹, ..., α¹, α⁰
    let mut alpha_powers = alpha.powers().take(constraint_count).collect_vec();
    alpha_powers.reverse();
    // alpha powers looks like Vec<EF> ~ Vec<[F; D]>
    // It's useful to also have access to the transpose of this of form [Vec<F>; D].
    let decomposed_alpha_powers: Vec<_> = (0..SC::Challenge::DIMENSION)
        .map(|i| {
            alpha_powers
                .iter()
                .map(|x| x.as_basis_coefficients_slice()[i])
                .collect()
        })
        .collect();
<<<<<<< HEAD

    // Iterate in parallel over chunks of `WIDTH` rows in the quotient domain.
=======
>>>>>>> caa39a96
    (0..quotient_size)
        .into_par_iter()
        .step_by(PackedVal::<SC>::WIDTH)
        .flat_map_iter(|i_start| {
            let i_range = i_start..i_start + PackedVal::<SC>::WIDTH;

            // Load selectors for these rows
            let is_first_row = *PackedVal::<SC>::from_slice(&sels.is_first_row[i_range.clone()]);
            let is_last_row = *PackedVal::<SC>::from_slice(&sels.is_last_row[i_range.clone()]);
            let is_transition = *PackedVal::<SC>::from_slice(&sels.is_transition[i_range.clone()]);
            let inv_vanishing = *PackedVal::<SC>::from_slice(&sels.inv_vanishing[i_range]);

            // Pack the trace values for these rows and their next rows.
            let main = RowMajorMatrix::new(
                trace_on_quotient_domain.vertically_packed_row_pair(i_start, next_step),
                width,
            );

            // Initialize the constraint accumulator to zero.
            let accumulator = PackedChallenge::<SC>::ZERO;

            // Construct the `ProverConstraintFolder, which applies constraints.
            let mut folder = ProverConstraintFolder {
                main: main.as_view(),
                public_values,
                is_first_row,
                is_last_row,
                is_transition,
                alpha_powers: &alpha_powers,
                decomposed_alpha_powers: &decomposed_alpha_powers,
                accumulator,
                constraint_index: 0,
            };
            // Evaluate the AIR constraints over these packed rows.
            air.eval(&mut folder);

            // Divide constraint polynomial by vanishing polynomial:
            // q(x) = c(x) / Z_H(x)
            let quotient = folder.accumulator * inv_vanishing;

            // "Transpose" D packed base coefficients into WIDTH scalar extension coefficients.
            (0..core::cmp::min(quotient_size, PackedVal::<SC>::WIDTH)).map(move |idx_in_packing| {
                SC::Challenge::from_basis_coefficients_fn(|coeff_idx| {
                    quotient.as_basis_coefficients_slice()[coeff_idx].as_slice()[idx_in_packing]
                })
            })
        })
        .collect()
}<|MERGE_RESOLUTION|>--- conflicted
+++ resolved
@@ -176,12 +176,9 @@
     #[cfg(debug_assertions)]
     crate::check_constraints::check_constraints(air, &trace, public_values);
 
-<<<<<<< HEAD
+    let pcs = config.pcs();
+
     // Compute the height `N = 2^n` and `log_2(height)`, `n`, of the trace.
-=======
-    let pcs = config.pcs();
-
->>>>>>> caa39a96
     let degree = trace.height();
     let log_degree = log2_strict_usize(degree);
     let log_ext_degree = log_degree + config.is_zk();
@@ -200,13 +197,12 @@
         .map(SymbolicExpression::degree_multiple)
         .max()
         .unwrap_or(0);
-<<<<<<< HEAD
 
     // From the degree of the constraint polynomial, compute the number
     // of quotient polynomials we will split Q(x) into. This is chosen to
     // always be a power of 2.
-    let log_quotient_degree = log2_ceil_usize(constraint_degree - 1);
-    let num_quotient_chunks = 1 << log_quotient_degree;
+    let log_quotient_degree = log2_ceil_usize(constraint_degree - 1 + config.is_zk());
+    let num_quotient_chunks = 1 << (log_quotient_degree + config.is_zk());
 
     // Initialize the PCS and the Challenger.
     let pcs = config.pcs();
@@ -215,7 +211,8 @@
     // Get the subgroup `H` of size `N`. We treat each column `T_i` of
     // the trace as an evaluation vector of polynomials `T_i(x)` over `H`.
     // (In the Circle STARK case `H` is instead a standard position twin coset of size `N`)
-    let initial_trace_domain = pcs.natural_domain_for_degree(degree);
+    let trace_domain = pcs.natural_domain_for_degree(degree);
+    let ext_trace_domain = pcs.natural_domain_for_degree(degree * (config.is_zk() + 1));
 
     // Let `g` denote a generator of the multiplicative group of `F` and `H'` the unique
     // subgroup of `F` of size `N << pcs.config.log_blowup`.
@@ -226,19 +223,8 @@
     //      trace_data contains the entire tree.
     //          - trace_data.leaves is the matrix containing `ET`.
     // TODO: Should this also return the domain `gH'`?
-    let (trace_commit, trace_data) = info_span!("commit to trace data")
-        .in_scope(|| pcs.commit(vec![(initial_trace_domain, trace)]));
-=======
-    let log_quotient_degree = log2_ceil_usize(constraint_degree - 1 + config.is_zk());
-    let quotient_degree = 1 << (log_quotient_degree + config.is_zk());
-
-    let mut challenger = config.initialise_challenger();
-    let trace_domain = pcs.natural_domain_for_degree(degree);
-    let ext_trace_domain = pcs.natural_domain_for_degree(degree * (config.is_zk() + 1));
-
     let (trace_commit, trace_data) =
         info_span!("commit to trace data").in_scope(|| pcs.commit([(ext_trace_domain, trace)]));
->>>>>>> caa39a96
 
     // Observe the instance.
     // degree < 2^255 so we can safely cast log_degree to a u8.
@@ -252,11 +238,6 @@
     // Observe the public input values.
     challenger.observe_slice(public_values);
 
-<<<<<<< HEAD
-    // FIRST FIAT-SHAMIR CHALLENGE: Anything involved in the proof setup should be included by this point.
-
-    // Get the first Fiat-Shamir challenge, `alpha`, which is used to combine the constraint polynomials.
-=======
     // Get the first Fiat Shamir challenge which will be used to combine all constraint polynomials
     // into a single polynomial.
     //
@@ -277,18 +258,13 @@
     // so such tampering should be obvious to spot. The verifier needs to check the AIR anyway to
     // confirm that satisfying it indeed proves what the prover claims. Hence this should not be
     // a soundness issue.
->>>>>>> caa39a96
     let alpha: SC::Challenge = challenger.sample_algebra_element();
 
     // A domain large enough to uniquely identify the quotient polynomial.
     // This domain must be contained in the domain over which `trace_data` is defined.
     // Explicitly it should be equal to `gK` for some subgroup `K` contained in `H'`.
     let quotient_domain =
-<<<<<<< HEAD
-        initial_trace_domain.create_disjoint_domain(1 << (log_degree + log_quotient_degree));
-=======
         ext_trace_domain.create_disjoint_domain(1 << (log_ext_degree + log_quotient_degree));
->>>>>>> caa39a96
 
     // Return a the subset of the extended trace `ET` corresponding to the rows giving evaluations
     // over the quotient domain.
@@ -310,7 +286,6 @@
         constraint_count,
     );
 
-<<<<<<< HEAD
     // Due to `alpha`, evaluations of `Q` all lie in the extension field `E`.
     // We flatten this into a matrix of `F` values by treating `E` as an `F`
     // vector space and so separating each element of `E` into `e + 1 = [E: F]` elements of `F`.
@@ -318,8 +293,6 @@
     // This is valid to do because our domain lies in the base field `F`. Hence we can split
     // `Q(x)` into `e + 1` polynomials `Q_0(x), ... , Q_e(x)` each contained in `F`.
     // such that `Q(x) = [Q_0(x), ... ,Q_e(x)]` holds for all `x` in `F`.
-=======
->>>>>>> caa39a96
     let quotient_flat = RowMajorMatrix::new_col(quotient_values).flatten_to_base();
 
     // Currently each polynomial `Q_i(x)` is of degree `<= 2(N - 1)` and
@@ -349,10 +322,6 @@
         .in_scope(|| pcs.commit_quotient(qc_domains, quotient_chunks));
     challenger.observe(quotient_commit.clone());
 
-<<<<<<< HEAD
-    // Combine our commitments to the trace and quotient polynomials into a single object which
-    // will be passed to the verifier.
-=======
     // If zk is enabled, we generate random extension field values of the size of the randomized trace. If `n` is the degree of the initial trace,
     // then the randomized trace has degree `2n`. To randomize the FRI batch polynomial, we then need an extension field random polynomial of degree `2n -1`.
     // So we can generate a random polynomial  of degree `2n`, and provide it to `open` as is.
@@ -370,41 +339,14 @@
         (None, None)
     };
 
->>>>>>> caa39a96
+    // Combine our commitments to the trace and quotient polynomials into a single object which
+    // will be passed to the verifier.
     let commitments = Commitments {
         trace: trace_commit,
         quotient_chunks: quotient_commit,
         random: opt_r_commit.clone(),
     };
 
-<<<<<<< HEAD
-    // Get the second Fiat-Shamir challenge, `zeta`, an opening point.
-    // Along with `zeta_next = next(zeta)` where next is the unique successor linear function
-    // on the initial domain. In the usual STARK case, this is `h * zeta`.
-    //
-    // TODO: What is this in the Circle STARK case?
-    let zeta: SC::Challenge = challenger.sample();
-    let zeta_next = initial_trace_domain.next_point(zeta).unwrap();
-
-    // The prover opens the trace polynomials at `zeta` and `zeta_next` and the
-    // and quotient polynomials at `zeta`.
-    //
-    // TODO: What are opened_values, opening_proof??
-    // This also produces a FRI proof??
-    // Why is zeta the right point to evaluate quotient_data at?
-    let (opened_values, opening_proof) = info_span!("open").in_scope(|| {
-        pcs.open(
-            vec![
-                (&trace_data, vec![vec![zeta, zeta_next]]),
-                (
-                    &quotient_data,
-                    // open every chunk at zeta
-                    vec![vec![zeta]; num_quotient_chunks],
-                ),
-            ],
-            &mut challenger,
-        )
-=======
     if let Some(r_commit) = opt_r_commit {
         challenger.observe(r_commit);
     }
@@ -435,7 +377,6 @@
             .collect::<Vec<_>>();
 
         pcs.open(rounds, &mut challenger)
->>>>>>> caa39a96
     });
     let trace_idx = <SC as StarkGenericConfig>::Pcs::TRACE_IDX;
     let quotient_idx = <SC as StarkGenericConfig>::Pcs::QUOTIENT_IDX;
@@ -527,11 +468,8 @@
                 .collect()
         })
         .collect();
-<<<<<<< HEAD
 
     // Iterate in parallel over chunks of `WIDTH` rows in the quotient domain.
-=======
->>>>>>> caa39a96
     (0..quotient_size)
         .into_par_iter()
         .step_by(PackedVal::<SC>::WIDTH)

use alloc::rc::Rc;
use core::cmp;
use core::fmt::Debug;
use core::iter::{Product, Sum};
use core::ops::{Add, AddAssign, Mul, MulAssign, Neg, Sub, SubAssign};

use p3_field::{Field, FieldAlgebra, InjectiveMonomial};

use crate::symbolic_variable::SymbolicVariable;

/// An expression over `SymbolicVariable`s.
#[derive(Clone, Debug)]
pub enum SymbolicExpression<F> {
    Variable(SymbolicVariable<F>),
    IsFirstRow,
    IsLastRow,
    IsTransition,
    Constant(F),
    Add {
        x: Rc<Self>,
        y: Rc<Self>,
        degree_multiple: usize,
    },
    Sub {
        x: Rc<Self>,
        y: Rc<Self>,
        degree_multiple: usize,
    },
    Neg {
        x: Rc<Self>,
        degree_multiple: usize,
    },
    Mul {
        x: Rc<Self>,
        y: Rc<Self>,
        degree_multiple: usize,
    },
}

impl<F> SymbolicExpression<F> {
    /// Returns the multiple of `n` (the trace length) in this expression's degree.
    pub const fn degree_multiple(&self) -> usize {
        match self {
            SymbolicExpression::Variable(v) => v.degree_multiple(),
            SymbolicExpression::IsFirstRow => 1,
            SymbolicExpression::IsLastRow => 1,
            SymbolicExpression::IsTransition => 0,
            SymbolicExpression::Constant(_) => 0,
            SymbolicExpression::Add {
                degree_multiple, ..
            } => *degree_multiple,
            SymbolicExpression::Sub {
                degree_multiple, ..
            } => *degree_multiple,
            SymbolicExpression::Neg {
                degree_multiple, ..
            } => *degree_multiple,
            SymbolicExpression::Mul {
                degree_multiple, ..
            } => *degree_multiple,
        }
    }
}

impl<F: Field> Default for SymbolicExpression<F> {
    fn default() -> Self {
        Self::Constant(F::ZERO)
    }
}

impl<F: Field> From<F> for SymbolicExpression<F> {
    fn from(value: F) -> Self {
        Self::Constant(value)
    }
}

impl<F: Field> FieldAlgebra for SymbolicExpression<F> {
    type F = F;
    type PrimeSubfield = F::PrimeSubfield;

    const ZERO: Self = Self::Constant(F::ZERO);
    const ONE: Self = Self::Constant(F::ONE);
    const TWO: Self = Self::Constant(F::TWO);
    const NEG_ONE: Self = Self::Constant(F::NEG_ONE);

<<<<<<< HEAD
    fn from_bool(b: bool) -> Self {
        Self::Constant(F::from_bool(b))
    }

    fn from_canonical_u8(n: u8) -> Self {
        Self::Constant(F::from_canonical_u8(n))
    }

    fn from_canonical_u16(n: u16) -> Self {
        Self::Constant(F::from_canonical_u16(n))
    }

    fn from_canonical_u32(n: u32) -> Self {
        Self::Constant(F::from_canonical_u32(n))
    }

    fn from_canonical_u64(n: u64) -> Self {
        Self::Constant(F::from_canonical_u64(n))
    }

    fn from_canonical_usize(n: usize) -> Self {
        Self::Constant(F::from_canonical_usize(n))
    }

    fn from_wrapped_u32(n: u32) -> Self {
        Self::Constant(F::from_wrapped_u32(n))
=======
    #[inline]
    fn from_f(f: Self::F) -> Self {
        f.into()
    }

    #[inline]
    fn from_prime_subfield(f: Self::PrimeSubfield) -> Self {
        F::from_prime_subfield(f).into()
>>>>>>> 0cdc3a14
    }

    fn from_bool(b: bool) -> Self {
        Self::Constant(F::from_bool(b))
    }
}

impl<F: Field + InjectiveMonomial<N>, const N: u64> InjectiveMonomial<N> for SymbolicExpression<F> {}

impl<F: Field, T> Add<T> for SymbolicExpression<F>
where
    T: Into<Self>,
{
    type Output = Self;

    fn add(self, rhs: T) -> Self {
        let rhs = rhs.into();
        match (self, rhs) {
            (Self::Constant(lhs), Self::Constant(rhs)) => Self::Constant(lhs + rhs),
            (lhs, rhs) => {
                let degree_multiple = cmp::max(lhs.degree_multiple(), rhs.degree_multiple());
                Self::Add {
                    x: Rc::new(lhs),
                    y: Rc::new(rhs),
                    degree_multiple,
                }
            }
        }
    }
}

impl<F: Field, T> AddAssign<T> for SymbolicExpression<F>
where
    T: Into<Self>,
{
    fn add_assign(&mut self, rhs: T) {
        *self = self.clone() + rhs.into();
    }
}

impl<F: Field, T> Sum<T> for SymbolicExpression<F>
where
    T: Into<Self>,
{
    fn sum<I: Iterator<Item = T>>(iter: I) -> Self {
        iter.map(Into::into)
            .reduce(|x, y| x + y)
            .unwrap_or(Self::ZERO)
    }
}

impl<F: Field, T> Sub<T> for SymbolicExpression<F>
where
    T: Into<Self>,
{
    type Output = Self;

    fn sub(self, rhs: T) -> Self {
        let rhs = rhs.into();
        match (self, rhs) {
            (Self::Constant(lhs), Self::Constant(rhs)) => Self::Constant(lhs - rhs),
            (lhs, rhs) => {
                let degree_multiple = cmp::max(lhs.degree_multiple(), rhs.degree_multiple());
                Self::Sub {
                    x: Rc::new(lhs),
                    y: Rc::new(rhs),
                    degree_multiple,
                }
            }
        }
    }
}

impl<F: Field, T> SubAssign<T> for SymbolicExpression<F>
where
    T: Into<Self>,
{
    fn sub_assign(&mut self, rhs: T) {
        *self = self.clone() - rhs.into();
    }
}

impl<F: Field> Neg for SymbolicExpression<F> {
    type Output = Self;

    fn neg(self) -> Self {
        match self {
            Self::Constant(c) => Self::Constant(-c),
            expr => {
                let degree_multiple = expr.degree_multiple();
                Self::Neg {
                    x: Rc::new(expr),
                    degree_multiple,
                }
            }
        }
    }
}

impl<F: Field, T> Mul<T> for SymbolicExpression<F>
where
    T: Into<Self>,
{
    type Output = Self;

    fn mul(self, rhs: T) -> Self {
        let rhs = rhs.into();
        match (self, rhs) {
            (Self::Constant(lhs), Self::Constant(rhs)) => Self::Constant(lhs * rhs),
            (lhs, rhs) => {
                #[allow(clippy::suspicious_arithmetic_impl)]
                let degree_multiple = lhs.degree_multiple() + rhs.degree_multiple();
                Self::Mul {
                    x: Rc::new(lhs),
                    y: Rc::new(rhs),
                    degree_multiple,
                }
            }
        }
    }
}

impl<F: Field, T> MulAssign<T> for SymbolicExpression<F>
where
    T: Into<Self>,
{
    fn mul_assign(&mut self, rhs: T) {
        *self = self.clone() * rhs.into();
    }
}

impl<F: Field, T> Product<T> for SymbolicExpression<F>
where
    T: Into<Self>,
{
    fn product<I: Iterator<Item = T>>(iter: I) -> Self {
        iter.map(Into::into)
            .reduce(|x, y| x * y)
            .unwrap_or(Self::ONE)
    }
}<|MERGE_RESOLUTION|>--- conflicted
+++ resolved
@@ -83,43 +83,9 @@
     const TWO: Self = Self::Constant(F::TWO);
     const NEG_ONE: Self = Self::Constant(F::NEG_ONE);
 
-<<<<<<< HEAD
-    fn from_bool(b: bool) -> Self {
-        Self::Constant(F::from_bool(b))
-    }
-
-    fn from_canonical_u8(n: u8) -> Self {
-        Self::Constant(F::from_canonical_u8(n))
-    }
-
-    fn from_canonical_u16(n: u16) -> Self {
-        Self::Constant(F::from_canonical_u16(n))
-    }
-
-    fn from_canonical_u32(n: u32) -> Self {
-        Self::Constant(F::from_canonical_u32(n))
-    }
-
-    fn from_canonical_u64(n: u64) -> Self {
-        Self::Constant(F::from_canonical_u64(n))
-    }
-
-    fn from_canonical_usize(n: usize) -> Self {
-        Self::Constant(F::from_canonical_usize(n))
-    }
-
-    fn from_wrapped_u32(n: u32) -> Self {
-        Self::Constant(F::from_wrapped_u32(n))
-=======
-    #[inline]
-    fn from_f(f: Self::F) -> Self {
-        f.into()
-    }
-
     #[inline]
     fn from_prime_subfield(f: Self::PrimeSubfield) -> Self {
         F::from_prime_subfield(f).into()
->>>>>>> 0cdc3a14
     }
 
     fn from_bool(b: bool) -> Self {

--- conflicted
+++ resolved
@@ -16,11 +16,9 @@
 use rand::distr::{Distribution, StandardUniform};
 use serde::{Deserialize, Deserializer, Serialize};
 
-<<<<<<< HEAD
-use crate::helpers::{gcd_inversion, monty_mul, to_biguint, wrapping_add, wrapping_sub};
-=======
-use crate::helpers::{exp_bn_inv, halve_bn254, monty_mul, to_biguint, wrapping_add, wrapping_sub};
->>>>>>> 214fc1f9
+use crate::helpers::{
+    gcd_inversion, halve_bn254, monty_mul, to_biguint, wrapping_add, wrapping_sub,
+};
 
 /// The BN254 prime represented as a little-endian array of 4-u64s.
 ///

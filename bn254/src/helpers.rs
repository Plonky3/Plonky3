use alloc::vec::Vec;

use num_bigint::BigUint;
use p3_field::Field;

use crate::{BN254_MONTY_MU_64, BN254_PRIME};

/// Convert a fixed-size array of u64s to a BigUint.
#[inline]
pub(crate) fn to_biguint<const N: usize>(value: [u64; N]) -> BigUint {
    let bytes: Vec<u8> = value.iter().flat_map(|x| x.to_le_bytes()).collect();
    BigUint::from_bytes_le(&bytes)
}

/// Basically copied the implementation here: https://doc.rust-lang.org/std/primitive.u32.html#method.carrying_add
///
/// Once this moves to standard rust (currently nightly) we can use that directly.
/// Tracking Issue is here: https://github.com/rust-lang/rust/issues/85532
#[inline]
const fn carrying_add(lhs: u64, rhs: u64, carry: bool) -> (u64, bool) {
    let (a, c1) = lhs.overflowing_add(rhs);
    let (b, c2) = a.overflowing_add(carry as u64);

    // Ideally LLVM would know this is disjoint without us telling them,
    // but it doesn't <https://github.com/llvm/llvm-project/issues/118162>
    // Just doing a standard or for now.
    (b, c1 | c2)
}

/// Compute `lhs + rhs`, returning a bool if overflow occurred.
#[inline]
pub(crate) fn wrapping_add<const N: usize>(lhs: [u64; N], rhs: [u64; N]) -> ([u64; N], bool) {
    let mut carry = false;
    let mut output = [0; N];

    for i in 0..N {
        (output[i], carry) = carrying_add(lhs[i], rhs[i], carry);
    }

    (output, carry)
}

/// Basically copied the implementation here: https://doc.rust-lang.org/std/primitive.u32.html#method.borrowing_sub
///
/// Once this moves to standard rust (currently nightly) we can use that directly.
/// Tracking Issue is here: https://github.com/rust-lang/rust/issues/85532
#[inline]
const fn borrowing_sub(lhs: u64, rhs: u64, borrow: bool) -> (u64, bool) {
    let (a, c1) = lhs.overflowing_sub(rhs);
    let (b, c2) = a.overflowing_sub(borrow as u64);

    // Ideally LLVM would know this is disjoint without us telling them,
    // but it doesn't <https://github.com/llvm/llvm-project/issues/118162>
    // Just doing a standard or for now.
    (b, c1 | c2)
}

/// Compute `lhs - rhs`, returning a bool if underflow occurred.
#[inline]
pub(crate) fn wrapping_sub<const N: usize>(lhs: [u64; N], rhs: [u64; N]) -> ([u64; N], bool) {
    let mut borrow = false;
    let mut output = [0; N];

    for i in 0..N {
        (output[i], borrow) = borrowing_sub(lhs[i], rhs[i], borrow);
    }

    (output, borrow)
}

/// Compute a * b with a in the range 0..2^256 and b in the range 0..2^64.
///
/// Returns the lowest output limb and the remaining limbs in a 4-limb array.
#[inline]
pub(crate) fn mul_small(lhs: [u64; 4], rhs: u64) -> (u64, [u64; 4]) {
    let mut output = [0u64; 4];
    let mut acc;

    // Process the first limb separately to get the lowest output limb.
    acc = (lhs[0] as u128) * (rhs as u128);
    let out_0 = acc as u64;

    // acc < 2^64
    acc >>= 64;

    // Process the remaining limbs.
    for i in 1..4 {
        // Product of u64's < 2^128 - 2^64 so this addition will not overflow.
        acc += (lhs[i] as u128) * (rhs as u128);
        output[i - 1] = acc as u64;

        // acc < 2^64
        acc >>= 64;
    }
    output[3] = acc as u64;

    (out_0, output)
}

/// Compute a * b + c with a, c in the range 0..2^256 and b in the range 0..2^64.
///
/// Returns the lowest output limb and the remaining limbs in a 4-limb array.
#[inline]
pub(crate) fn mul_small_and_acc(lhs: [u64; 4], rhs: u64, add: [u64; 4]) -> (u64, [u64; 4]) {
    let mut output = [0u64; 4];
    let mut acc;

    // Process the first limb separately to get the lowest output limb.
    acc = (lhs[0] as u128) * (rhs as u128) + (add[0] as u128);
    let out_0 = acc as u64;

    // acc < 2^64
    acc >>= 64;

    // Process the remaining limbs.
    for i in 1..4 {
        // Product of u64's < 2^128 - 2^64 so this addition will not overflow.
        acc += (lhs[i] as u128) * (rhs as u128) + (add[i] as u128);
        output[i - 1] = acc as u64;

        // acc < 2^64
        acc >>= 64;
    }
    output[3] = acc as u64;

    (out_0, output)
}

// Interleaved Montgomery multiplication:
//
// When working with Big-Nums where the base multiplication is expensive, we
// use a variant of montgomery multiplication which is more efficient. The idea
// is to interleave the multiplication and reduction steps which lets us
// avoid the need for Big-Num x Big-Num multiplications.
//
// Let P be our prime and `mu = P^{-1} mod 2^64`.
// The Interleaved Montgomery reduction (IMR) algorithm takes as input 320-bit number `x`
// and returns a 256-bit number equal to `2^{-64}x mod P`.
//
// 1. Define `t = x * mu mod 2^64`.
// 2. Define `u = t * P`.
// 3. Define `sub = (x - u) / 2^{64}`.
// 4. If `sub < 0`, return `sub + P` else return `sub`.
//
// The division in step 3 is exact as `u mod 2^64 = t * P mod 2^64 = x * mu * P mod 2^64 = t mod 2^64`.
// Additionally note that the output is `< P` if `sub < 0` and otherwise is `< x/2^{64}`. Hence if we assume
// that `x < 2^{64}P`, then the output is always `< P`.
//
// We will apply this algorithm 4 times, once for each limb of the input number.
// Given two inputs x, y, we compute `x * y * 2^{-256} mod P` as follows:
// 1. Compute `acc0 = x * y[0]` and `res0 = IMR(acc0)`.
// 2. Compute `acc1 = x * y[1] + res0` and `res1 = IMR(acc1)`.
// 3. Compute `acc2 = x * y[2] + res1` and `res2 = IMR(acc2)`.
// 4. Compute `acc3 = x * y[3] + res2` and `res3 = IMR(acc3)`.
// 5. Return `res3`.
//
// Assume that x < P. (We make no assumptions about y). Then `res0 < P` as either `sub < 0` or
// `res0 < x * y[0]/(2^{64})` and `y[0] < 2^64`.
//
// Now assume that `resi < P`. Then `res{i+1} < P` as either `sub < 0` or
// `res{i+1} < (x * y[i+1] + resi)/(2^{64}) < P * (y[i+1] + 1)/(2^{64}) < P`.
//
// Hence by induction we have `res3 < P`.

///
<<<<<<< HEAD
/// Uses the montgomery constant `2^256` making division free as we can
/// simply ignore the bottom 4 u64s.
///
/// Assuming the product of the inputs is less than `2^256 P`, the output
/// will be less than `P`. In particular this means we only need to
/// assume that one of the inputs is less than `P` as both inputs are
/// trivially less than `2^256`.
=======
/// The incoming number is split into 5 64-bit limbs with the
/// first limb separated out as it will be treated differently.
>>>>>>> 83dc8aa8
#[inline]
fn interleaved_monty_reduction(acc0: u64, acc: [u64; 4]) -> [u64; 4] {
    let t = acc0.wrapping_mul(BN254_MONTY_MU_64);
    let (_, u) = mul_small(BN254_PRIME, t);

    let (sub, under) = wrapping_sub::<4>(acc, u);
    if under {
        let (sub_corr, _) = wrapping_add(sub, BN254_PRIME);
        sub_corr
    } else {
        sub
    }
}

/// Montgomery multiplication and reduction algorithm for BN254.
///
/// The algorithm assumes that `lhs < P` but puts no constraints on `rhs`.
///
/// The output is a 4-limb array representing the result of `lhs * rhs * 2^{-256} mod P`
/// guaranteed to be in the range `[0, P)`.
#[inline]
pub(crate) fn monty_mul(lhs: [u64; 4], rhs: [u64; 4]) -> [u64; 4] {
    // We need to ensure that `lhs < P` otherwise it's possible for the
    // algorithm to fail and produce a value which is too large.
    debug_assert!(lhs.iter().rev().cmp(BN254_PRIME.iter().rev()) == core::cmp::Ordering::Less);

    // Our accumulator starts at 0 so we start with mul_small
    let (acc0, acc) = mul_small(lhs, rhs[0]);
    let res0 = interleaved_monty_reduction(acc0, acc);

    // Then we repeat the above process for the remaining rhs limbs
    // including the previous result as an accumulator.
    let (acc0, acc) = mul_small_and_acc(lhs, rhs[1], res0);
    let res1 = interleaved_monty_reduction(acc0, acc);
    let (acc0, acc) = mul_small_and_acc(lhs, rhs[2], res1);
    let res2 = interleaved_monty_reduction(acc0, acc);
    let (acc0, acc) = mul_small_and_acc(lhs, rhs[3], res2);
    interleaved_monty_reduction(acc0, acc)
}

/// The BN254 prime represented as a little-endian array of 2-u128s.
///
/// Equal to: `21888242871839275222246405745257275088548364400416034343698204186575808495617`
const BN254_PRIME_U128: [u128; 2] = [
    0x2833e84879b9709143e1f593f0000001,
    0x30644e72e131a029b85045b68181585d,
];

/// Efficiently halve a Bn254 element.
#[inline]
pub(crate) fn halve_bn254(mut input: [u64; 4]) -> [u64; 4] {
    // Seems to be a little faster to convert into u128s.
    // It's essentially identical under the hood so this is
    // likely just helping the compiler generate simpler assembly somehow.
    let mut input0_u128 = (input[1] as u128) << 64 | (input[0] as u128);
    let mut input1_u128 = (input[3] as u128) << 64 | (input[2] as u128);
    let carry;

    if input0_u128 & 1 == 1 {
        // If the element is odd, we add P.
        (input0_u128, carry) = input0_u128.overflowing_add(BN254_PRIME_U128[0]);
        // Can ignore overflow here as the sum is < 2^256.
        input1_u128 = input1_u128.wrapping_add(BN254_PRIME_U128[1]);
        input1_u128 = input1_u128.wrapping_add(carry as u128);
    }

    // As this point the element is guaranteed to be even so we just
    // need to shift down by 1.
    let carry_bit = (input1_u128 << 63) as u64;

    input[0] = (input0_u128 >> 1) as u64;
    input[1] = (input0_u128 >> 65) as u64 | carry_bit;
    input[2] = (input1_u128 >> 1) as u64;
    input[3] = (input1_u128 >> 65) as u64;
    input
}

/// Compute `base^{2^num_sq} * mul`
#[inline]
fn sq_and_mul<F: Field>(base: F, num_sq: usize, mul: F) -> F {
    base.exp_power_of_2(num_sq) * mul
}

/// Invert an element in the BN254 field using addition chain exponentiation.
///
/// Explicitly this function computes the exponential map:
/// `x -> x^21888242871839275222246405745257275088548364400416034343698204186575808495615`.
#[inline]
pub(crate) fn exp_bn_inv<F: Field>(val: F) -> F {
    // Note the binary expansion: 21888242871839275222246405745257275088548364400416034343698204186575808495615
    //  = 1100000110010001001110011100101110000100110001101000000010100110111000010100000100010110110110100000
    //       0110000001010110000101110100101000001100111110100001001000011110011011100101110000100100010100001
    //       111100001111101011001001111101111111111111111111111111111.
    // This uses 251 Squares + 56 Multiplications => 307 Operations total.
    // It is likely that this could be improved through further effort.

    // The basic idea we follow here is to create some simple binary building blocks to save on multiplications.
    let p1 = val;
    let p10 = p1.square();
    let p11 = p10 * p1;
    let p101 = p11 * p10;
    let p111 = p101 * p10;
    let p1111 = sq_and_mul(p111, 1, p1);
    let p11111 = sq_and_mul(p1111, 1, p1);
    let p1111100 = p11111.exp_power_of_2(2);
    let p1111101 = p1111100 * p1;
    let p1111111 = p1111101 * p10;
    let p10000001 = p1111111 * p10;
    let mut output = sq_and_mul(p10000001, 1, p10000001);

    // output now agrees with the first 9 digits of the binary expansion. We just have to do the
    // remaining 245...

    output = sq_and_mul(output, 3, p1); // 001
    output = sq_and_mul(output, 4, p1); // 0001
    output = sq_and_mul(output, 5, p111); // 00111
    output = sq_and_mul(output, 5, p111); // 00111
    output = sq_and_mul(output, 3, p1); // 001
    output = sq_and_mul(output, 4, p111); // 0111
    output = sq_and_mul(output, 5, p1); // 00001
    output = sq_and_mul(output, 4, p11); // 0011
    output = sq_and_mul(output, 5, p11); // 00011
    output = sq_and_mul(output, 2, p1); // 01
    output = sq_and_mul(output, 10, p101); // 0000000101
    output = sq_and_mul(output, 4, p11); // 0011
    output = sq_and_mul(output, 4, p111); // 0111
    output = sq_and_mul(output, 7, p101); // 0000101
    output = sq_and_mul(output, 6, p1); // 000001
    output = sq_and_mul(output, 6, p101); // 000101
    output = sq_and_mul(output, 3, p101); // 101
    output = sq_and_mul(output, 3, p101); // 101
    output = sq_and_mul(output, 3, p101); // 101
    output = sq_and_mul(output, 8, p11); // 00000011
    output = sq_and_mul(output, 9, p101); // 000000101
    output = sq_and_mul(output, 3, p11); // 011
    output = sq_and_mul(output, 5, p1); // 00001
    output = sq_and_mul(output, 4, p111); // 0111
    output = sq_and_mul(output, 2, p1); // 01
    output = sq_and_mul(output, 5, p101); // 00101
    output = sq_and_mul(output, 7, p11); // 0000011
    output = sq_and_mul(output, 9, p1111101); // 001111101
    output = sq_and_mul(output, 5, p1); // 00001
    output = sq_and_mul(output, 3, p1); // 001
    output = sq_and_mul(output, 8, p1111); // 00001111
    output = sq_and_mul(output, 4, p11); // 0011
    output = sq_and_mul(output, 4, p111); // 0111
    output = sq_and_mul(output, 3, p1); // 001
    output = sq_and_mul(output, 4, p111); // 0111
    output = sq_and_mul(output, 5, p1); // 00001
    output = sq_and_mul(output, 3, p1); // 001
    output = sq_and_mul(output, 6, p101); // 000101
    output = sq_and_mul(output, 9, p11111); // 000011111
    output = sq_and_mul(output, 11, p1111101); // 00001111101
    output = sq_and_mul(output, 3, p11); // 011
    output = sq_and_mul(output, 3, p1); // 001
    output = sq_and_mul(output, 7, p11111); // 0011111
    output = sq_and_mul(output, 8, p1111111); // 01111111
    output = sq_and_mul(output, 7, p1111111); // 1111111
    output = sq_and_mul(output, 7, p1111111); // 1111111
    output = sq_and_mul(output, 7, p1111111); // 1111111
    output
}<|MERGE_RESOLUTION|>--- conflicted
+++ resolved
@@ -163,18 +163,8 @@
 // Hence by induction we have `res3 < P`.
 
 ///
-<<<<<<< HEAD
-/// Uses the montgomery constant `2^256` making division free as we can
-/// simply ignore the bottom 4 u64s.
-///
-/// Assuming the product of the inputs is less than `2^256 P`, the output
-/// will be less than `P`. In particular this means we only need to
-/// assume that one of the inputs is less than `P` as both inputs are
-/// trivially less than `2^256`.
-=======
 /// The incoming number is split into 5 64-bit limbs with the
 /// first limb separated out as it will be treated differently.
->>>>>>> 83dc8aa8
 #[inline]
 fn interleaved_monty_reduction(acc0: u64, acc: [u64; 4]) -> [u64; 4] {
     let t = acc0.wrapping_mul(BN254_MONTY_MU_64);

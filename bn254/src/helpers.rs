--- conflicted
+++ resolved
@@ -1,18 +1,10 @@
 use alloc::vec::Vec;
-use core::{
-    borrow,
-    cmp::Ordering::{Equal, Greater, Less},
-};
-use std::process::Output;
+use core::cmp::Ordering::{Equal, Greater, Less};
 
 use num_bigint::BigUint;
 use p3_field::Field;
 
-<<<<<<< HEAD
-use crate::{BN254_MONTY_MU, BN254_MONTY_R_SQ, BN254_PRIME, Bn254};
-=======
-use crate::{BN254_MONTY_MU_64, BN254_PRIME};
->>>>>>> 6b4a44a0
+use crate::{BN254_MONTY_MU_64, BN254_MONTY_R_SQ, BN254_PRIME, Bn254};
 
 /// Convert a fixed-size array of u64s to a BigUint.
 #[inline]
@@ -188,9 +180,6 @@
     }
 }
 
-<<<<<<< HEAD
-/// Halve
-=======
 /// Montgomery multiplication and reduction algorithm for BN254.
 ///
 /// The algorithm assumes that `lhs < P` but puts no constraints on `rhs`.
@@ -217,8 +206,7 @@
     interleaved_monty_reduction(acc0, acc)
 }
 
-/// Compute `base^{2^num_sq} * mul`
->>>>>>> 6b4a44a0
+/// Halve
 #[inline]
 pub(crate) fn halve_bn254(mut input: [u64; 4]) -> [u64; 4] {
     if input[0] & 1 == 1 {
@@ -242,7 +230,7 @@
 
 pub(crate) fn gcd_inversion_simple(val: Bn254) -> Bn254 {
     let mut a = val.value;
-    let mut u = BN254_MONTY_R_SQ;
+    let mut u = Bn254::new_monty(BN254_MONTY_R_SQ);
     let mut v = Bn254::new_monty([0, 0, 0, 0]);
     let mut b = BN254_PRIME;
 
@@ -315,7 +303,7 @@
     a[1] ^= sign;
     (a[2], carry) = a[2].overflowing_sub(carry as u64);
     a[2] ^= sign;
-    (a[3], carry) = a[3].overflowing_sub(carry as u64);
+    (a[3], _) = a[3].overflowing_sub(carry as u64);
     a[3] ^= sign;
 }
 
@@ -371,6 +359,7 @@
 
 fn linear_comb_monty_red(a: [u64; 4], b: [u64; 4], f: i64, g: i64, k: usize) -> [u64; 4] {
     let product = linear_comb(a, b, f, g);
+    todo!()
 }
 
 fn gcd_inversion(val: [u64; 4]) -> [u64; 4] {
